--- conflicted
+++ resolved
@@ -130,18 +130,10 @@
 	ctx := context.Background()
 
 	test.WithAllDatabases(t, func(t *testing.T, dbType test.DBType) {
-<<<<<<< HEAD
-		base, baseClose := testrig.CreateBaseDendrite(t, dbType)
-		t.Cleanup(func() {
-			time.Sleep(time.Millisecond * 50)
-			baseClose()
-		})
-=======
 		cfg, processCtx, close := testrig.CreateConfig(t, dbType)
 		caches := caching.NewRistrettoCache(128*1024*1024, time.Hour, caching.DisableMetrics)
 		natsInstance := jetstream.NATSInstance{}
 		defer close()
->>>>>>> 11b55709
 
 		routers := httputil.NewRouters()
 		cm := sqlutil.NewConnectionManager(processCtx, cfg.Global.DatabaseOptions)
