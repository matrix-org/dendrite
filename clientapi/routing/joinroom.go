// Copyright 2017 Vector Creations Ltd
//
// Licensed under the Apache License, Version 2.0 (the "License");
// you may not use this file except in compliance with the License.
// You may obtain a copy of the License at
//
//     http://www.apache.org/licenses/LICENSE-2.0
//
// Unless required by applicable law or agreed to in writing, software
// distributed under the License is distributed on an "AS IS" BASIS,
// WITHOUT WARRANTIES OR CONDITIONS OF ANY KIND, either express or implied.
// See the License for the specific language governing permissions and
// limitations under the License.

package routing

import (
	"fmt"
	"net/http"
	"strings"
	"time"

	"github.com/matrix-org/dendrite/clientapi/auth/authtypes"
	"github.com/matrix-org/dendrite/clientapi/auth/storage/accounts"
	"github.com/matrix-org/dendrite/clientapi/httputil"
	"github.com/matrix-org/dendrite/clientapi/jsonerror"
	"github.com/matrix-org/dendrite/clientapi/producers"
	"github.com/matrix-org/dendrite/common"
	"github.com/matrix-org/dendrite/common/config"
	"github.com/matrix-org/dendrite/roomserver/api"
	roomserverAPI "github.com/matrix-org/dendrite/roomserver/api"
	"github.com/matrix-org/gomatrix"
	"github.com/matrix-org/gomatrixserverlib"
	"github.com/matrix-org/util"
	"github.com/sirupsen/logrus"
)

// JoinRoomByIDOrAlias implements the "/join/{roomIDOrAlias}" API.
// https://matrix.org/docs/spec/client_server/r0.2.0.html#post-matrix-client-r0-join-roomidoralias
func JoinRoomByIDOrAlias(
	req *http.Request,
	device *authtypes.Device,
	roomIDOrAlias string,
	cfg *config.Dendrite,
	federation *gomatrixserverlib.FederationClient,
	producer *producers.RoomserverProducer,
	queryAPI roomserverAPI.RoomserverQueryAPI,
	aliasAPI roomserverAPI.RoomserverAliasAPI,
	keyRing gomatrixserverlib.KeyRing,
	accountDB accounts.Database,
) util.JSONResponse {
	var content map[string]interface{} // must be a JSON object
	if resErr := httputil.UnmarshalJSONRequest(req, &content); resErr != nil {
		return *resErr
	}

	evTime, err := httputil.ParseTSParam(req)
	if err != nil {
		return util.JSONResponse{
			Code: http.StatusBadRequest,
			JSON: jsonerror.InvalidArgumentValue(err.Error()),
		}
	}

	localpart, _, err := gomatrixserverlib.SplitID('@', device.UserID)
	if err != nil {
		util.GetLogger(req.Context()).WithError(err).Error("gomatrixserverlib.SplitID failed")
		return jsonerror.InternalServerError()
	}

	profile, err := accountDB.GetProfileByLocalpart(req.Context(), localpart)
	if err != nil {
		util.GetLogger(req.Context()).WithError(err).Error("accountDB.GetProfileByLocalpart failed")
		return jsonerror.InternalServerError()
	}

	content["membership"] = gomatrixserverlib.Join
	content["displayname"] = profile.DisplayName
	content["avatar_url"] = profile.AvatarURL

	r := joinRoomReq{
		req, evTime, content, device.UserID, cfg, federation, producer, queryAPI, aliasAPI, keyRing,
	}

	if strings.HasPrefix(roomIDOrAlias, "!") {
		return r.joinRoomByID(roomIDOrAlias)
	}
	if strings.HasPrefix(roomIDOrAlias, "#") {
		return r.joinRoomByAlias(roomIDOrAlias)
	}
	return util.JSONResponse{
		Code: http.StatusBadRequest,
		JSON: jsonerror.BadJSON(
			fmt.Sprintf("Invalid first character '%s' for room ID or alias",
				string([]rune(roomIDOrAlias)[0])), // Wrapping with []rune makes this call UTF-8 safe
		),
	}
}

type joinRoomReq struct {
	req        *http.Request
	evTime     time.Time
	content    map[string]interface{}
	userID     string
	cfg        *config.Dendrite
	federation *gomatrixserverlib.FederationClient
	producer   *producers.RoomserverProducer
	queryAPI   roomserverAPI.RoomserverQueryAPI
	aliasAPI   roomserverAPI.RoomserverAliasAPI
	keyRing    gomatrixserverlib.KeyRing
}

// joinRoomByID joins a room by room ID
func (r joinRoomReq) joinRoomByID(roomID string) util.JSONResponse {
	// A client should only join a room by room ID when it has an invite
	// to the room. If the server is already in the room then we can
	// lookup the invite and process the request as a normal state event.
	// If the server is not in the room the we will need to look up the
	// remote server the invite came from in order to request a join event
	// from that server.
	queryReq := roomserverAPI.QueryInvitesForUserRequest{
		RoomID: roomID, TargetUserID: r.userID,
	}
	var queryRes roomserverAPI.QueryInvitesForUserResponse
	if err := r.queryAPI.QueryInvitesForUser(r.req.Context(), &queryReq, &queryRes); err != nil {
		util.GetLogger(r.req.Context()).WithError(err).Error("r.queryAPI.QueryInvitesForUser failed")
		return jsonerror.InternalServerError()
	}

	servers := []gomatrixserverlib.ServerName{}
	seenInInviterIDs := map[gomatrixserverlib.ServerName]bool{}
	for _, userID := range queryRes.InviteSenderUserIDs {
		_, domain, err := gomatrixserverlib.SplitID('@', userID)
		if err != nil {
			util.GetLogger(r.req.Context()).WithError(err).Error("gomatrixserverlib.SplitID failed")
			return jsonerror.InternalServerError()
		}
		if !seenInInviterIDs[domain] {
			servers = append(servers, domain)
			seenInInviterIDs[domain] = true
		}
	}

	// Also add the domain extracted from the roomID as a last resort to join
	// in case the client is erroneously trying to join by ID without an invite
	// or all previous attempts at domains extracted from the inviter IDs fail
	// Note: It's no guarantee we'll succeed because a room isn't bound to the domain in its ID
	_, domain, err := gomatrixserverlib.SplitID('!', roomID)
	if err != nil {
		util.GetLogger(r.req.Context()).WithError(err).Error("gomatrixserverlib.SplitID failed")
		return jsonerror.InternalServerError()
	}
	if domain != r.cfg.Matrix.ServerName && !seenInInviterIDs[domain] {
		servers = append(servers, domain)
	}

	return r.joinRoomUsingServers(roomID, servers)

}

// joinRoomByAlias joins a room using a room alias.
func (r joinRoomReq) joinRoomByAlias(roomAlias string) util.JSONResponse {
	_, domain, err := gomatrixserverlib.SplitID('#', roomAlias)
	if err != nil {
		return util.JSONResponse{
			Code: http.StatusBadRequest,
			JSON: jsonerror.BadJSON("Room alias must be in the form '#localpart:domain'"),
		}
	}
	if domain == r.cfg.Matrix.ServerName {
		queryReq := roomserverAPI.GetRoomIDForAliasRequest{Alias: roomAlias}
		var queryRes roomserverAPI.GetRoomIDForAliasResponse
		if err = r.aliasAPI.GetRoomIDForAlias(r.req.Context(), &queryReq, &queryRes); err != nil {
			util.GetLogger(r.req.Context()).WithError(err).Error("r.aliasAPI.GetRoomIDForAlias failed")
			return jsonerror.InternalServerError()
		}

		if len(queryRes.RoomID) > 0 {
			return r.joinRoomUsingServers(queryRes.RoomID, []gomatrixserverlib.ServerName{r.cfg.Matrix.ServerName})
		}
		// If the response doesn't contain a non-empty string, return an error
		return util.JSONResponse{
			Code: http.StatusNotFound,
			JSON: jsonerror.NotFound("Room alias " + roomAlias + " not found."),
		}
	}
	// If the room isn't local, use federation to join
	return r.joinRoomByRemoteAlias(domain, roomAlias)
}

func (r joinRoomReq) joinRoomByRemoteAlias(
	domain gomatrixserverlib.ServerName, roomAlias string,
) util.JSONResponse {
	resp, err := r.federation.LookupRoomAlias(r.req.Context(), domain, roomAlias)
	if err != nil {
		switch x := err.(type) {
		case gomatrix.HTTPError:
			if x.Code == http.StatusNotFound {
				return util.JSONResponse{
					Code: http.StatusNotFound,
					JSON: jsonerror.NotFound("Room alias not found"),
				}
			}
		}
		util.GetLogger(r.req.Context()).WithError(err).Error("r.federation.LookupRoomAlias failed")
		return jsonerror.InternalServerError()
	}

	return r.joinRoomUsingServers(resp.RoomID, resp.Servers)
}

func (r joinRoomReq) writeToBuilder(eb *gomatrixserverlib.EventBuilder, roomID string) error {
	eb.Type = "m.room.member"

	err := eb.SetContent(r.content)
	if err != nil {
		return err
	}

	err = eb.SetUnsigned(struct{}{})
	if err != nil {
		return err
	}

	eb.Sender = r.userID
	eb.StateKey = &r.userID
	eb.RoomID = roomID
	eb.Redacts = ""

	return nil
}

func (r joinRoomReq) joinRoomUsingServers(
	roomID string, servers []gomatrixserverlib.ServerName,
) util.JSONResponse {
	var eb gomatrixserverlib.EventBuilder
	err := r.writeToBuilder(&eb, roomID)
	if err != nil {
		util.GetLogger(r.req.Context()).WithError(err).Error("r.writeToBuilder failed")
		return jsonerror.InternalServerError()
	}

	queryRes := roomserverAPI.QueryLatestEventsAndStateResponse{}
	event, err := common.BuildEvent(r.req.Context(), &eb, r.cfg, r.evTime, r.queryAPI, &queryRes)
	if err == nil {
		// If we have successfully built an event at this point then we can
		// assert that the room is a local room, as BuildEvent was able to
		// add prev_events etc successfully.
		if _, err = r.producer.SendEvents(
			r.req.Context(),
			[]gomatrixserverlib.HeaderedEvent{
				(*event).Headered(queryRes.RoomVersion),
			},
			r.cfg.Matrix.ServerName,
			nil,
		); err != nil {
			util.GetLogger(r.req.Context()).WithError(err).Error("r.producer.SendEvents failed")
			return jsonerror.InternalServerError()
		}
		return util.JSONResponse{
			Code: http.StatusOK,
			JSON: struct {
				RoomID string `json:"room_id"`
			}{roomID},
		}
	}

	// Otherwise, if we've reached here, then we haven't been able to populate
	// prev_events etc for the room, therefore the room is probably federated.

	// TODO: This needs to be re-thought, as in the case of an invite, the room
	// will exist in the database in roomserver_rooms but won't have any state
	// events, therefore this below check fails.
	if err != common.ErrRoomNoExists {
		util.GetLogger(r.req.Context()).WithError(err).Error("common.BuildEvent failed")
		return jsonerror.InternalServerError()
	}

	if len(servers) == 0 {
		return util.JSONResponse{
			Code: http.StatusNotFound,
			JSON: jsonerror.NotFound("No candidate servers found for room"),
		}
	}

	var lastErr error
	for _, server := range servers {
		var response *util.JSONResponse
		response, lastErr = r.joinRoomUsingServer(roomID, server)
		if lastErr != nil {
			// There was a problem talking to one of the servers.
			util.GetLogger(r.req.Context()).WithError(lastErr).WithField("server", server).Warn("Failed to join room using server")
			// Try the next server.
			if r.req.Context().Err() != nil {
				// The request context has expired so don't bother trying any
				// more servers - they will immediately fail due to the expired
				// context.
				break
			} else {
				// The request context hasn't expired yet so try the next server.
				continue
			}
		}
		return *response
	}

	// Every server we tried to join through resulted in an error.
	// We return the error from the last server.

	// TODO: Generate the correct HTTP status code for all different
	// kinds of errors that could have happened.
	// The possible errors include:
	//   1) We can't connect to the remote servers.
	//   2) None of the servers we could connect to think we are allowed
	//	    to join the room.
	//   3) The remote server returned something invalid.
	//   4) We couldn't fetch the public keys needed to verify the
	//      signatures on the state events.
	//   5) ...
	util.GetLogger(r.req.Context()).WithError(lastErr).Error("failed to join through any server")
	return jsonerror.InternalServerError()
}

// joinRoomUsingServer tries to join a remote room using a given matrix server.
// If there was a failure communicating with the server or the response from the
// server was invalid this returns an error.
// Otherwise this returns a JSONResponse.
func (r joinRoomReq) joinRoomUsingServer(roomID string, server gomatrixserverlib.ServerName) (*util.JSONResponse, error) {
	// Ask the room server for information about room versions.
	var request api.QueryRoomVersionCapabilitiesRequest
	var response api.QueryRoomVersionCapabilitiesResponse
	if err := r.queryAPI.QueryRoomVersionCapabilities(r.req.Context(), &request, &response); err != nil {
		return nil, err
	}
	var supportedVersions []gomatrixserverlib.RoomVersion
	for version := range response.AvailableRoomVersions {
		supportedVersions = append(supportedVersions, version)
	}
	respMakeJoin, err := r.federation.MakeJoin(r.req.Context(), server, roomID, r.userID, supportedVersions)
	if err != nil {
		// TODO: Check if the user was not allowed to join the room.
		return nil, fmt.Errorf("r.federation.MakeJoin: %w", err)
	}

	// Set all the fields to be what they should be, this should be a no-op
	// but it's possible that the remote server returned us something "odd"
	err = r.writeToBuilder(&respMakeJoin.JoinEvent, roomID)
	if err != nil {
		return nil, fmt.Errorf("r.writeToBuilder: %w", err)
	}

	if respMakeJoin.RoomVersion == "" {
		respMakeJoin.RoomVersion = gomatrixserverlib.RoomVersionV1
	}
	if _, err = respMakeJoin.RoomVersion.EventFormat(); err != nil {
		return &util.JSONResponse{
			Code: http.StatusBadRequest,
			JSON: jsonerror.UnsupportedRoomVersion(
				fmt.Sprintf("Room version '%s' is not supported", respMakeJoin.RoomVersion),
			),
		}, nil
	}

	event, err := respMakeJoin.JoinEvent.Build(
		r.evTime, r.cfg.Matrix.ServerName, r.cfg.Matrix.KeyID,
		r.cfg.Matrix.PrivateKey, respMakeJoin.RoomVersion,
	)
	if err != nil {
		return nil, fmt.Errorf("respMakeJoin.JoinEvent.Build: %w", err)
	}

	respSendJoin, err := r.federation.SendJoin(r.req.Context(), server, event, respMakeJoin.RoomVersion)
	if err != nil {
		return nil, fmt.Errorf("r.federation.SendJoin: %w", err)
	}

	if err = r.checkSendJoinResponse(event, server, respMakeJoin, respSendJoin); err != nil {
		return nil, err
	}

	util.GetLogger(r.req.Context()).WithFields(logrus.Fields{
		"room_id":          roomID,
		"num_auth_events":  len(respSendJoin.AuthEvents),
		"num_state_events": len(respSendJoin.StateEvents),
	}).Info("Room join signature and auth verification passed")

	if err = r.producer.SendEventWithState(
<<<<<<< HEAD
		r.req.Context(),
		gomatrixserverlib.RespState(respSendJoin.RespState),
		event.Headered(respMakeJoin.RoomVersion),
=======
		r.req.Context(), respSendJoin.ToRespState(), event,
>>>>>>> 7cf2fe75
	); err != nil {
		util.GetLogger(r.req.Context()).WithError(err).Error("r.producer.SendEventWithState")
	}

	return &util.JSONResponse{
		Code: http.StatusOK,
		// TODO: Put the response struct somewhere common.
		JSON: struct {
			RoomID string `json:"room_id"`
		}{roomID},
	}, nil
}

// checkSendJoinResponse checks that all of the signatures are correct
// and that the join is allowed by the supplied state.
func (r joinRoomReq) checkSendJoinResponse(
	event gomatrixserverlib.Event,
	server gomatrixserverlib.ServerName,
	respMakeJoin gomatrixserverlib.RespMakeJoin,
	respSendJoin gomatrixserverlib.RespSendJoin,
) error {
	// A list of events that we have retried, if they were not included in
	// the auth events supplied in the send_join.
	retries := map[string]bool{}

retryCheck:
	// TODO: Can we expand Check here to return a list of missing auth
	// events rather than failing one at a time?
	if err := respSendJoin.Check(r.req.Context(), r.keyRing, event); err != nil {
		switch e := err.(type) {
		case gomatrixserverlib.MissingAuthEventError:
			// Check that we haven't already retried for this event, prevents
			// us from ending up in endless loops
			if !retries[e.AuthEventID] {
				// Ask the server that we're talking to right now for the event
				tx, txerr := r.federation.GetEvent(r.req.Context(), server, e.AuthEventID)
				if txerr != nil {
					return fmt.Errorf("r.federation.GetEvent: %w", txerr)
				}
				// For each event returned, add it to the auth events.
				for _, pdu := range tx.PDUs {
					ev, everr := gomatrixserverlib.NewEventFromUntrustedJSON(pdu, respMakeJoin.RoomVersion)
					if everr != nil {
						return fmt.Errorf("gomatrixserverlib.NewEventFromUntrustedJSON: %w", everr)
					}
					respSendJoin.AuthEvents = append(respSendJoin.AuthEvents, ev)
				}
				// Mark the event as retried and then give the check another go.
				retries[e.AuthEventID] = true
				goto retryCheck
			}
			return fmt.Errorf("respSendJoin (after retries): %w", e)
		default:
			return fmt.Errorf("respSendJoin: %w", err)
		}
	}
	return nil
}<|MERGE_RESOLUTION|>--- conflicted
+++ resolved
@@ -385,13 +385,9 @@
 	}).Info("Room join signature and auth verification passed")
 
 	if err = r.producer.SendEventWithState(
-<<<<<<< HEAD
 		r.req.Context(),
-		gomatrixserverlib.RespState(respSendJoin.RespState),
+		respSendJoin.ToRespState(),
 		event.Headered(respMakeJoin.RoomVersion),
-=======
-		r.req.Context(), respSendJoin.ToRespState(), event,
->>>>>>> 7cf2fe75
 	); err != nil {
 		util.GetLogger(r.req.Context()).WithError(err).Error("r.producer.SendEventWithState")
 	}
