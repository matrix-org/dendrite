// Copyright 2017 Vector Creations Ltd
//
// Licensed under the Apache License, Version 2.0 (the "License");
// you may not use this file except in compliance with the License.
// You may obtain a copy of the License at
//
//     http://www.apache.org/licenses/LICENSE-2.0
//
// Unless required by applicable law or agreed to in writing, software
// distributed under the License is distributed on an "AS IS" BASIS,
// WITHOUT WARRANTIES OR CONDITIONS OF ANY KIND, either express or implied.
// See the License for the specific language governing permissions and
// limitations under the License.

package routing

import (
	"context"
	"net/http"
	"time"

	appserviceAPI "github.com/matrix-org/dendrite/appservice/api"
	"github.com/matrix-org/dendrite/clientapi/auth/authtypes"
	"github.com/matrix-org/dendrite/clientapi/auth/storage/accounts"
	"github.com/matrix-org/dendrite/clientapi/httputil"
	"github.com/matrix-org/dendrite/clientapi/jsonerror"
	"github.com/matrix-org/dendrite/clientapi/producers"
	"github.com/matrix-org/dendrite/common"
	"github.com/matrix-org/dendrite/common/config"
	"github.com/matrix-org/dendrite/roomserver/api"
	"github.com/matrix-org/gomatrixserverlib"

	"github.com/matrix-org/gomatrix"
	"github.com/matrix-org/util"
)

// GetProfile implements GET /profile/{userID}
func GetProfile(
	req *http.Request, accountDB *accounts.Database, cfg *config.Dendrite,
	userID string,
	asAPI appserviceAPI.AppServiceQueryAPI,
	federation *gomatrixserverlib.FederationClient,
) util.JSONResponse {
<<<<<<< HEAD
	profile, err := getProfile(req.Context(), accountDB, cfg, userID, asAPI, federation)
=======
	if req.Method != http.MethodGet {
		return util.JSONResponse{
			Code: http.StatusMethodNotAllowed,
			JSON: jsonerror.NotFound("Bad method"),
		}
	}
	profile, err := appserviceAPI.RetrieveUserProfile(req.Context(), userID, asAPI, accountDB)
>>>>>>> c494d812
	if err != nil {
		if err == common.ErrProfileNoExists {
			return util.JSONResponse{
				Code: http.StatusNotFound,
				JSON: jsonerror.NotFound("The user does not exist or does not have a profile"),
			}
		}

		return httputil.LogThenError(req, err)
	}

	return util.JSONResponse{
		Code: http.StatusOK,
		JSON: common.ProfileResponse{
			AvatarURL:   profile.AvatarURL,
			DisplayName: profile.DisplayName,
		},
	}
}

// GetAvatarURL implements GET /profile/{userID}/avatar_url
func GetAvatarURL(
	req *http.Request, accountDB *accounts.Database, cfg *config.Dendrite,
	userID string, asAPI appserviceAPI.AppServiceQueryAPI,
	federation *gomatrixserverlib.FederationClient,
) util.JSONResponse {
<<<<<<< HEAD
	profile, err := getProfile(req.Context(), accountDB, cfg, userID, asAPI, federation)
=======
	profile, err := appserviceAPI.RetrieveUserProfile(req.Context(), userID, asAPI, accountDB)
>>>>>>> c494d812
	if err != nil {
		if err == common.ErrProfileNoExists {
			return util.JSONResponse{
				Code: http.StatusNotFound,
				JSON: jsonerror.NotFound("The user does not exist or does not have a profile"),
			}
		}

		return httputil.LogThenError(req, err)
	}

	return util.JSONResponse{
		Code: http.StatusOK,
		JSON: common.AvatarURL{
			AvatarURL: profile.AvatarURL,
		},
	}
}

// SetAvatarURL implements PUT /profile/{userID}/avatar_url
func SetAvatarURL(
	req *http.Request, accountDB *accounts.Database, device *authtypes.Device,
	userID string, producer *producers.UserUpdateProducer, cfg *config.Dendrite,
	rsProducer *producers.RoomserverProducer, queryAPI api.RoomserverQueryAPI,
) util.JSONResponse {
	if userID != device.UserID {
		return util.JSONResponse{
			Code: http.StatusForbidden,
			JSON: jsonerror.Forbidden("userID does not match the current user"),
		}
	}

	changedKey := "avatar_url"

	var r common.AvatarURL
	if resErr := httputil.UnmarshalJSONRequest(req, &r); resErr != nil {
		return *resErr
	}
	if r.AvatarURL == "" {
		return util.JSONResponse{
			Code: http.StatusBadRequest,
			JSON: jsonerror.BadJSON("'avatar_url' must be supplied."),
		}
	}

	localpart, _, err := gomatrixserverlib.SplitID('@', userID)
	if err != nil {
		return httputil.LogThenError(req, err)
	}

	evTime, err := httputil.ParseTSParam(req)
	if err != nil {
		return util.JSONResponse{
			Code: http.StatusBadRequest,
			JSON: jsonerror.InvalidArgumentValue(err.Error()),
		}
	}

	oldProfile, err := accountDB.GetProfileByLocalpart(req.Context(), localpart)
	if err != nil {
		return httputil.LogThenError(req, err)
	}

	if err = accountDB.SetAvatarURL(req.Context(), localpart, r.AvatarURL); err != nil {
		return httputil.LogThenError(req, err)
	}

	memberships, err := accountDB.GetMembershipsByLocalpart(req.Context(), localpart)
	if err != nil {
		return httputil.LogThenError(req, err)
	}

	newProfile := authtypes.Profile{
		Localpart:   localpart,
		DisplayName: oldProfile.DisplayName,
		AvatarURL:   r.AvatarURL,
	}

	events, err := buildMembershipEvents(
		req.Context(), memberships, newProfile, userID, cfg, evTime, queryAPI,
	)
	if err != nil {
		return httputil.LogThenError(req, err)
	}

	if _, err := rsProducer.SendEvents(req.Context(), events, cfg.Matrix.ServerName, nil); err != nil {
		return httputil.LogThenError(req, err)
	}

	if err := producer.SendUpdate(userID, changedKey, oldProfile.AvatarURL, r.AvatarURL); err != nil {
		return httputil.LogThenError(req, err)
	}

	return util.JSONResponse{
		Code: http.StatusOK,
		JSON: struct{}{},
	}
}

// GetDisplayName implements GET /profile/{userID}/displayname
func GetDisplayName(
	req *http.Request, accountDB *accounts.Database, cfg *config.Dendrite,
	userID string, asAPI appserviceAPI.AppServiceQueryAPI,
	federation *gomatrixserverlib.FederationClient,
) util.JSONResponse {
<<<<<<< HEAD
	profile, err := getProfile(req.Context(), accountDB, cfg, userID, asAPI, federation)
=======
	profile, err := appserviceAPI.RetrieveUserProfile(req.Context(), userID, asAPI, accountDB)
>>>>>>> c494d812
	if err != nil {
		if err == common.ErrProfileNoExists {
			return util.JSONResponse{
				Code: http.StatusNotFound,
				JSON: jsonerror.NotFound("The user does not exist or does not have a profile"),
			}
		}

		return httputil.LogThenError(req, err)
	}

	return util.JSONResponse{
		Code: http.StatusOK,
		JSON: common.DisplayName{
			DisplayName: profile.DisplayName,
		},
	}
}

// SetDisplayName implements PUT /profile/{userID}/displayname
func SetDisplayName(
	req *http.Request, accountDB *accounts.Database, device *authtypes.Device,
	userID string, producer *producers.UserUpdateProducer, cfg *config.Dendrite,
	rsProducer *producers.RoomserverProducer, queryAPI api.RoomserverQueryAPI,
) util.JSONResponse {
	if userID != device.UserID {
		return util.JSONResponse{
			Code: http.StatusForbidden,
			JSON: jsonerror.Forbidden("userID does not match the current user"),
		}
	}

	changedKey := "displayname"

	var r common.DisplayName
	if resErr := httputil.UnmarshalJSONRequest(req, &r); resErr != nil {
		return *resErr
	}
	if r.DisplayName == "" {
		return util.JSONResponse{
			Code: http.StatusBadRequest,
			JSON: jsonerror.BadJSON("'displayname' must be supplied."),
		}
	}

	localpart, _, err := gomatrixserverlib.SplitID('@', userID)
	if err != nil {
		return httputil.LogThenError(req, err)
	}

	evTime, err := httputil.ParseTSParam(req)
	if err != nil {
		return util.JSONResponse{
			Code: http.StatusBadRequest,
			JSON: jsonerror.InvalidArgumentValue(err.Error()),
		}
	}

	oldProfile, err := accountDB.GetProfileByLocalpart(req.Context(), localpart)
	if err != nil {
		return httputil.LogThenError(req, err)
	}

	if err = accountDB.SetDisplayName(req.Context(), localpart, r.DisplayName); err != nil {
		return httputil.LogThenError(req, err)
	}

	memberships, err := accountDB.GetMembershipsByLocalpart(req.Context(), localpart)
	if err != nil {
		return httputil.LogThenError(req, err)
	}

	newProfile := authtypes.Profile{
		Localpart:   localpart,
		DisplayName: r.DisplayName,
		AvatarURL:   oldProfile.AvatarURL,
	}

	events, err := buildMembershipEvents(
		req.Context(), memberships, newProfile, userID, cfg, evTime, queryAPI,
	)
	if err != nil {
		return httputil.LogThenError(req, err)
	}

	if _, err := rsProducer.SendEvents(req.Context(), events, cfg.Matrix.ServerName, nil); err != nil {
		return httputil.LogThenError(req, err)
	}

	if err := producer.SendUpdate(userID, changedKey, oldProfile.DisplayName, r.DisplayName); err != nil {
		return httputil.LogThenError(req, err)
	}

	return util.JSONResponse{
		Code: http.StatusOK,
		JSON: struct{}{},
	}
}

// getProfile gets the full profile of a user by querying the database or a
// remote homeserver.
// Returns an error when something goes wrong or specifically
// common.ErrProfileNoExists when the profile doesn't exist.
func getProfile(
	ctx context.Context, accountDB *accounts.Database, cfg *config.Dendrite,
	userID string,
	asAPI appserviceAPI.AppServiceQueryAPI,
	federation *gomatrixserverlib.FederationClient,
) (*authtypes.Profile, error) {
	localpart, domain, err := gomatrixserverlib.SplitID('@', userID)
	if err != nil {
		return nil, err
	}

	if domain != cfg.Matrix.ServerName {
		profile, fedErr := federation.LookupProfile(ctx, domain, userID, "")
		if fedErr != nil {
			if x, ok := err.(gomatrix.HTTPError); ok {
				if x.Code == http.StatusNotFound {
					return nil, common.ErrProfileNoExists
				}
			}

			return nil, fedErr
		}

		return &authtypes.Profile{
			Localpart:   localpart,
			DisplayName: profile.DisplayName,
			AvatarURL:   profile.AvatarURL,
		}, nil
	}

	profile, err := appserviceAPI.RetreiveUserProfile(ctx, userID, asAPI, accountDB)
	if err != nil {
		return nil, err
	}

	return profile, nil
}

func buildMembershipEvents(
	ctx context.Context,
	memberships []authtypes.Membership,
	newProfile authtypes.Profile, userID string, cfg *config.Dendrite,
	evTime time.Time, queryAPI api.RoomserverQueryAPI,
) ([]gomatrixserverlib.Event, error) {
	evs := []gomatrixserverlib.Event{}

	for _, membership := range memberships {
		builder := gomatrixserverlib.EventBuilder{
			Sender:   userID,
			RoomID:   membership.RoomID,
			Type:     "m.room.member",
			StateKey: &userID,
		}

		content := common.MemberContent{
			Membership: "join",
		}

		content.DisplayName = newProfile.DisplayName
		content.AvatarURL = newProfile.AvatarURL

		if err := builder.SetContent(content); err != nil {
			return nil, err
		}

		event, err := common.BuildEvent(ctx, &builder, *cfg, evTime, queryAPI, nil)
		if err != nil {
			return nil, err
		}

		evs = append(evs, *event)
	}

	return evs, nil
}<|MERGE_RESOLUTION|>--- conflicted
+++ resolved
@@ -41,17 +41,7 @@
 	asAPI appserviceAPI.AppServiceQueryAPI,
 	federation *gomatrixserverlib.FederationClient,
 ) util.JSONResponse {
-<<<<<<< HEAD
 	profile, err := getProfile(req.Context(), accountDB, cfg, userID, asAPI, federation)
-=======
-	if req.Method != http.MethodGet {
-		return util.JSONResponse{
-			Code: http.StatusMethodNotAllowed,
-			JSON: jsonerror.NotFound("Bad method"),
-		}
-	}
-	profile, err := appserviceAPI.RetrieveUserProfile(req.Context(), userID, asAPI, accountDB)
->>>>>>> c494d812
 	if err != nil {
 		if err == common.ErrProfileNoExists {
 			return util.JSONResponse{
@@ -78,11 +68,7 @@
 	userID string, asAPI appserviceAPI.AppServiceQueryAPI,
 	federation *gomatrixserverlib.FederationClient,
 ) util.JSONResponse {
-<<<<<<< HEAD
 	profile, err := getProfile(req.Context(), accountDB, cfg, userID, asAPI, federation)
-=======
-	profile, err := appserviceAPI.RetrieveUserProfile(req.Context(), userID, asAPI, accountDB)
->>>>>>> c494d812
 	if err != nil {
 		if err == common.ErrProfileNoExists {
 			return util.JSONResponse{
@@ -188,11 +174,7 @@
 	userID string, asAPI appserviceAPI.AppServiceQueryAPI,
 	federation *gomatrixserverlib.FederationClient,
 ) util.JSONResponse {
-<<<<<<< HEAD
 	profile, err := getProfile(req.Context(), accountDB, cfg, userID, asAPI, federation)
-=======
-	profile, err := appserviceAPI.RetrieveUserProfile(req.Context(), userID, asAPI, accountDB)
->>>>>>> c494d812
 	if err != nil {
 		if err == common.ErrProfileNoExists {
 			return util.JSONResponse{
@@ -326,7 +308,7 @@
 		}, nil
 	}
 
-	profile, err := appserviceAPI.RetreiveUserProfile(ctx, userID, asAPI, accountDB)
+	profile, err := appserviceAPI.RetrieveUserProfile(ctx, userID, asAPI, accountDB)
 	if err != nil {
 		return nil, err
 	}
