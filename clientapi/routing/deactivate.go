package routing

import (
	"io"
	"net/http"

	"github.com/matrix-org/dendrite/clientapi/auth"
	"github.com/matrix-org/dendrite/clientapi/jsonerror"
	"github.com/matrix-org/dendrite/userapi/api"
	"github.com/matrix-org/gomatrixserverlib"
	"github.com/matrix-org/util"
)

// Deactivate handles POST requests to /account/deactivate
func Deactivate(
	req *http.Request,
	userInteractiveAuth *auth.UserInteractive,
	accountAPI api.ClientUserAPI,
	deviceAPI *api.Device,
) util.JSONResponse {
	ctx := req.Context()
	defer req.Body.Close() // nolint:errcheck
	bodyBytes, err := io.ReadAll(req.Body)
	if err != nil {
		return util.JSONResponse{
			Code: http.StatusBadRequest,
			JSON: jsonerror.BadJSON("The request body could not be read: " + err.Error()),
		}
	}
	var userId string
	if deviceAPI.AccountType != api.AccountTypeAppService {
		login, errRes := userInteractiveAuth.Verify(ctx, bodyBytes, deviceAPI)
		if errRes != nil {
			return *errRes
		}
		userId = login.Username()
	} else {
		userId = deviceAPI.UserID
	}
<<<<<<< HEAD
	localpart, _, err := gomatrixserverlib.SplitID('@', userId)
=======

	localpart, serverName, err := gomatrixserverlib.SplitID('@', login.Username())
>>>>>>> 2070b5a4
	if err != nil {
		util.GetLogger(req.Context()).WithError(err).Error("gomatrixserverlib.SplitID failed")
		return jsonerror.InternalServerError()
	}

	var res api.PerformAccountDeactivationResponse
	err = accountAPI.PerformAccountDeactivation(ctx, &api.PerformAccountDeactivationRequest{
		Localpart:  localpart,
		ServerName: serverName,
	}, &res)
	if err != nil {
		util.GetLogger(ctx).WithError(err).Error("userAPI.PerformAccountDeactivation failed")
		return jsonerror.InternalServerError()
	}

	return util.JSONResponse{
		Code: http.StatusOK,
		JSON: struct{}{},
	}
}<|MERGE_RESOLUTION|>--- conflicted
+++ resolved
@@ -37,12 +37,8 @@
 	} else {
 		userId = deviceAPI.UserID
 	}
-<<<<<<< HEAD
-	localpart, _, err := gomatrixserverlib.SplitID('@', userId)
-=======
 
-	localpart, serverName, err := gomatrixserverlib.SplitID('@', login.Username())
->>>>>>> 2070b5a4
+	localpart, serverName, err := gomatrixserverlib.SplitID('@', userId)
 	if err != nil {
 		util.GetLogger(req.Context()).WithError(err).Error("gomatrixserverlib.SplitID failed")
 		return jsonerror.InternalServerError()
