// Copyright 2017 Vector Creations Ltd
// Copyright 2017 New Vector Ltd
//
// Licensed under the Apache License, Version 2.0 (the "License");
// you may not use this file except in compliance with the License.
// You may obtain a copy of the License at
//
//     http://www.apache.org/licenses/LICENSE-2.0
//
// Unless required by applicable law or agreed to in writing, software
// distributed under the License is distributed on an "AS IS" BASIS,
// WITHOUT WARRANTIES OR CONDITIONS OF ANY KIND, either express or implied.
// See the License for the specific language governing permissions and
// limitations under the License.

package routing

import (
	"context"
	"crypto/hmac"
	"crypto/sha1"
	"encoding/json"
	"errors"
	"fmt"
	"io/ioutil"
	"net/http"
	"net/url"
	"regexp"
	"sort"
	"strconv"
	"strings"
	"time"

	"github.com/matrix-org/dendrite/common/config"

	"github.com/matrix-org/dendrite/clientapi/auth"
	"github.com/matrix-org/dendrite/clientapi/auth/authtypes"
	"github.com/matrix-org/dendrite/clientapi/auth/storage/accounts"
	"github.com/matrix-org/dendrite/clientapi/auth/storage/devices"
	"github.com/matrix-org/dendrite/clientapi/httputil"
	"github.com/matrix-org/dendrite/clientapi/jsonerror"
	"github.com/matrix-org/dendrite/clientapi/userutil"
	"github.com/matrix-org/dendrite/common"
	"github.com/matrix-org/gomatrixserverlib"
	"github.com/matrix-org/util"
	"github.com/prometheus/client_golang/prometheus"
	log "github.com/sirupsen/logrus"
)

var (
	// Prometheus metrics
	amtRegUsers = prometheus.NewCounter(
		prometheus.CounterOpts{
			Name: "dendrite_clientapi_reg_users_total",
			Help: "Total number of registered users",
		},
	)
)

const (
	minPasswordLength = 8   // http://matrix.org/docs/spec/client_server/r0.2.0.html#password-based
	maxPasswordLength = 512 // https://github.com/matrix-org/synapse/blob/v0.20.0/synapse/rest/client/v2_alpha/register.py#L161
	maxUsernameLength = 254 // http://matrix.org/speculator/spec/HEAD/intro.html#user-identifiers TODO account for domain
	sessionIDLength   = 24
)

func init() {
	// Register prometheus metrics. They must be registered to be exposed.
	prometheus.MustRegister(amtRegUsers)
}

// sessionsDict keeps track of completed auth stages for each session.
type sessionsDict struct {
	sessions map[string][]authtypes.LoginType
}

// GetCompletedStages returns the completed stages for a session.
func (d sessionsDict) GetCompletedStages(sessionID string) []authtypes.LoginType {
	if completedStages, ok := d.sessions[sessionID]; ok {
		return completedStages
	}
	// Ensure that a empty slice is returned and not nil. See #399.
	return make([]authtypes.LoginType, 0)
}

<<<<<<< HEAD
=======
// AddCompletedStage records that a session has completed an auth stage.
func (d *sessionsDict) AddCompletedStage(sessionID string, stage authtypes.LoginType) {
	// Return if the stage is already present
	for _, completedStage := range d.GetCompletedStages(sessionID) {
		if completedStage == stage {
			return
		}
	}
	d.sessions[sessionID] = append(d.GetCompletedStages(sessionID), stage)
}

>>>>>>> bdd1a87d
func newSessionsDict() *sessionsDict {
	return &sessionsDict{
		sessions: make(map[string][]authtypes.LoginType),
	}
}

// AddCompletedSessionStage records that a session has completed an auth stage.
func AddCompletedSessionStage(sessionID string, stage authtypes.LoginType) {
	sessions.sessions[sessionID] = append(sessions.GetCompletedStages(sessionID), stage)
}

var (
	// TODO: Remove old sessions. Need to do so on a session-specific timeout.
	// sessions stores the completed flow stages for all sessions. Referenced using their sessionID.
	sessions           = newSessionsDict()
	validUsernameRegex = regexp.MustCompile(`^[0-9a-z_\-./]+$`)
)

// registerRequest represents the submitted registration request.
// It can be broken down into 2 sections: the auth dictionary and registration parameters.
// Registration parameters vary depending on the request, and will need to remembered across
// sessions. If no parameters are supplied, the server should use the parameters previously
// remembered. If ANY parameters are supplied, the server should REPLACE all knowledge of
// previous parameters with the ones supplied. This mean you cannot "build up" request params.
type registerRequest struct {
	// registration parameters
	Password string `json:"password"`
	Username string `json:"username"`
	Admin    bool   `json:"admin"`
	// user-interactive auth params
	Auth authDict `json:"auth"`

	InitialDisplayName *string `json:"initial_device_display_name"`

	// Prevent this user from logging in
	InhibitLogin common.WeakBoolean `json:"inhibit_login"`

	// Application Services place Type in the root of their registration
	// request, whereas clients place it in the authDict struct.
	Type authtypes.LoginType `json:"type"`
}

type authDict struct {
	Type    authtypes.LoginType         `json:"type"`
	Session string                      `json:"session"`
	Mac     gomatrixserverlib.HexString `json:"mac"`

	// Recaptcha
	Response string `json:"response"`
	// TODO: Lots of custom keys depending on the type
}

// http://matrix.org/speculator/spec/HEAD/client_server/unstable.html#user-interactive-authentication-api
type userInteractiveResponse struct {
	Flows     []authtypes.Flow       `json:"flows"`
	Completed []authtypes.LoginType  `json:"completed"`
	Params    map[string]interface{} `json:"params"`
	Session   string                 `json:"session"`
}

// legacyRegisterRequest represents the submitted registration request for v1 API.
type legacyRegisterRequest struct {
	Password string                      `json:"password"`
	Username string                      `json:"user"`
	Admin    bool                        `json:"admin"`
	Type     authtypes.LoginType         `json:"type"`
	Mac      gomatrixserverlib.HexString `json:"mac"`
}

// newUserInteractiveResponse will return a struct to be sent back to the client
// during registration.
func newUserInteractiveResponse(
	sessionID string,
	fs []authtypes.Flow,
	params map[string]interface{},
) userInteractiveResponse {
	return userInteractiveResponse{
		fs, sessions.GetCompletedStages(sessionID), params, sessionID,
	}
}

// http://matrix.org/speculator/spec/HEAD/client_server/unstable.html#post-matrix-client-unstable-register
type registerResponse struct {
	UserID      string                       `json:"user_id"`
	AccessToken string                       `json:"access_token,omitempty"`
	HomeServer  gomatrixserverlib.ServerName `json:"home_server"`
	DeviceID    string                       `json:"device_id,omitempty"`
}

// recaptchaResponse represents the HTTP response from a Google Recaptcha server
type recaptchaResponse struct {
	Success     bool      `json:"success"`
	ChallengeTS time.Time `json:"challenge_ts"`
	Hostname    string    `json:"hostname"`
	ErrorCodes  []int     `json:"error-codes"`
}

// validateUsername returns an error response if the username is invalid
func validateUsername(username string) *util.JSONResponse {
	// https://github.com/matrix-org/synapse/blob/v0.20.0/synapse/rest/client/v2_alpha/register.py#L161
	if len(username) > maxUsernameLength {
		return &util.JSONResponse{
			Code: http.StatusBadRequest,
			JSON: jsonerror.BadJSON(fmt.Sprintf("'username' >%d characters", maxUsernameLength)),
		}
	} else if !validUsernameRegex.MatchString(username) {
		return &util.JSONResponse{
			Code: http.StatusBadRequest,
			JSON: jsonerror.InvalidUsername("Username can only contain characters a-z, 0-9, or '_-./'"),
		}
	} else if username[0] == '_' { // Regex checks its not a zero length string
		return &util.JSONResponse{
			Code: http.StatusBadRequest,
			JSON: jsonerror.InvalidUsername("Username cannot start with a '_'"),
		}
	}
	return nil
}

// validateApplicationServiceUsername returns an error response if the username is invalid for an application service
func validateApplicationServiceUsername(username string) *util.JSONResponse {
	if len(username) > maxUsernameLength {
		return &util.JSONResponse{
			Code: http.StatusBadRequest,
			JSON: jsonerror.BadJSON(fmt.Sprintf("'username' >%d characters", maxUsernameLength)),
		}
	} else if !validUsernameRegex.MatchString(username) {
		return &util.JSONResponse{
			Code: http.StatusBadRequest,
			JSON: jsonerror.InvalidUsername("Username can only contain characters a-z, 0-9, or '_-./'"),
		}
	}
	return nil
}

// validatePassword returns an error response if the password is invalid
func validatePassword(password string) *util.JSONResponse {
	// https://github.com/matrix-org/synapse/blob/v0.20.0/synapse/rest/client/v2_alpha/register.py#L161
	if len(password) > maxPasswordLength {
		return &util.JSONResponse{
			Code: http.StatusBadRequest,
			JSON: jsonerror.BadJSON(fmt.Sprintf("'password' >%d characters", maxPasswordLength)),
		}
	} else if len(password) > 0 && len(password) < minPasswordLength {
		return &util.JSONResponse{
			Code: http.StatusBadRequest,
			JSON: jsonerror.WeakPassword(fmt.Sprintf("password too weak: min %d chars", minPasswordLength)),
		}
	}
	return nil
}

// validateRecaptcha returns an error response if the captcha response is invalid
func validateRecaptcha(
	cfg *config.Dendrite,
	response string,
	clientip string,
) *util.JSONResponse {
	if !cfg.Matrix.RecaptchaEnabled {
		return &util.JSONResponse{
			Code: http.StatusConflict,
			JSON: jsonerror.Unknown("Captcha registration is disabled"),
		}
	}

	if response == "" {
		return &util.JSONResponse{
			Code: http.StatusBadRequest,
			JSON: jsonerror.BadJSON("Captcha response is required"),
		}
	}

	// Make a POST request to Google's API to check the captcha response
	resp, err := http.PostForm(cfg.Matrix.RecaptchaSiteVerifyAPI,
		url.Values{
			"secret":   {cfg.Matrix.RecaptchaPrivateKey},
			"response": {response},
			"remoteip": {clientip},
		},
	)

	if err != nil {
		return &util.JSONResponse{
			Code: http.StatusInternalServerError,
			JSON: jsonerror.BadJSON("Error in requesting validation of captcha response"),
		}
	}

	// Close the request once we're finishing reading from it
	defer resp.Body.Close() // nolint: errcheck

	// Grab the body of the response from the captcha server
	var r recaptchaResponse
	body, err := ioutil.ReadAll(resp.Body)
	if err != nil {
		return &util.JSONResponse{
			Code: http.StatusGatewayTimeout,
			JSON: jsonerror.Unknown("Error in contacting captcha server" + err.Error()),
		}
	}
	err = json.Unmarshal(body, &r)
	if err != nil {
		return &util.JSONResponse{
			Code: http.StatusInternalServerError,
			JSON: jsonerror.BadJSON("Error in unmarshaling captcha server's response: " + err.Error()),
		}
	}

	// Check that we received a "success"
	if !r.Success {
		return &util.JSONResponse{
			Code: http.StatusUnauthorized,
			JSON: jsonerror.BadJSON("Invalid captcha response. Please try again."),
		}
	}
	return nil
}

// UserIDIsWithinApplicationServiceNamespace checks to see if a given userID
// falls within any of the namespaces of a given Application Service. If no
// Application Service is given, it will check to see if it matches any
// Application Service's namespace.
func UserIDIsWithinApplicationServiceNamespace(
	cfg *config.Dendrite,
	userID string,
	appservice *config.ApplicationService,
) bool {
	if appservice != nil {
		// Loop through given application service's namespaces and see if any match
		for _, namespace := range appservice.NamespaceMap["users"] {
			// AS namespaces are checked for validity in config
			if namespace.RegexpObject.MatchString(userID) {
				return true
			}
		}
		return false
	}

	// Loop through all known application service's namespaces and see if any match
	for _, knownAppService := range cfg.Derived.ApplicationServices {
		for _, namespace := range knownAppService.NamespaceMap["users"] {
			// AS namespaces are checked for validity in config
			if namespace.RegexpObject.MatchString(userID) {
				return true
			}
		}
	}
	return false
}

// UsernameMatchesMultipleExclusiveNamespaces will check if a given username matches
// more than one exclusive namespace. More than one is not allowed
func UsernameMatchesMultipleExclusiveNamespaces(
	cfg *config.Dendrite,
	username string,
) bool {
	userID := userutil.MakeUserID(username, cfg.Matrix.ServerName)

	// Check namespaces and see if more than one match
	matchCount := 0
	for _, appservice := range cfg.Derived.ApplicationServices {
		if appservice.IsInterestedInUserID(userID) {
			if matchCount++; matchCount > 1 {
				return true
			}
		}
	}
	return false
}

// UsernameMatchesExclusiveNamespaces will check if a given username matches any
// application service's exclusive users namespace
func UsernameMatchesExclusiveNamespaces(
	cfg *config.Dendrite,
	username string,
) bool {
	userID := userutil.MakeUserID(username, cfg.Matrix.ServerName)
	return cfg.Derived.ExclusiveApplicationServicesUsernameRegexp.MatchString(userID)
}

// validateApplicationService checks if a provided application service token
// corresponds to one that is registered. If so, then it checks if the desired
// username is within that application service's namespace. As long as these
// two requirements are met, no error will be returned.
func validateApplicationService(
	cfg *config.Dendrite,
	username string,
	accessToken string,
) (string, *util.JSONResponse) {
	// Check if the token if the application service is valid with one we have
	// registered in the config.
	var matchedApplicationService *config.ApplicationService
	for _, appservice := range cfg.Derived.ApplicationServices {
		if appservice.ASToken == accessToken {
			matchedApplicationService = &appservice
			break
		}
	}
	if matchedApplicationService == nil {
		return "", &util.JSONResponse{
			Code: http.StatusUnauthorized,
			JSON: jsonerror.UnknownToken("Supplied access_token does not match any known application service"),
		}
	}

	userID := userutil.MakeUserID(username, cfg.Matrix.ServerName)

	// Ensure the desired username is within at least one of the application service's namespaces.
	if !UserIDIsWithinApplicationServiceNamespace(cfg, userID, matchedApplicationService) {
		// If we didn't find any matches, return M_EXCLUSIVE
		return "", &util.JSONResponse{
			Code: http.StatusBadRequest,
			JSON: jsonerror.ASExclusive(fmt.Sprintf(
				"Supplied username %s did not match any namespaces for application service ID: %s", username, matchedApplicationService.ID)),
		}
	}

	// Check this user does not fit multiple application service namespaces
	if UsernameMatchesMultipleExclusiveNamespaces(cfg, userID) {
		return "", &util.JSONResponse{
			Code: http.StatusBadRequest,
			JSON: jsonerror.ASExclusive(fmt.Sprintf(
				"Supplied username %s matches multiple exclusive application service namespaces. Only 1 match allowed", username)),
		}
	}

	// Check username application service is trying to register is valid
	if err := validateApplicationServiceUsername(username); err != nil {
		return "", err
	}

	// No errors, registration valid
	return matchedApplicationService.ID, nil
}

// Register processes a /register request.
// http://matrix.org/speculator/spec/HEAD/client_server/unstable.html#post-matrix-client-unstable-register
func Register(
	req *http.Request,
	accountDB *accounts.Database,
	deviceDB *devices.Database,
	cfg *config.Dendrite,
) util.JSONResponse {

	var r registerRequest
	resErr := httputil.UnmarshalJSONRequest(req, &r)
	if resErr != nil {
		return *resErr
	}

	// Retrieve or generate the sessionID
	sessionID := r.Auth.Session
	if sessionID == "" {
		// Generate a new, random session ID
		sessionID = util.RandomString(sessionIDLength)
	}

	// Don't allow numeric usernames less than MAX_INT64.
	if _, err := strconv.ParseInt(r.Username, 10, 64); err == nil {
		return util.JSONResponse{
			Code: http.StatusBadRequest,
			JSON: jsonerror.InvalidUsername("Numeric user IDs are reserved"),
		}
	}
	// Auto generate a numeric username if r.Username is empty
	if r.Username == "" {
		id, err := accountDB.GetNewNumericLocalpart(req.Context())
		if err != nil {
			return httputil.LogThenError(req, err)
		}

		r.Username = strconv.FormatInt(id, 10)
	}

	// Squash username to all lowercase letters
	r.Username = strings.ToLower(r.Username)

	if resErr = validateUsername(r.Username); resErr != nil {
		return *resErr
	}
	if resErr = validatePassword(r.Password); resErr != nil {
		return *resErr
	}

	// Make sure normal user isn't registering under an exclusive application
	// service namespace. Skip this check if no app services are registered.
	if r.Auth.Type != authtypes.LoginTypeApplicationService &&
		len(cfg.Derived.ApplicationServices) != 0 &&
		UsernameMatchesExclusiveNamespaces(cfg, r.Username) {
		return util.JSONResponse{
			Code: http.StatusBadRequest,
			JSON: jsonerror.ASExclusive("This username is reserved by an application service."),
		}
	}

	logger := util.GetLogger(req.Context())
	logger.WithFields(log.Fields{
		"username":   r.Username,
		"auth.type":  r.Auth.Type,
		"session_id": r.Auth.Session,
	}).Info("Processing registration request")

	return handleRegistrationFlow(req, r, sessionID, cfg, accountDB, deviceDB)
}

// handleRegistrationFlow will direct and complete registration flow stages
// that the client has requested.
// nolint: gocyclo
func handleRegistrationFlow(
	req *http.Request,
	r registerRequest,
	sessionID string,
	cfg *config.Dendrite,
	accountDB *accounts.Database,
	deviceDB *devices.Database,
) util.JSONResponse {
	// TODO: Shared secret registration (create new user scripts)
	// TODO: Enable registration config flag
	// TODO: Guest account upgrading

	// TODO: Handle loading of previous session parameters from database.
	// TODO: Handle mapping registrationRequest parameters into session parameters

	// TODO: email / msisdn auth types.

	if cfg.Matrix.RegistrationDisabled && r.Auth.Type != authtypes.LoginTypeSharedSecret {
		return util.MessageResponse(http.StatusForbidden, "Registration has been disabled")
	}

	switch r.Auth.Type {
	case authtypes.LoginTypeRecaptcha:
		// Check given captcha response
		resErr := validateRecaptcha(cfg, r.Auth.Response, req.RemoteAddr)
		if resErr != nil {
			return *resErr
		}

		// Add Recaptcha to the list of completed registration stages
		AddCompletedSessionStage(sessionID, authtypes.LoginTypeRecaptcha)

	case authtypes.LoginTypeSharedSecret:
		// Check shared secret against config
		valid, err := isValidMacLogin(cfg, r.Username, r.Password, r.Admin, r.Auth.Mac)

		if err != nil {
			return httputil.LogThenError(req, err)
		} else if !valid {
			return util.MessageResponse(http.StatusForbidden, "HMAC incorrect")
		}

		// Add SharedSecret to the list of completed registration stages
		AddCompletedSessionStage(sessionID, authtypes.LoginTypeSharedSecret)

	case "":
		// Extract the access token from the request, if there's one to extract
		// (which we can know by checking whether the error is nil or not).
		accessToken, err := auth.ExtractAccessToken(req)

		// A missing auth type can mean either the registration is performed by
		// an AS or the request is made as the first step of a registration
		// using the User-Interactive Authentication API. This can be determined
		// by whether the request contains an access token.
		if err == nil {
			return handleApplicationServiceRegistration(
				accessToken, err, req, r, cfg, accountDB, deviceDB,
			)
		}

	case authtypes.LoginTypeApplicationService:
		// Extract the access token from the request.
		accessToken, err := auth.ExtractAccessToken(req)
		// Let the AS registration handler handle the process from here. We
		// don't need a condition on that call since the registration is clearly
		// stated as being AS-related.
		return handleApplicationServiceRegistration(
			accessToken, err, req, r, cfg, accountDB, deviceDB,
		)

	case authtypes.LoginTypeDummy:
		// there is nothing to do
		// Add Dummy to the list of completed registration stages
		AddCompletedSessionStage(sessionID, authtypes.LoginTypeDummy)

	default:
		return util.JSONResponse{
			Code: http.StatusNotImplemented,
			JSON: jsonerror.Unknown("unknown/unimplemented auth type"),
		}
	}

	// Check if the user's registration flow has been completed successfully
	// A response with current registration flow and remaining available methods
	// will be returned if a flow has not been successfully completed yet
	return checkAndCompleteFlow(sessions.GetCompletedStages(sessionID),
		req, r, sessionID, cfg, accountDB, deviceDB)
}

// handleApplicationServiceRegistration handles the registration of an
// application service's user by validating the AS from its access token and
// registering the user. Its two first parameters must be the two return values
// of the auth.ExtractAccessToken function.
// Returns an error if the access token couldn't be extracted from the request
// at an earlier step of the registration workflow, or if the provided access
// token doesn't belong to a valid AS, or if there was an issue completing the
// registration process.
func handleApplicationServiceRegistration(
	accessToken string,
	tokenErr error,
	req *http.Request,
	r registerRequest,
	cfg *config.Dendrite,
	accountDB *accounts.Database,
	deviceDB *devices.Database,
) util.JSONResponse {
	// Check if we previously had issues extracting the access token from the
	// request.
	if tokenErr != nil {
		return util.JSONResponse{
			Code: http.StatusUnauthorized,
			JSON: jsonerror.MissingToken(tokenErr.Error()),
		}
	}

	// Check application service register user request is valid.
	// The application service's ID is returned if so.
	appserviceID, err := validateApplicationService(
		cfg, r.Username, accessToken,
	)
	if err != nil {
		return *err
	}

	// If no error, application service was successfully validated.
	// Don't need to worry about appending to registration stages as
	// application service registration is entirely separate.
	return completeRegistration(
		req.Context(), accountDB, deviceDB, r.Username, "", appserviceID,
		r.InhibitLogin, r.InitialDisplayName,
	)
}

// checkAndCompleteFlow checks if a given registration flow is completed given
// a set of allowed flows. If so, registration is completed, otherwise a
// response with
func checkAndCompleteFlow(
	flow []authtypes.LoginType,
	req *http.Request,
	r registerRequest,
	sessionID string,
	cfg *config.Dendrite,
	accountDB *accounts.Database,
	deviceDB *devices.Database,
) util.JSONResponse {
	if checkFlowCompleted(flow, cfg.Derived.Registration.Flows) {
		// This flow was completed, registration can continue
		return completeRegistration(
			req.Context(), accountDB, deviceDB, r.Username, r.Password, "",
			r.InhibitLogin, r.InitialDisplayName,
		)
	}

	// There are still more stages to complete.
	// Return the flows and those that have been completed.
	return util.JSONResponse{
		Code: http.StatusUnauthorized,
		JSON: newUserInteractiveResponse(sessionID,
			cfg.Derived.Registration.Flows, cfg.Derived.Registration.Params),
	}
}

// LegacyRegister process register requests from the legacy v1 API
func LegacyRegister(
	req *http.Request,
	accountDB *accounts.Database,
	deviceDB *devices.Database,
	cfg *config.Dendrite,
) util.JSONResponse {
	var r legacyRegisterRequest
	resErr := parseAndValidateLegacyLogin(req, &r)
	if resErr != nil {
		return *resErr
	}

	logger := util.GetLogger(req.Context())
	logger.WithFields(log.Fields{
		"username":  r.Username,
		"auth.type": r.Type,
	}).Info("Processing registration request")

	if cfg.Matrix.RegistrationDisabled && r.Type != authtypes.LoginTypeSharedSecret {
		return util.MessageResponse(http.StatusForbidden, "Registration has been disabled")
	}

	switch r.Type {
	case authtypes.LoginTypeSharedSecret:
		if cfg.Matrix.RegistrationSharedSecret == "" {
			return util.MessageResponse(http.StatusBadRequest, "Shared secret registration is disabled")
		}

		valid, err := isValidMacLogin(cfg, r.Username, r.Password, r.Admin, r.Mac)
		if err != nil {
			return httputil.LogThenError(req, err)
		}

		if !valid {
			return util.MessageResponse(http.StatusForbidden, "HMAC incorrect")
		}

		return completeRegistration(req.Context(), accountDB, deviceDB, r.Username, r.Password, "", false, nil)
	case authtypes.LoginTypeDummy:
		// there is nothing to do
		return completeRegistration(req.Context(), accountDB, deviceDB, r.Username, r.Password, "", false, nil)
	default:
		return util.JSONResponse{
			Code: http.StatusNotImplemented,
			JSON: jsonerror.Unknown("unknown/unimplemented auth type"),
		}
	}
}

// parseAndValidateLegacyLogin parses the request into r and checks that the
// request is valid (e.g. valid user names, etc)
func parseAndValidateLegacyLogin(req *http.Request, r *legacyRegisterRequest) *util.JSONResponse {
	resErr := httputil.UnmarshalJSONRequest(req, &r)
	if resErr != nil {
		return resErr
	}

	// Squash username to all lowercase letters
	r.Username = strings.ToLower(r.Username)

	if resErr = validateUsername(r.Username); resErr != nil {
		return resErr
	}
	if resErr = validatePassword(r.Password); resErr != nil {
		return resErr
	}

	// All registration requests must specify what auth they are using to perform this request
	if r.Type == "" {
		return &util.JSONResponse{
			Code: http.StatusBadRequest,
			JSON: jsonerror.BadJSON("invalid type"),
		}
	}

	return nil
}

func completeRegistration(
	ctx context.Context,
	accountDB *accounts.Database,
	deviceDB *devices.Database,
	username, password, appserviceID string,
	inhibitLogin common.WeakBoolean,
	displayName *string,
) util.JSONResponse {
	if username == "" {
		return util.JSONResponse{
			Code: http.StatusBadRequest,
			JSON: jsonerror.BadJSON("missing username"),
		}
	}
	// Blank passwords are only allowed by registered application services
	if password == "" && appserviceID == "" {
		return util.JSONResponse{
			Code: http.StatusBadRequest,
			JSON: jsonerror.BadJSON("missing password"),
		}
	}

	acc, err := accountDB.CreateAccount(ctx, username, password, appserviceID)
	if err != nil {
		return util.JSONResponse{
			Code: http.StatusInternalServerError,
			JSON: jsonerror.Unknown("failed to create account: " + err.Error()),
		}
	} else if acc == nil {
		return util.JSONResponse{
			Code: http.StatusBadRequest,
			JSON: jsonerror.UserInUse("Desired user ID is already taken."),
		}
	}

	// Check whether inhibit_login option is set. If so, don't create an access
	// token or a device for this user
	if inhibitLogin {
		return util.JSONResponse{
			Code: http.StatusOK,
			JSON: registerResponse{
				UserID:     userutil.MakeUserID(username, acc.ServerName),
				HomeServer: acc.ServerName,
			},
		}
	}

	token, err := auth.GenerateAccessToken()
	if err != nil {
		return util.JSONResponse{
			Code: http.StatusInternalServerError,
			JSON: jsonerror.Unknown("Failed to generate access token"),
		}
	}

	// TODO: Use the device ID in the request.
	dev, err := deviceDB.CreateDevice(ctx, username, nil, token, displayName)
	if err != nil {
		return util.JSONResponse{
			Code: http.StatusInternalServerError,
			JSON: jsonerror.Unknown("failed to create device: " + err.Error()),
		}
	}

	// Increment prometheus counter for created users
	amtRegUsers.Inc()

	return util.JSONResponse{
		Code: http.StatusOK,
		JSON: registerResponse{
			UserID:      dev.UserID,
			AccessToken: dev.AccessToken,
			HomeServer:  acc.ServerName,
			DeviceID:    dev.ID,
		},
	}
}

// Used for shared secret registration.
// Checks if the username, password and isAdmin flag matches the given mac.
func isValidMacLogin(
	cfg *config.Dendrite,
	username, password string,
	isAdmin bool,
	givenMac []byte,
) (bool, error) {
	sharedSecret := cfg.Matrix.RegistrationSharedSecret

	// Check that shared secret registration isn't disabled.
	if cfg.Matrix.RegistrationSharedSecret == "" {
		return false, errors.New("Shared secret registration is disabled")
	}

	// Double check that username/password don't contain the HMAC delimiters. We should have
	// already checked this.
	if strings.Contains(username, "\x00") {
		return false, errors.New("Username contains invalid character")
	}
	if strings.Contains(password, "\x00") {
		return false, errors.New("Password contains invalid character")
	}
	if sharedSecret == "" {
		return false, errors.New("Shared secret registration is disabled")
	}

	adminString := "notadmin"
	if isAdmin {
		adminString = "admin"
	}
	joined := strings.Join([]string{username, password, adminString}, "\x00")

	mac := hmac.New(sha1.New, []byte(sharedSecret))
	_, err := mac.Write([]byte(joined))
	if err != nil {
		return false, err
	}
	expectedMAC := mac.Sum(nil)

	return hmac.Equal(givenMac, expectedMAC), nil
}

// checkFlows checks a single completed flow against another required one. If
// one contains at least all of the stages that the other does, checkFlows
// returns true.
func checkFlows(
	completedStages []authtypes.LoginType,
	requiredStages []authtypes.LoginType,
) bool {
	// Create temporary slices so they originals will not be modified on sorting
	completed := make([]authtypes.LoginType, len(completedStages))
	required := make([]authtypes.LoginType, len(requiredStages))
	copy(completed, completedStages)
	copy(required, requiredStages)

	// Sort the slices for simple comparison
	sort.Slice(completed, func(i, j int) bool { return completed[i] < completed[j] })
	sort.Slice(required, func(i, j int) bool { return required[i] < required[j] })

	// Iterate through each slice, going to the next required slice only once
	// we've found a match.
	i, j := 0, 0
	for j < len(required) {
		// Exit if we've reached the end of our input without being able to
		// match all of the required stages.
		if i >= len(completed) {
			return false
		}

		// If we've found a stage we want, move on to the next required stage.
		if completed[i] == required[j] {
			j++
		}
		i++
	}
	return true
}

// checkFlowCompleted checks if a registration flow complies with any allowed flow
// dictated by the server. Order of stages does not matter. A user may complete
// extra stages as long as the required stages of at least one flow is met.
func checkFlowCompleted(
	flow []authtypes.LoginType,
	allowedFlows []authtypes.Flow,
) bool {
	// Iterate through possible flows to check whether any have been fully completed.
	for _, allowedFlow := range allowedFlows {
		if checkFlows(flow, allowedFlow.Stages) {
			return true
		}
	}
	return false
}

type availableResponse struct {
	Available bool `json:"available"`
}

// RegisterAvailable checks if the username is already taken or invalid.
func RegisterAvailable(
	req *http.Request,
	cfg config.Dendrite,
	accountDB *accounts.Database,
) util.JSONResponse {
	username := req.URL.Query().Get("username")

	// Squash username to all lowercase letters
	username = strings.ToLower(username)

	if err := validateUsername(username); err != nil {
		return *err
	}

	// Check if this username is reserved by an application service
	userID := userutil.MakeUserID(username, cfg.Matrix.ServerName)
	for _, appservice := range cfg.Derived.ApplicationServices {
		if appservice.IsInterestedInUserID(userID) {
			return util.JSONResponse{
				Code: http.StatusBadRequest,
				JSON: jsonerror.UserInUse("Desired user ID is reserved by an application service."),
			}
		}
	}

	availability, availabilityErr := accountDB.CheckAccountAvailability(req.Context(), username)
	if availabilityErr != nil {
		return util.JSONResponse{
			Code: http.StatusInternalServerError,
			JSON: jsonerror.Unknown("failed to check availability: " + availabilityErr.Error()),
		}
	}
	if !availability {
		return util.JSONResponse{
			Code: http.StatusBadRequest,
			JSON: jsonerror.UserInUse("Desired User ID is already taken."),
		}
	}

	return util.JSONResponse{
		Code: http.StatusOK,
		JSON: availableResponse{
			Available: true,
		},
	}
}<|MERGE_RESOLUTION|>--- conflicted
+++ resolved
@@ -83,8 +83,6 @@
 	return make([]authtypes.LoginType, 0)
 }
 
-<<<<<<< HEAD
-=======
 // AddCompletedStage records that a session has completed an auth stage.
 func (d *sessionsDict) AddCompletedStage(sessionID string, stage authtypes.LoginType) {
 	// Return if the stage is already present
@@ -96,7 +94,6 @@
 	d.sessions[sessionID] = append(d.GetCompletedStages(sessionID), stage)
 }
 
->>>>>>> bdd1a87d
 func newSessionsDict() *sessionsDict {
 	return &sessionsDict{
 		sessions: make(map[string][]authtypes.LoginType),
