// Copyright 2017 Vector Creations Ltd
// Copyright 2017 New Vector Ltd
//
// Licensed under the Apache License, Version 2.0 (the "License");
// you may not use this file except in compliance with the License.
// You may obtain a copy of the License at
//
//     http://www.apache.org/licenses/LICENSE-2.0
//
// Unless required by applicable law or agreed to in writing, software
// distributed under the License is distributed on an "AS IS" BASIS,
// WITHOUT WARRANTIES OR CONDITIONS OF ANY KIND, either express or implied.
// See the License for the specific language governing permissions and
// limitations under the License.

package routing

import (
	"context"
	"crypto/hmac"
	"crypto/sha1"
	"encoding/json"
	"errors"
	"fmt"
	"io/ioutil"
	"net/http"
	"net/url"
	"regexp"
	"sort"
	"strconv"
	"strings"
	"sync"
	"time"

	"github.com/matrix-org/dendrite/common/config"

	"github.com/matrix-org/dendrite/clientapi/auth"
	"github.com/matrix-org/dendrite/clientapi/auth/authtypes"
	"github.com/matrix-org/dendrite/clientapi/auth/storage/accounts"
	"github.com/matrix-org/dendrite/clientapi/auth/storage/devices"
	"github.com/matrix-org/dendrite/clientapi/httputil"
	"github.com/matrix-org/dendrite/clientapi/jsonerror"
	"github.com/matrix-org/dendrite/clientapi/userutil"
	"github.com/matrix-org/dendrite/common"
	"github.com/matrix-org/gomatrixserverlib"
	"github.com/matrix-org/gomatrixserverlib/tokens"
	"github.com/matrix-org/util"
	"github.com/prometheus/client_golang/prometheus"
	log "github.com/sirupsen/logrus"
)

var (
	// Prometheus metrics
	amtRegUsers = prometheus.NewCounter(
		prometheus.CounterOpts{
			Name: "dendrite_clientapi_reg_users_total",
			Help: "Total number of registered users",
		},
	)
)

const (
	minPasswordLength = 8   // http://matrix.org/docs/spec/client_server/r0.2.0.html#password-based
	maxPasswordLength = 512 // https://github.com/matrix-org/synapse/blob/v0.20.0/synapse/rest/client/v2_alpha/register.py#L161
	maxUsernameLength = 254 // http://matrix.org/speculator/spec/HEAD/intro.html#user-identifiers TODO account for domain
	sessionIDLength   = 24
)

func init() {
	// Register prometheus metrics. They must be registered to be exposed.
	prometheus.MustRegister(amtRegUsers)
}

// sessionsDict keeps track of completed auth stages for each session.
// It shouldn't be passed by value because it contains a mutex.
type sessionsDict struct {
	sync.Mutex
	sessions map[string][]authtypes.LoginType
}

// GetCompletedStages returns the completed stages for a session.
func (d *sessionsDict) GetCompletedStages(sessionID string) []authtypes.LoginType {
	d.Lock()
	defer d.Unlock()

	if completedStages, ok := d.sessions[sessionID]; ok {
		return completedStages
	}
	// Ensure that a empty slice is returned and not nil. See #399.
	return make([]authtypes.LoginType, 0)
}

func newSessionsDict() *sessionsDict {
	return &sessionsDict{
		sessions: make(map[string][]authtypes.LoginType),
	}
}

// AddCompletedSessionStage records that a session has completed an auth stage.
func AddCompletedSessionStage(sessionID string, stage authtypes.LoginType) {
	sessions.Lock()
	defer sessions.Unlock()

	for _, completedStage := range sessions.sessions[sessionID] {
		if completedStage == stage {
			return
		}
	}
	sessions.sessions[sessionID] = append(sessions.sessions[sessionID], stage)
}

var (
	// TODO: Remove old sessions. Need to do so on a session-specific timeout.
	// sessions stores the completed flow stages for all sessions. Referenced using their sessionID.
	sessions           = newSessionsDict()
	validUsernameRegex = regexp.MustCompile(`^[0-9a-z_\-./]+$`)
)

// registerRequest represents the submitted registration request.
// It can be broken down into 2 sections: the auth dictionary and registration parameters.
// Registration parameters vary depending on the request, and will need to remembered across
// sessions. If no parameters are supplied, the server should use the parameters previously
// remembered. If ANY parameters are supplied, the server should REPLACE all knowledge of
// previous parameters with the ones supplied. This mean you cannot "build up" request params.
type registerRequest struct {
	// registration parameters
	Password string `json:"password"`
	Username string `json:"username"`
	Admin    bool   `json:"admin"`
	// user-interactive auth params
	Auth authDict `json:"auth"`

	// Both DeviceID and InitialDisplayName can be omitted, or empty strings ("")
	// Thus a pointer is needed to differentiate between the two
	InitialDisplayName *string `json:"initial_device_display_name"`
	DeviceID           *string `json:"device_id"`

	// Prevent this user from logging in
	InhibitLogin common.WeakBoolean `json:"inhibit_login"`

	// Application Services place Type in the root of their registration
	// request, whereas clients place it in the authDict struct.
	Type authtypes.LoginType `json:"type"`
}

type authDict struct {
	Type    authtypes.LoginType         `json:"type"`
	Session string                      `json:"session"`
	Mac     gomatrixserverlib.HexString `json:"mac"`

	// Recaptcha
	Response string `json:"response"`
	// TODO: Lots of custom keys depending on the type
}

// http://matrix.org/speculator/spec/HEAD/client_server/unstable.html#user-interactive-authentication-api
type userInteractiveResponse struct {
	Flows     []authtypes.Flow       `json:"flows"`
	Completed []authtypes.LoginType  `json:"completed"`
	Params    map[string]interface{} `json:"params"`
	Session   string                 `json:"session"`
}

// legacyRegisterRequest represents the submitted registration request for v1 API.
type legacyRegisterRequest struct {
	Password string                      `json:"password"`
	Username string                      `json:"user"`
	Admin    bool                        `json:"admin"`
	Type     authtypes.LoginType         `json:"type"`
	Mac      gomatrixserverlib.HexString `json:"mac"`
}

// newUserInteractiveResponse will return a struct to be sent back to the client
// during registration.
func newUserInteractiveResponse(
	sessionID string,
	fs []authtypes.Flow,
	params map[string]interface{},
) userInteractiveResponse {
	return userInteractiveResponse{
		fs, sessions.GetCompletedStages(sessionID), params, sessionID,
	}
}

// http://matrix.org/speculator/spec/HEAD/client_server/unstable.html#post-matrix-client-unstable-register
type registerResponse struct {
	UserID      string                       `json:"user_id"`
	AccessToken string                       `json:"access_token,omitempty"`
	HomeServer  gomatrixserverlib.ServerName `json:"home_server"`
	DeviceID    string                       `json:"device_id,omitempty"`
}

// recaptchaResponse represents the HTTP response from a Google Recaptcha server
type recaptchaResponse struct {
	Success     bool      `json:"success"`
	ChallengeTS time.Time `json:"challenge_ts"`
	Hostname    string    `json:"hostname"`
	ErrorCodes  []int     `json:"error-codes"`
}

// validateUsername returns an error response if the username is invalid
func validateUsername(username string) *util.JSONResponse {
	// https://github.com/matrix-org/synapse/blob/v0.20.0/synapse/rest/client/v2_alpha/register.py#L161
	if len(username) > maxUsernameLength {
		return &util.JSONResponse{
			Code: http.StatusBadRequest,
			JSON: jsonerror.BadJSON(fmt.Sprintf("'username' >%d characters", maxUsernameLength)),
		}
	} else if !validUsernameRegex.MatchString(username) {
		return &util.JSONResponse{
			Code: http.StatusBadRequest,
			JSON: jsonerror.InvalidUsername("Username can only contain characters a-z, 0-9, or '_-./'"),
		}
	} else if username[0] == '_' { // Regex checks its not a zero length string
		return &util.JSONResponse{
			Code: http.StatusBadRequest,
			JSON: jsonerror.InvalidUsername("Username cannot start with a '_'"),
		}
	}
	return nil
}

// validateApplicationServiceUsername returns an error response if the username is invalid for an application service
func validateApplicationServiceUsername(username string) *util.JSONResponse {
	if len(username) > maxUsernameLength {
		return &util.JSONResponse{
			Code: http.StatusBadRequest,
			JSON: jsonerror.BadJSON(fmt.Sprintf("'username' >%d characters", maxUsernameLength)),
		}
	} else if !validUsernameRegex.MatchString(username) {
		return &util.JSONResponse{
			Code: http.StatusBadRequest,
			JSON: jsonerror.InvalidUsername("Username can only contain characters a-z, 0-9, or '_-./'"),
		}
	}
	return nil
}

// validatePassword returns an error response if the password is invalid
func validatePassword(password string) *util.JSONResponse {
	// https://github.com/matrix-org/synapse/blob/v0.20.0/synapse/rest/client/v2_alpha/register.py#L161
	if len(password) > maxPasswordLength {
		return &util.JSONResponse{
			Code: http.StatusBadRequest,
			JSON: jsonerror.BadJSON(fmt.Sprintf("'password' >%d characters", maxPasswordLength)),
		}
	} else if len(password) > 0 && len(password) < minPasswordLength {
		return &util.JSONResponse{
			Code: http.StatusBadRequest,
			JSON: jsonerror.WeakPassword(fmt.Sprintf("password too weak: min %d chars", minPasswordLength)),
		}
	}
	return nil
}

// validateRecaptcha returns an error response if the captcha response is invalid
func validateRecaptcha(
	cfg *config.Dendrite,
	response string,
	clientip string,
) *util.JSONResponse {
	if !cfg.Matrix.RecaptchaEnabled {
		return &util.JSONResponse{
			Code: http.StatusConflict,
			JSON: jsonerror.Unknown("Captcha registration is disabled"),
		}
	}

	if response == "" {
		return &util.JSONResponse{
			Code: http.StatusBadRequest,
			JSON: jsonerror.BadJSON("Captcha response is required"),
		}
	}

	// Make a POST request to Google's API to check the captcha response
	resp, err := http.PostForm(cfg.Matrix.RecaptchaSiteVerifyAPI,
		url.Values{
			"secret":   {cfg.Matrix.RecaptchaPrivateKey},
			"response": {response},
			"remoteip": {clientip},
		},
	)

	if err != nil {
		return &util.JSONResponse{
			Code: http.StatusInternalServerError,
			JSON: jsonerror.BadJSON("Error in requesting validation of captcha response"),
		}
	}

	// Close the request once we're finishing reading from it
	defer resp.Body.Close() // nolint: errcheck

	// Grab the body of the response from the captcha server
	var r recaptchaResponse
	body, err := ioutil.ReadAll(resp.Body)
	if err != nil {
		return &util.JSONResponse{
			Code: http.StatusGatewayTimeout,
			JSON: jsonerror.Unknown("Error in contacting captcha server" + err.Error()),
		}
	}
	err = json.Unmarshal(body, &r)
	if err != nil {
		return &util.JSONResponse{
			Code: http.StatusInternalServerError,
			JSON: jsonerror.BadJSON("Error in unmarshaling captcha server's response: " + err.Error()),
		}
	}

	// Check that we received a "success"
	if !r.Success {
		return &util.JSONResponse{
			Code: http.StatusUnauthorized,
			JSON: jsonerror.BadJSON("Invalid captcha response. Please try again."),
		}
	}
	return nil
}

// UserIDIsWithinApplicationServiceNamespace checks to see if a given userID
// falls within any of the namespaces of a given Application Service. If no
// Application Service is given, it will check to see if it matches any
// Application Service's namespace.
func UserIDIsWithinApplicationServiceNamespace(
	cfg *config.Dendrite,
	userID string,
	appservice *config.ApplicationService,
) bool {
	if appservice != nil {
		// Loop through given application service's namespaces and see if any match
		for _, namespace := range appservice.NamespaceMap["users"] {
			// AS namespaces are checked for validity in config
			if namespace.RegexpObject.MatchString(userID) {
				return true
			}
		}
		return false
	}

	// Loop through all known application service's namespaces and see if any match
	for _, knownAppService := range cfg.Derived.ApplicationServices {
		for _, namespace := range knownAppService.NamespaceMap["users"] {
			// AS namespaces are checked for validity in config
			if namespace.RegexpObject.MatchString(userID) {
				return true
			}
		}
	}
	return false
}

// UsernameMatchesMultipleExclusiveNamespaces will check if a given username matches
// more than one exclusive namespace. More than one is not allowed
func UsernameMatchesMultipleExclusiveNamespaces(
	cfg *config.Dendrite,
	username string,
) bool {
	userID := userutil.MakeUserID(username, cfg.Matrix.ServerName)

	// Check namespaces and see if more than one match
	matchCount := 0
	for _, appservice := range cfg.Derived.ApplicationServices {
		if appservice.IsInterestedInUserID(userID) {
			if matchCount++; matchCount > 1 {
				return true
			}
		}
	}
	return false
}

// UsernameMatchesExclusiveNamespaces will check if a given username matches any
// application service's exclusive users namespace
func UsernameMatchesExclusiveNamespaces(
	cfg *config.Dendrite,
	username string,
) bool {
	userID := userutil.MakeUserID(username, cfg.Matrix.ServerName)
	return cfg.Derived.ExclusiveApplicationServicesUsernameRegexp.MatchString(userID)
}

// validateApplicationService checks if a provided application service token
// corresponds to one that is registered. If so, then it checks if the desired
// username is within that application service's namespace. As long as these
// two requirements are met, no error will be returned.
func validateApplicationService(
	cfg *config.Dendrite,
	username string,
	accessToken string,
) (string, *util.JSONResponse) {
	// Check if the token if the application service is valid with one we have
	// registered in the config.
	var matchedApplicationService *config.ApplicationService
	for _, appservice := range cfg.Derived.ApplicationServices {
		if appservice.ASToken == accessToken {
			matchedApplicationService = &appservice
			break
		}
	}
	if matchedApplicationService == nil {
		return "", &util.JSONResponse{
			Code: http.StatusUnauthorized,
			JSON: jsonerror.UnknownToken("Supplied access_token does not match any known application service"),
		}
	}

	userID := userutil.MakeUserID(username, cfg.Matrix.ServerName)

	// Ensure the desired username is within at least one of the application service's namespaces.
	if !UserIDIsWithinApplicationServiceNamespace(cfg, userID, matchedApplicationService) {
		// If we didn't find any matches, return M_EXCLUSIVE
		return "", &util.JSONResponse{
			Code: http.StatusBadRequest,
			JSON: jsonerror.ASExclusive(fmt.Sprintf(
				"Supplied username %s did not match any namespaces for application service ID: %s", username, matchedApplicationService.ID)),
		}
	}

	// Check this user does not fit multiple application service namespaces
	if UsernameMatchesMultipleExclusiveNamespaces(cfg, userID) {
		return "", &util.JSONResponse{
			Code: http.StatusBadRequest,
			JSON: jsonerror.ASExclusive(fmt.Sprintf(
				"Supplied username %s matches multiple exclusive application service namespaces. Only 1 match allowed", username)),
		}
	}

	// Check username application service is trying to register is valid
	if err := validateApplicationServiceUsername(username); err != nil {
		return "", err
	}

	// No errors, registration valid
	return matchedApplicationService.ID, nil
}

// Register processes a /register request.
// http://matrix.org/speculator/spec/HEAD/client_server/unstable.html#post-matrix-client-unstable-register
func Register(
	req *http.Request,
	accountDB accounts.Database,
	deviceDB devices.Database,
	cfg *config.Dendrite,
) util.JSONResponse {

	var r registerRequest
	resErr := httputil.UnmarshalJSONRequest(req, &r)
	if resErr != nil {
		return *resErr
	}
	if req.URL.Query().Get("kind") == "guest" {
		return handleGuestRegistration(req, r, cfg, accountDB, deviceDB)
	}

	// Retrieve or generate the sessionID
	sessionID := r.Auth.Session
	if sessionID == "" {
		// Generate a new, random session ID
		sessionID = util.RandomString(sessionIDLength)
	}

	// Don't allow numeric usernames less than MAX_INT64.
	if _, err := strconv.ParseInt(r.Username, 10, 64); err == nil {
		return util.JSONResponse{
			Code: http.StatusBadRequest,
			JSON: jsonerror.InvalidUsername("Numeric user IDs are reserved"),
		}
	}
	// Auto generate a numeric username if r.Username is empty
	if r.Username == "" {
		id, err := accountDB.GetNewNumericLocalpart(req.Context())
		if err != nil {
			return httputil.LogThenError(req, err)
		}

		r.Username = strconv.FormatInt(id, 10)
	}

	// Squash username to all lowercase letters
	r.Username = strings.ToLower(r.Username)

	if resErr = validateUsername(r.Username); resErr != nil {
		return *resErr
	}
	if resErr = validatePassword(r.Password); resErr != nil {
		return *resErr
	}

	// Make sure normal user isn't registering under an exclusive application
	// service namespace. Skip this check if no app services are registered.
	if r.Auth.Type != authtypes.LoginTypeApplicationService &&
		len(cfg.Derived.ApplicationServices) != 0 &&
		UsernameMatchesExclusiveNamespaces(cfg, r.Username) {
		return util.JSONResponse{
			Code: http.StatusBadRequest,
			JSON: jsonerror.ASExclusive("This username is reserved by an application service."),
		}
	}

	logger := util.GetLogger(req.Context())
	logger.WithFields(log.Fields{
		"username":   r.Username,
		"auth.type":  r.Auth.Type,
		"session_id": r.Auth.Session,
	}).Info("Processing registration request")

	return handleRegistrationFlow(req, r, sessionID, cfg, accountDB, deviceDB)
}

func handleGuestRegistration(
	req *http.Request,
	r registerRequest,
	cfg *config.Dendrite,
	accountDB *accounts.Database,
	deviceDB *devices.Database,
) util.JSONResponse {

	//Generate numeric local part for guest user
	id, err := accountDB.GetNewNumericLocalpart(req.Context())
	if err != nil {
		return httputil.LogThenError(req, err)
	}

	localpart := strconv.FormatInt(id, 10)
	acc, err := accountDB.CreateAccount(req.Context(), localpart, "", "")
	if err != nil {
		return util.JSONResponse{
			Code: http.StatusInternalServerError,
			JSON: jsonerror.Unknown("failed to create account: " + err.Error()),
		}
	}
	token, err := tokens.GenerateLoginToken(tokens.TokenOptions{
		ServerPrivateKey: cfg.Matrix.PrivateKey.Seed(),
		ServerName:       string(acc.ServerName),
		UserID:           acc.UserID,
	})

	if err != nil {
		return util.JSONResponse{
			Code: http.StatusInternalServerError,
			JSON: jsonerror.Unknown("Failed to generate access token"),
		}
	}
	//we don't allow guests to specify their own device_id
	dev, err := deviceDB.CreateDevice(req.Context(), acc.Localpart, nil, token, r.InitialDisplayName)
	if err != nil {
		return util.JSONResponse{
			Code: http.StatusInternalServerError,
			JSON: jsonerror.Unknown("failed to create device: " + err.Error()),
		}
	}
	return util.JSONResponse{
		Code: http.StatusOK,
		JSON: registerResponse{
			UserID:      dev.UserID,
			AccessToken: dev.AccessToken,
			HomeServer:  acc.ServerName,
			DeviceID:    dev.ID,
		},
	}
}

// handleRegistrationFlow will direct and complete registration flow stages
// that the client has requested.
// nolint: gocyclo
func handleRegistrationFlow(
	req *http.Request,
	r registerRequest,
	sessionID string,
	cfg *config.Dendrite,
	accountDB accounts.Database,
	deviceDB devices.Database,
) util.JSONResponse {
	// TODO: Shared secret registration (create new user scripts)
	// TODO: Enable registration config flag
	// TODO: Guest account upgrading

	// TODO: Handle loading of previous session parameters from database.
	// TODO: Handle mapping registrationRequest parameters into session parameters

	// TODO: email / msisdn auth types.

	if cfg.Matrix.RegistrationDisabled && r.Auth.Type != authtypes.LoginTypeSharedSecret {
		return util.MessageResponse(http.StatusForbidden, "Registration has been disabled")
	}

	switch r.Auth.Type {
	case authtypes.LoginTypeRecaptcha:
		// Check given captcha response
		resErr := validateRecaptcha(cfg, r.Auth.Response, req.RemoteAddr)
		if resErr != nil {
			return *resErr
		}

		// Add Recaptcha to the list of completed registration stages
		AddCompletedSessionStage(sessionID, authtypes.LoginTypeRecaptcha)

	case authtypes.LoginTypeSharedSecret:
		// Check shared secret against config
		valid, err := isValidMacLogin(cfg, r.Username, r.Password, r.Admin, r.Auth.Mac)

		if err != nil {
			return httputil.LogThenError(req, err)
		} else if !valid {
			return util.MessageResponse(http.StatusForbidden, "HMAC incorrect")
		}

		// Add SharedSecret to the list of completed registration stages
		AddCompletedSessionStage(sessionID, authtypes.LoginTypeSharedSecret)

	case "":
		// Extract the access token from the request, if there's one to extract
		// (which we can know by checking whether the error is nil or not).
		accessToken, err := auth.ExtractAccessToken(req)

		// A missing auth type can mean either the registration is performed by
		// an AS or the request is made as the first step of a registration
		// using the User-Interactive Authentication API. This can be determined
		// by whether the request contains an access token.
		if err == nil {
			return handleApplicationServiceRegistration(
				accessToken, err, req, r, cfg, accountDB, deviceDB,
			)
		}

	case authtypes.LoginTypeApplicationService:
		// Extract the access token from the request.
		accessToken, err := auth.ExtractAccessToken(req)
		// Let the AS registration handler handle the process from here. We
		// don't need a condition on that call since the registration is clearly
		// stated as being AS-related.
		return handleApplicationServiceRegistration(
			accessToken, err, req, r, cfg, accountDB, deviceDB,
		)

	case authtypes.LoginTypeDummy:
		// there is nothing to do
		// Add Dummy to the list of completed registration stages
		AddCompletedSessionStage(sessionID, authtypes.LoginTypeDummy)

	default:
		return util.JSONResponse{
			Code: http.StatusNotImplemented,
			JSON: jsonerror.Unknown("unknown/unimplemented auth type"),
		}
	}

	// Check if the user's registration flow has been completed successfully
	// A response with current registration flow and remaining available methods
	// will be returned if a flow has not been successfully completed yet
	return checkAndCompleteFlow(sessions.GetCompletedStages(sessionID),
		req, r, sessionID, cfg, accountDB, deviceDB)
}

// handleApplicationServiceRegistration handles the registration of an
// application service's user by validating the AS from its access token and
// registering the user. Its two first parameters must be the two return values
// of the auth.ExtractAccessToken function.
// Returns an error if the access token couldn't be extracted from the request
// at an earlier step of the registration workflow, or if the provided access
// token doesn't belong to a valid AS, or if there was an issue completing the
// registration process.
func handleApplicationServiceRegistration(
	accessToken string,
	tokenErr error,
	req *http.Request,
	r registerRequest,
	cfg *config.Dendrite,
	accountDB accounts.Database,
	deviceDB devices.Database,
) util.JSONResponse {
	// Check if we previously had issues extracting the access token from the
	// request.
	if tokenErr != nil {
		return util.JSONResponse{
			Code: http.StatusUnauthorized,
			JSON: jsonerror.MissingToken(tokenErr.Error()),
		}
	}

	// Check application service register user request is valid.
	// The application service's ID is returned if so.
	appserviceID, err := validateApplicationService(
		cfg, r.Username, accessToken,
	)
	if err != nil {
		return *err
	}

	// If no error, application service was successfully validated.
	// Don't need to worry about appending to registration stages as
	// application service registration is entirely separate.
	return completeRegistration(
		req.Context(), accountDB, deviceDB, r.Username, "", appserviceID,
		r.InhibitLogin, r.InitialDisplayName, r.DeviceID,
	)
}

// checkAndCompleteFlow checks if a given registration flow is completed given
// a set of allowed flows. If so, registration is completed, otherwise a
// response with
func checkAndCompleteFlow(
	flow []authtypes.LoginType,
	req *http.Request,
	r registerRequest,
	sessionID string,
	cfg *config.Dendrite,
	accountDB accounts.Database,
	deviceDB devices.Database,
) util.JSONResponse {
	if checkFlowCompleted(flow, cfg.Derived.Registration.Flows) {
		// This flow was completed, registration can continue
		return completeRegistration(
			req.Context(), accountDB, deviceDB, r.Username, r.Password, "",
			r.InhibitLogin, r.InitialDisplayName, r.DeviceID,
		)
	}

	// There are still more stages to complete.
	// Return the flows and those that have been completed.
	return util.JSONResponse{
		Code: http.StatusUnauthorized,
		JSON: newUserInteractiveResponse(sessionID,
			cfg.Derived.Registration.Flows, cfg.Derived.Registration.Params),
	}
}

// LegacyRegister process register requests from the legacy v1 API
func LegacyRegister(
	req *http.Request,
	accountDB accounts.Database,
	deviceDB devices.Database,
	cfg *config.Dendrite,
) util.JSONResponse {
	var r legacyRegisterRequest
	resErr := parseAndValidateLegacyLogin(req, &r)
	if resErr != nil {
		return *resErr
	}

	logger := util.GetLogger(req.Context())
	logger.WithFields(log.Fields{
		"username":  r.Username,
		"auth.type": r.Type,
	}).Info("Processing registration request")

	if cfg.Matrix.RegistrationDisabled && r.Type != authtypes.LoginTypeSharedSecret {
		return util.MessageResponse(http.StatusForbidden, "Registration has been disabled")
	}

	switch r.Type {
	case authtypes.LoginTypeSharedSecret:
		if cfg.Matrix.RegistrationSharedSecret == "" {
			return util.MessageResponse(http.StatusBadRequest, "Shared secret registration is disabled")
		}

		valid, err := isValidMacLogin(cfg, r.Username, r.Password, r.Admin, r.Mac)
		if err != nil {
			return httputil.LogThenError(req, err)
		}

		if !valid {
			return util.MessageResponse(http.StatusForbidden, "HMAC incorrect")
		}

		return completeRegistration(req.Context(), accountDB, deviceDB, r.Username, r.Password, "", false, nil, nil)
	case authtypes.LoginTypeDummy:
		// there is nothing to do
		return completeRegistration(req.Context(), accountDB, deviceDB, r.Username, r.Password, "", false, nil, nil)
	default:
		return util.JSONResponse{
			Code: http.StatusNotImplemented,
			JSON: jsonerror.Unknown("unknown/unimplemented auth type"),
		}
	}
}

// parseAndValidateLegacyLogin parses the request into r and checks that the
// request is valid (e.g. valid user names, etc)
func parseAndValidateLegacyLogin(req *http.Request, r *legacyRegisterRequest) *util.JSONResponse {
	resErr := httputil.UnmarshalJSONRequest(req, &r)
	if resErr != nil {
		return resErr
	}

	// Squash username to all lowercase letters
	r.Username = strings.ToLower(r.Username)

	if resErr = validateUsername(r.Username); resErr != nil {
		return resErr
	}
	if resErr = validatePassword(r.Password); resErr != nil {
		return resErr
	}

	// All registration requests must specify what auth they are using to perform this request
	if r.Type == "" {
		return &util.JSONResponse{
			Code: http.StatusBadRequest,
			JSON: jsonerror.BadJSON("invalid type"),
		}
	}

	return nil
}

// completeRegistration runs some rudimentary checks against the submitted
// input, then if successful creates an account and a newly associated device
// We pass in each individual part of the request here instead of just passing a
// registerRequest, as this function serves requests encoded as both
// registerRequests and legacyRegisterRequests, which share some attributes but
// not all
func completeRegistration(
	ctx context.Context,
	accountDB accounts.Database,
	deviceDB devices.Database,
	username, password, appserviceID string,
	inhibitLogin common.WeakBoolean,
	displayName, deviceID *string,
) util.JSONResponse {
	if username == "" {
		return util.JSONResponse{
			Code: http.StatusBadRequest,
			JSON: jsonerror.BadJSON("missing username"),
		}
	}
	// Blank passwords are only allowed by registered application services
	if password == "" && appserviceID == "" {
		return util.JSONResponse{
			Code: http.StatusBadRequest,
			JSON: jsonerror.BadJSON("missing password"),
		}
	}

	acc, err := accountDB.CreateAccount(ctx, username, password, appserviceID)
	if err != nil {
		return util.JSONResponse{
			Code: http.StatusInternalServerError,
			JSON: jsonerror.Unknown("failed to create account: " + err.Error()),
		}
	} else if acc == nil {
		return util.JSONResponse{
			Code: http.StatusBadRequest,
			JSON: jsonerror.UserInUse("Desired user ID is already taken."),
		}
	}

	// Increment prometheus counter for created users
	amtRegUsers.Inc()

	// Check whether inhibit_login option is set. If so, don't create an access
	// token or a device for this user
	if inhibitLogin {
		return util.JSONResponse{
			Code: http.StatusOK,
			JSON: registerResponse{
				UserID:     userutil.MakeUserID(username, acc.ServerName),
				HomeServer: acc.ServerName,
			},
		}
	}

	token, err := auth.GenerateAccessToken()
	if err != nil {
		return util.JSONResponse{
			Code: http.StatusInternalServerError,
			JSON: jsonerror.Unknown("Failed to generate access token"),
		}
	}

	dev, err := deviceDB.CreateDevice(ctx, username, deviceID, token, displayName)
	if err != nil {
		return util.JSONResponse{
			Code: http.StatusInternalServerError,
			JSON: jsonerror.Unknown("failed to create device: " + err.Error()),
		}
	}

	return util.JSONResponse{
		Code: http.StatusOK,
		JSON: registerResponse{
			UserID:      dev.UserID,
			AccessToken: dev.AccessToken,
			HomeServer:  acc.ServerName,
			DeviceID:    dev.ID,
		},
	}
}

// Used for shared secret registration.
// Checks if the username, password and isAdmin flag matches the given mac.
func isValidMacLogin(
	cfg *config.Dendrite,
	username, password string,
	isAdmin bool,
	givenMac []byte,
) (bool, error) {
	sharedSecret := cfg.Matrix.RegistrationSharedSecret

	// Check that shared secret registration isn't disabled.
	if cfg.Matrix.RegistrationSharedSecret == "" {
		return false, errors.New("Shared secret registration is disabled")
	}

	// Double check that username/password don't contain the HMAC delimiters. We should have
	// already checked this.
	if strings.Contains(username, "\x00") {
		return false, errors.New("Username contains invalid character")
	}
	if strings.Contains(password, "\x00") {
		return false, errors.New("Password contains invalid character")
	}
	if sharedSecret == "" {
		return false, errors.New("Shared secret registration is disabled")
	}

	adminString := "notadmin"
	if isAdmin {
		adminString = "admin"
	}
	joined := strings.Join([]string{username, password, adminString}, "\x00")

	mac := hmac.New(sha1.New, []byte(sharedSecret))
	_, err := mac.Write([]byte(joined))
	if err != nil {
		return false, err
	}
	expectedMAC := mac.Sum(nil)

	return hmac.Equal(givenMac, expectedMAC), nil
}

// checkFlows checks a single completed flow against another required one. If
// one contains at least all of the stages that the other does, checkFlows
// returns true.
func checkFlows(
	completedStages []authtypes.LoginType,
	requiredStages []authtypes.LoginType,
) bool {
	// Create temporary slices so they originals will not be modified on sorting
	completed := make([]authtypes.LoginType, len(completedStages))
	required := make([]authtypes.LoginType, len(requiredStages))
	copy(completed, completedStages)
	copy(required, requiredStages)

	// Sort the slices for simple comparison
	sort.Slice(completed, func(i, j int) bool { return completed[i] < completed[j] })
	sort.Slice(required, func(i, j int) bool { return required[i] < required[j] })

	// Iterate through each slice, going to the next required slice only once
	// we've found a match.
	i, j := 0, 0
	for j < len(required) {
		// Exit if we've reached the end of our input without being able to
		// match all of the required stages.
		if i >= len(completed) {
			return false
		}

		// If we've found a stage we want, move on to the next required stage.
		if completed[i] == required[j] {
			j++
		}
		i++
	}
	return true
}

// checkFlowCompleted checks if a registration flow complies with any allowed flow
// dictated by the server. Order of stages does not matter. A user may complete
// extra stages as long as the required stages of at least one flow is met.
func checkFlowCompleted(
	flow []authtypes.LoginType,
	allowedFlows []authtypes.Flow,
) bool {
	// Iterate through possible flows to check whether any have been fully completed.
	for _, allowedFlow := range allowedFlows {
		if checkFlows(flow, allowedFlow.Stages) {
			return true
		}
	}
	return false
}

type availableResponse struct {
	Available bool `json:"available"`
}

// RegisterAvailable checks if the username is already taken or invalid.
func RegisterAvailable(
	req *http.Request,
<<<<<<< HEAD
	cfg config.Dendrite,
	accountDB accounts.Database,
=======
	cfg *config.Dendrite,
	accountDB *accounts.Database,
>>>>>>> 6942ee1d
) util.JSONResponse {
	username := req.URL.Query().Get("username")

	// Squash username to all lowercase letters
	username = strings.ToLower(username)

	if err := validateUsername(username); err != nil {
		return *err
	}

	// Check if this username is reserved by an application service
	userID := userutil.MakeUserID(username, cfg.Matrix.ServerName)
	for _, appservice := range cfg.Derived.ApplicationServices {
		if appservice.IsInterestedInUserID(userID) {
			return util.JSONResponse{
				Code: http.StatusBadRequest,
				JSON: jsonerror.UserInUse("Desired user ID is reserved by an application service."),
			}
		}
	}

	availability, availabilityErr := accountDB.CheckAccountAvailability(req.Context(), username)
	if availabilityErr != nil {
		return util.JSONResponse{
			Code: http.StatusInternalServerError,
			JSON: jsonerror.Unknown("failed to check availability: " + availabilityErr.Error()),
		}
	}
	if !availability {
		return util.JSONResponse{
			Code: http.StatusBadRequest,
			JSON: jsonerror.UserInUse("Desired User ID is already taken."),
		}
	}

	return util.JSONResponse{
		Code: http.StatusOK,
		JSON: availableResponse{
			Available: true,
		},
	}
}<|MERGE_RESOLUTION|>--- conflicted
+++ resolved
@@ -513,8 +513,8 @@
 	req *http.Request,
 	r registerRequest,
 	cfg *config.Dendrite,
-	accountDB *accounts.Database,
-	deviceDB *devices.Database,
+	accountDB accounts.Database,
+	deviceDB devices.Database,
 ) util.JSONResponse {
 
 	//Generate numeric local part for guest user
@@ -991,13 +991,8 @@
 // RegisterAvailable checks if the username is already taken or invalid.
 func RegisterAvailable(
 	req *http.Request,
-<<<<<<< HEAD
-	cfg config.Dendrite,
+	cfg *config.Dendrite,
 	accountDB accounts.Database,
-=======
-	cfg *config.Dendrite,
-	accountDB *accounts.Database,
->>>>>>> 6942ee1d
 ) util.JSONResponse {
 	username := req.URL.Query().Get("username")
 
