--- conflicted
+++ resolved
@@ -506,15 +506,7 @@
 		"session_id": r.Auth.Session,
 	}).Info("Processing registration request")
 
-<<<<<<< HEAD
-	resp := handleRegistrationFlow(req, r, sessionID, cfg, accountDB, deviceDB)
-	j, _ := json.MarshalIndent(resp, "", "  ")
-	fmt.Println("ERROR!")
-	fmt.Println(string(j))
-	return resp
-=======
 	return handleRegistrationFlow(req, r, sessionID, cfg, userAPI)
->>>>>>> ddf1c8ad
 }
 
 func handleGuestRegistration(
