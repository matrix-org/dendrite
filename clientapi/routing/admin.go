package routing

import (
	"net/http"
	"time"

	"github.com/gorilla/mux"
	"github.com/matrix-org/dendrite/clientapi/jsonerror"
	"github.com/matrix-org/dendrite/internal/httputil"
	roomserverAPI "github.com/matrix-org/dendrite/roomserver/api"
	"github.com/matrix-org/dendrite/setup/config"
	"github.com/matrix-org/dendrite/setup/jetstream"
	userapi "github.com/matrix-org/dendrite/userapi/api"
	"github.com/matrix-org/util"
	"github.com/nats-io/nats.go"
	"github.com/sirupsen/logrus"
)

func AdminEvacuateRoom(req *http.Request, device *userapi.Device, rsAPI roomserverAPI.ClientRoomserverAPI) util.JSONResponse {
	if device.AccountType != userapi.AccountTypeAdmin {
		return util.JSONResponse{
			Code: http.StatusForbidden,
			JSON: jsonerror.Forbidden("This API can only be used by admin users."),
		}
	}
	vars, err := httputil.URLDecodeMapValues(mux.Vars(req))
	if err != nil {
		return util.ErrorResponse(err)
	}
	roomID, ok := vars["roomID"]
	if !ok {
		return util.JSONResponse{
			Code: http.StatusBadRequest,
			JSON: jsonerror.MissingArgument("Expecting room ID."),
		}
	}
	res := &roomserverAPI.PerformAdminEvacuateRoomResponse{}
	rsAPI.PerformAdminEvacuateRoom(
		req.Context(),
		&roomserverAPI.PerformAdminEvacuateRoomRequest{
			RoomID: roomID,
		},
		res,
	)
	if err := res.Error; err != nil {
		return err.JSONResponse()
	}
	return util.JSONResponse{
		Code: 200,
		JSON: map[string]interface{}{
			"affected": res.Affected,
		},
	}
}

func AdminReindex(req *http.Request, cfg *config.ClientAPI, device *userapi.Device, natsClient *nats.Conn) util.JSONResponse {
	if device.AccountType != userapi.AccountTypeAdmin {
		return util.JSONResponse{
			Code: http.StatusForbidden,
			JSON: jsonerror.Forbidden("This API can only be used by admin users."),
		}
	}
	_, err := natsClient.RequestMsg(nats.NewMsg(cfg.Matrix.JetStream.Prefixed(jetstream.InputFulltextReindex)), time.Second*10)
	if err != nil {
		logrus.WithError(err).Error("failed to publish nats message")
		return jsonerror.InternalServerError()
	}
<<<<<<< HEAD
	logrus.Debugf("Indexing events")
=======
>>>>>>> 7a464c88
	return util.JSONResponse{
		Code: http.StatusOK,
		JSON: struct{}{},
	}
}<|MERGE_RESOLUTION|>--- conflicted
+++ resolved
@@ -65,10 +65,6 @@
 		logrus.WithError(err).Error("failed to publish nats message")
 		return jsonerror.InternalServerError()
 	}
-<<<<<<< HEAD
-	logrus.Debugf("Indexing events")
-=======
->>>>>>> 7a464c88
 	return util.JSONResponse{
 		Code: http.StatusOK,
 		JSON: struct{}{},
