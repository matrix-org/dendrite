package routing

import (
	"net/http"
	"time"

	"github.com/gorilla/mux"
	"github.com/matrix-org/dendrite/clientapi/jsonerror"
	"github.com/matrix-org/dendrite/internal/httputil"
	roomserverAPI "github.com/matrix-org/dendrite/roomserver/api"
	"github.com/matrix-org/dendrite/setup/config"
	"github.com/matrix-org/dendrite/setup/jetstream"
	userapi "github.com/matrix-org/dendrite/userapi/api"
	"github.com/matrix-org/util"
	"github.com/nats-io/nats.go"
	"github.com/sirupsen/logrus"
)

func AdminEvacuateRoom(req *http.Request, device *userapi.Device, rsAPI roomserverAPI.ClientRoomserverAPI) util.JSONResponse {
	if device.AccountType != userapi.AccountTypeAdmin {
		return util.JSONResponse{
			Code: http.StatusForbidden,
			JSON: jsonerror.Forbidden("This API can only be used by admin users."),
		}
	}
	vars, err := httputil.URLDecodeMapValues(mux.Vars(req))
	if err != nil {
		return util.ErrorResponse(err)
	}
	roomID, ok := vars["roomID"]
	if !ok {
		return util.JSONResponse{
			Code: http.StatusBadRequest,
			JSON: jsonerror.MissingArgument("Expecting room ID."),
		}
	}
	res := &roomserverAPI.PerformAdminEvacuateRoomResponse{}
	rsAPI.PerformAdminEvacuateRoom(
		req.Context(),
		&roomserverAPI.PerformAdminEvacuateRoomRequest{
			RoomID: roomID,
		},
		res,
	)
	if err := res.Error; err != nil {
		return err.JSONResponse()
	}
	return util.JSONResponse{
		Code: 200,
		JSON: map[string]interface{}{
			"affected": res.Affected,
		},
	}
}

<<<<<<< HEAD
func AdminReindex(req *http.Request, cfg *config.ClientAPI, device *userapi.Device, natsClient *nats.Conn) util.JSONResponse {
=======
func AdminEvacuateUser(req *http.Request, device *userapi.Device, rsAPI roomserverAPI.ClientRoomserverAPI) util.JSONResponse {
>>>>>>> b5c55faf
	if device.AccountType != userapi.AccountTypeAdmin {
		return util.JSONResponse{
			Code: http.StatusForbidden,
			JSON: jsonerror.Forbidden("This API can only be used by admin users."),
		}
	}
<<<<<<< HEAD
	_, err := natsClient.RequestMsg(nats.NewMsg(cfg.Matrix.JetStream.Prefixed(jetstream.InputFulltextReindex)), time.Second*10)
	if err != nil {
		logrus.WithError(err).Error("failed to publish nats message")
		return jsonerror.InternalServerError()
	}
	return util.JSONResponse{
		Code: http.StatusOK,
		JSON: struct{}{},
=======
	vars, err := httputil.URLDecodeMapValues(mux.Vars(req))
	if err != nil {
		return util.ErrorResponse(err)
	}
	userID, ok := vars["userID"]
	if !ok {
		return util.JSONResponse{
			Code: http.StatusBadRequest,
			JSON: jsonerror.MissingArgument("Expecting user ID."),
		}
	}
	res := &roomserverAPI.PerformAdminEvacuateUserResponse{}
	rsAPI.PerformAdminEvacuateUser(
		req.Context(),
		&roomserverAPI.PerformAdminEvacuateUserRequest{
			UserID: userID,
		},
		res,
	)
	if err := res.Error; err != nil {
		return err.JSONResponse()
	}
	return util.JSONResponse{
		Code: 200,
		JSON: map[string]interface{}{
			"affected": res.Affected,
		},
>>>>>>> b5c55faf
	}
}<|MERGE_RESOLUTION|>--- conflicted
+++ resolved
@@ -53,27 +53,13 @@
 	}
 }
 
-<<<<<<< HEAD
-func AdminReindex(req *http.Request, cfg *config.ClientAPI, device *userapi.Device, natsClient *nats.Conn) util.JSONResponse {
-=======
 func AdminEvacuateUser(req *http.Request, device *userapi.Device, rsAPI roomserverAPI.ClientRoomserverAPI) util.JSONResponse {
->>>>>>> b5c55faf
 	if device.AccountType != userapi.AccountTypeAdmin {
 		return util.JSONResponse{
 			Code: http.StatusForbidden,
 			JSON: jsonerror.Forbidden("This API can only be used by admin users."),
 		}
 	}
-<<<<<<< HEAD
-	_, err := natsClient.RequestMsg(nats.NewMsg(cfg.Matrix.JetStream.Prefixed(jetstream.InputFulltextReindex)), time.Second*10)
-	if err != nil {
-		logrus.WithError(err).Error("failed to publish nats message")
-		return jsonerror.InternalServerError()
-	}
-	return util.JSONResponse{
-		Code: http.StatusOK,
-		JSON: struct{}{},
-=======
 	vars, err := httputil.URLDecodeMapValues(mux.Vars(req))
 	if err != nil {
 		return util.ErrorResponse(err)
@@ -101,6 +87,23 @@
 		JSON: map[string]interface{}{
 			"affected": res.Affected,
 		},
->>>>>>> b5c55faf
+	}
+}
+
+func AdminReindex(req *http.Request, cfg *config.ClientAPI, device *userapi.Device, natsClient *nats.Conn) util.JSONResponse {
+	if device.AccountType != userapi.AccountTypeAdmin {
+		return util.JSONResponse{
+			Code: http.StatusForbidden,
+			JSON: jsonerror.Forbidden("This API can only be used by admin users."),
+		}
+	}
+	_, err := natsClient.RequestMsg(nats.NewMsg(cfg.Matrix.JetStream.Prefixed(jetstream.InputFulltextReindex)), time.Second*10)
+	if err != nil {
+		logrus.WithError(err).Error("failed to publish nats message")
+		return jsonerror.InternalServerError()
+	}
+	return util.JSONResponse{
+		Code: http.StatusOK,
+		JSON: struct{}{},
 	}
 }