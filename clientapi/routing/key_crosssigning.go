// Copyright 2021 The Matrix.org Foundation C.I.C.
//
// Licensed under the Apache License, Version 2.0 (the "License");
// you may not use this file except in compliance with the License.
// You may obtain a copy of the License at
//
//     http://www.apache.org/licenses/LICENSE-2.0
//
// Unless required by applicable law or agreed to in writing, software
// distributed under the License is distributed on an "AS IS" BASIS,
// WITHOUT WARRANTIES OR CONDITIONS OF ANY KIND, either express or implied.
// See the License for the specific language governing permissions and
// limitations under the License.

package routing

import (
	"net/http"

	"github.com/matrix-org/dendrite/clientapi/auth"
	"github.com/matrix-org/dendrite/clientapi/auth/authtypes"
	"github.com/matrix-org/dendrite/clientapi/httputil"
	"github.com/matrix-org/dendrite/clientapi/jsonerror"
	"github.com/matrix-org/dendrite/setup/config"
	"github.com/matrix-org/dendrite/userapi/api"
	"github.com/matrix-org/util"
)

type crossSigningRequest struct {
	api.PerformUploadDeviceKeysRequest
	Auth newPasswordAuth `json:"auth"`
}

func UploadCrossSigningDeviceKeys(
	req *http.Request,
	keyserverAPI api.ClientKeyAPI, device *api.Device,
	accountAPI api.ClientUserAPI, cfg *config.ClientAPI,
) util.JSONResponse {
	uploadReq := &crossSigningRequest{}
	uploadRes := &api.PerformUploadDeviceKeysResponse{}

	resErr := httputil.UnmarshalJSONRequest(req, &uploadReq)
	if resErr != nil {
		return *resErr
	}
	sessionID := uploadReq.Auth.Session
	if sessionID == "" {
		sessionID = util.RandomString(sessionIDLength)
	}
	if uploadReq.Auth.Type != authtypes.LoginTypePassword {
		return util.JSONResponse{
			Code: http.StatusUnauthorized,
			JSON: newUserInteractiveResponse(
				sessionID,
				[]authtypes.Flow{
					{
						Stages: []authtypes.LoginType{authtypes.LoginTypePassword},
					},
				},
				nil,
			),
		}
	}
	typePassword := auth.LoginTypePassword{
<<<<<<< HEAD
		UserApi: accountAPI,
=======
		UserAPI: accountAPI,
>>>>>>> 2070b5a4
		Config:  cfg,
	}
	if _, authErr := typePassword.Login(req.Context(), &uploadReq.Auth.PasswordRequest); authErr != nil {
		return *authErr
	}
	sessions.addCompletedSessionStage(sessionID, authtypes.LoginTypePassword)

	uploadReq.UserID = device.UserID
	if err := keyserverAPI.PerformUploadDeviceKeys(req.Context(), &uploadReq.PerformUploadDeviceKeysRequest, uploadRes); err != nil {
		return jsonerror.InternalAPIError(req.Context(), err)
	}

	if err := uploadRes.Error; err != nil {
		switch {
		case err.IsInvalidSignature:
			return util.JSONResponse{
				Code: http.StatusBadRequest,
				JSON: jsonerror.InvalidSignature(err.Error()),
			}
		case err.IsMissingParam:
			return util.JSONResponse{
				Code: http.StatusBadRequest,
				JSON: jsonerror.MissingParam(err.Error()),
			}
		case err.IsInvalidParam:
			return util.JSONResponse{
				Code: http.StatusBadRequest,
				JSON: jsonerror.InvalidParam(err.Error()),
			}
		default:
			return util.JSONResponse{
				Code: http.StatusBadRequest,
				JSON: jsonerror.Unknown(err.Error()),
			}
		}
	}

	return util.JSONResponse{
		Code: http.StatusOK,
		JSON: struct{}{},
	}
}

func UploadCrossSigningDeviceSignatures(req *http.Request, keyserverAPI api.ClientKeyAPI, device *api.Device) util.JSONResponse {
	uploadReq := &api.PerformUploadDeviceSignaturesRequest{}
	uploadRes := &api.PerformUploadDeviceSignaturesResponse{}

	if err := httputil.UnmarshalJSONRequest(req, &uploadReq.Signatures); err != nil {
		return *err
	}

	uploadReq.UserID = device.UserID
	if err := keyserverAPI.PerformUploadDeviceSignatures(req.Context(), uploadReq, uploadRes); err != nil {
		return jsonerror.InternalAPIError(req.Context(), err)
	}

	if err := uploadRes.Error; err != nil {
		switch {
		case err.IsInvalidSignature:
			return util.JSONResponse{
				Code: http.StatusBadRequest,
				JSON: jsonerror.InvalidSignature(err.Error()),
			}
		case err.IsMissingParam:
			return util.JSONResponse{
				Code: http.StatusBadRequest,
				JSON: jsonerror.MissingParam(err.Error()),
			}
		case err.IsInvalidParam:
			return util.JSONResponse{
				Code: http.StatusBadRequest,
				JSON: jsonerror.InvalidParam(err.Error()),
			}
		default:
			return util.JSONResponse{
				Code: http.StatusBadRequest,
				JSON: jsonerror.Unknown(err.Error()),
			}
		}
	}

	return util.JSONResponse{
		Code: http.StatusOK,
		JSON: struct{}{},
	}
}<|MERGE_RESOLUTION|>--- conflicted
+++ resolved
@@ -62,11 +62,8 @@
 		}
 	}
 	typePassword := auth.LoginTypePassword{
-<<<<<<< HEAD
 		UserApi: accountAPI,
-=======
 		UserAPI: accountAPI,
->>>>>>> 2070b5a4
 		Config:  cfg,
 	}
 	if _, authErr := typePassword.Login(req.Context(), &uploadReq.Auth.PasswordRequest); authErr != nil {
