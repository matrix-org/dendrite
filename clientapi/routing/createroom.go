// Copyright 2017 Vector Creations Ltd
//
// Licensed under the Apache License, Version 2.0 (the "License");
// you may not use this file except in compliance with the License.
// You may obtain a copy of the License at
//
//     http://www.apache.org/licenses/LICENSE-2.0
//
// Unless required by applicable law or agreed to in writing, software
// distributed under the License is distributed on an "AS IS" BASIS,
// WITHOUT WARRANTIES OR CONDITIONS OF ANY KIND, either express or implied.
// See the License for the specific language governing permissions and
// limitations under the License.

package routing

import (
	"context"
	"encoding/json"
	"fmt"
	"net/http"
	"strings"
	"time"

	appserviceAPI "github.com/matrix-org/dendrite/appservice/api"
	roomserverAPI "github.com/matrix-org/dendrite/roomserver/api"
	roomserverVersion "github.com/matrix-org/dendrite/roomserver/version"
	"github.com/matrix-org/dendrite/userapi/api"
	"github.com/matrix-org/gomatrixserverlib/spec"

	"github.com/matrix-org/dendrite/clientapi/httputil"
	"github.com/matrix-org/dendrite/setup/config"
	"github.com/matrix-org/gomatrixserverlib"
	"github.com/matrix-org/util"
	log "github.com/sirupsen/logrus"
)

// https://matrix.org/docs/spec/client_server/r0.2.0.html#post-matrix-client-r0-createroom
type createRoomRequest struct {
	Invite                    []string                           `json:"invite"`
	Name                      string                             `json:"name"`
	Visibility                string                             `json:"visibility"`
	Topic                     string                             `json:"topic"`
	Preset                    string                             `json:"preset"`
	CreationContent           json.RawMessage                    `json:"creation_content"`
	InitialState              []gomatrixserverlib.FledglingEvent `json:"initial_state"`
	RoomAliasName             string                             `json:"room_alias_name"`
	RoomVersion               gomatrixserverlib.RoomVersion      `json:"room_version"`
	PowerLevelContentOverride json.RawMessage                    `json:"power_level_content_override"`
	IsDirect                  bool                               `json:"is_direct"`
}

func (r createRoomRequest) Validate() *util.JSONResponse {
	whitespace := "\t\n\x0b\x0c\r " // https://docs.python.org/2/library/string.html#string.whitespace
	// https://github.com/matrix-org/synapse/blob/v0.19.2/synapse/handlers/room.py#L81
	// Synapse doesn't check for ':' but we will else it will break parsers badly which split things into 2 segments.
	if strings.ContainsAny(r.RoomAliasName, whitespace+":") {
		return &util.JSONResponse{
			Code: http.StatusBadRequest,
			JSON: spec.BadJSON("room_alias_name cannot contain whitespace or ':'"),
		}
	}
	for _, userID := range r.Invite {
		if _, err := spec.NewUserID(userID, true); err != nil {
			return &util.JSONResponse{
				Code: http.StatusBadRequest,
				JSON: spec.BadJSON("user id must be in the form @localpart:domain"),
			}
		}
	}
	switch r.Preset {
	case spec.PresetPrivateChat, spec.PresetTrustedPrivateChat, spec.PresetPublicChat, "":
	default:
		return &util.JSONResponse{
			Code: http.StatusBadRequest,
			JSON: spec.BadJSON("preset must be any of 'private_chat', 'trusted_private_chat', 'public_chat'"),
		}
	}

	// Validate creation_content fields defined in the spec by marshalling the
	// creation_content map into bytes and then unmarshalling the bytes into
	// eventutil.CreateContent.

	creationContentBytes, err := json.Marshal(r.CreationContent)
	if err != nil {
		return &util.JSONResponse{
			Code: http.StatusBadRequest,
			JSON: spec.BadJSON("malformed creation_content"),
		}
	}

	var CreationContent gomatrixserverlib.CreateContent
	err = json.Unmarshal(creationContentBytes, &CreationContent)
	if err != nil {
		return &util.JSONResponse{
			Code: http.StatusBadRequest,
			JSON: spec.BadJSON("malformed creation_content"),
		}
	}

	return nil
}

// https://matrix.org/docs/spec/client_server/r0.2.0.html#post-matrix-client-r0-createroom
type createRoomResponse struct {
	RoomID    string `json:"room_id"`
	RoomAlias string `json:"room_alias,omitempty"` // in synapse not spec
}

// CreateRoom implements /createRoom
func CreateRoom(
	req *http.Request, device *api.Device,
	cfg *config.ClientAPI,
	profileAPI api.ClientUserAPI, rsAPI roomserverAPI.ClientRoomserverAPI,
	asAPI appserviceAPI.AppServiceInternalAPI,
) util.JSONResponse {
	var createRequest createRoomRequest
	resErr := httputil.UnmarshalJSONRequest(req, &createRequest)
	if resErr != nil {
		return *resErr
	}
	if resErr = createRequest.Validate(); resErr != nil {
		return *resErr
	}
	evTime, err := httputil.ParseTSParam(req)
	if err != nil {
		return util.JSONResponse{
			Code: http.StatusBadRequest,
			JSON: spec.InvalidParam(err.Error()),
		}
	}
	return createRoom(req.Context(), createRequest, device, cfg, profileAPI, rsAPI, asAPI, evTime)
}

// createRoom implements /createRoom
func createRoom(
	ctx context.Context,
	// TODO: remove dependency on createRoomRequest
	createRequest createRoomRequest, device *api.Device,
	cfg *config.ClientAPI,
	profileAPI api.ClientUserAPI, rsAPI roomserverAPI.ClientRoomserverAPI,
	asAPI appserviceAPI.AppServiceInternalAPI,
	evTime time.Time,
) util.JSONResponse {
	userID, err := spec.NewUserID(device.UserID, true)
	if err != nil {
		util.GetLogger(ctx).WithError(err).Error("invalid userID")
		return util.JSONResponse{
			Code: http.StatusInternalServerError,
			JSON: spec.InternalServerError{},
		}
	}
	if !cfg.Matrix.IsLocalServerName(userID.Domain()) {
		return util.JSONResponse{
			Code: http.StatusForbidden,
			JSON: spec.Forbidden(fmt.Sprintf("User domain %q not configured locally", userID.Domain())),
		}
	}

	logger := util.GetLogger(ctx)

	// TODO: Check room ID doesn't clash with an existing one, and we
	//       probably shouldn't be using pseudo-random strings, maybe GUIDs?
	roomID, err := spec.NewRoomID(fmt.Sprintf("!%s:%s", util.RandomString(16), userID.Domain()))
	if err != nil {
		util.GetLogger(ctx).WithError(err).Error("invalid roomID")
		return util.JSONResponse{
			Code: http.StatusInternalServerError,
			JSON: spec.InternalServerError{},
		}
	}

	// Clobber keys: creator, room_version

	roomVersion := roomserverVersion.DefaultRoomVersion()
	if createRequest.RoomVersion != "" {
		candidateVersion := gomatrixserverlib.RoomVersion(createRequest.RoomVersion)
		_, roomVersionError := roomserverVersion.SupportedRoomVersion(candidateVersion)
		if roomVersionError != nil {
			return util.JSONResponse{
				Code: http.StatusBadRequest,
				JSON: spec.UnsupportedRoomVersion(roomVersionError.Error()),
			}
		}
		roomVersion = candidateVersion
	}

	logger.WithFields(log.Fields{
		"userID":      userID.String(),
		"roomID":      roomID.String(),
		"roomVersion": roomVersion,
	}).Info("Creating new room")

	profile, err := appserviceAPI.RetrieveUserProfile(ctx, userID.String(), asAPI, profileAPI)
	if err != nil {
		util.GetLogger(ctx).WithError(err).Error("appserviceAPI.RetrieveUserProfile failed")
		return util.JSONResponse{
			Code: http.StatusInternalServerError,
			JSON: spec.InternalServerError{},
		}
	}

	userDisplayName := profile.DisplayName
	userAvatarURL := profile.AvatarURL

	keyID := cfg.Matrix.KeyID
	privateKey := cfg.Matrix.PrivateKey

<<<<<<< HEAD
	// If this is a direct message then we should invite the participants.
	if len(r.Invite) > 0 {
		// Build some stripped state for the invite.
		var globalStrippedState []gomatrixserverlib.InviteStrippedState
		for _, event := range builtEvents {
			// Chosen events from the spec:
			// https://spec.matrix.org/v1.3/client-server-api/#stripped-state
			switch event.Type() {
			case spec.MRoomCreate:
				fallthrough
			case spec.MRoomName:
				fallthrough
			case spec.MRoomAvatar:
				fallthrough
			case spec.MRoomTopic:
				fallthrough
			case spec.MRoomCanonicalAlias:
				fallthrough
			case spec.MRoomEncryption:
				fallthrough
			case spec.MRoomMember:
				fallthrough
			case spec.MRoomJoinRules:
				ev := event.PDU
				globalStrippedState = append(
					globalStrippedState,
					gomatrixserverlib.NewInviteStrippedState(ev),
				)
			}
		}

		// Process the invites.
		var inviteEvent *types.HeaderedEvent
		for _, invitee := range r.Invite {
			// Build the invite event.
			inviteEvent, err = buildMembershipEvent(
				ctx, invitee, "", profileAPI, device, spec.Invite,
				roomID, r.IsDirect, cfg, evTime, rsAPI, asAPI,
			)
			if err != nil {
				util.GetLogger(ctx).WithError(err).Error("buildMembershipEvent failed")
				continue
			}
			inviteStrippedState := append(
				globalStrippedState,
				gomatrixserverlib.NewInviteStrippedState(inviteEvent.PDU),
			)
			// Send the invite event to the roomserver.
			event := inviteEvent
			err = rsAPI.PerformInvite(ctx, &roomserverAPI.PerformInviteRequest{
				Event:           event,
				InviteRoomState: inviteStrippedState,
				RoomVersion:     event.Version(),
				SendAsServer:    string(userDomain),
			})
			switch e := err.(type) {
			case roomserverAPI.ErrInvalidID:
				return util.JSONResponse{
					Code: http.StatusBadRequest,
					JSON: spec.Unknown(e.Error()),
				}
			case roomserverAPI.ErrNotAllowed:
				return util.JSONResponse{
					Code: http.StatusForbidden,
					JSON: spec.Forbidden(e.Error()),
				}
			case nil:
			default:
				util.GetLogger(ctx).WithError(err).Error("PerformInvite failed")
				sentry.CaptureException(err)
				return util.JSONResponse{
					Code: http.StatusInternalServerError,
					JSON: spec.InternalServerError{},
				}
			}
		}
=======
	req := roomserverAPI.PerformCreateRoomRequest{
		InvitedUsers:              createRequest.Invite,
		RoomName:                  createRequest.Name,
		Visibility:                createRequest.Visibility,
		Topic:                     createRequest.Topic,
		StatePreset:               createRequest.Preset,
		CreationContent:           createRequest.CreationContent,
		InitialState:              createRequest.InitialState,
		RoomAliasName:             createRequest.RoomAliasName,
		RoomVersion:               roomVersion,
		PowerLevelContentOverride: createRequest.PowerLevelContentOverride,
		IsDirect:                  createRequest.IsDirect,

		UserDisplayName: userDisplayName,
		UserAvatarURL:   userAvatarURL,
		KeyID:           keyID,
		PrivateKey:      privateKey,
		EventTime:       evTime,
>>>>>>> cbdc601f
	}
	roomAlias, createRes := rsAPI.PerformCreateRoom(ctx, *userID, *roomID, &req)
	if createRes != nil {
		return *createRes
	}

	response := createRoomResponse{
		RoomID:    roomID.String(),
		RoomAlias: roomAlias,
	}

	return util.JSONResponse{
		Code: 200,
		JSON: response,
	}
}<|MERGE_RESOLUTION|>--- conflicted
+++ resolved
@@ -135,7 +135,6 @@
 // createRoom implements /createRoom
 func createRoom(
 	ctx context.Context,
-	// TODO: remove dependency on createRoomRequest
 	createRequest createRoomRequest, device *api.Device,
 	cfg *config.ClientAPI,
 	profileAPI api.ClientUserAPI, rsAPI roomserverAPI.ClientRoomserverAPI,
@@ -206,84 +205,6 @@
 	keyID := cfg.Matrix.KeyID
 	privateKey := cfg.Matrix.PrivateKey
 
-<<<<<<< HEAD
-	// If this is a direct message then we should invite the participants.
-	if len(r.Invite) > 0 {
-		// Build some stripped state for the invite.
-		var globalStrippedState []gomatrixserverlib.InviteStrippedState
-		for _, event := range builtEvents {
-			// Chosen events from the spec:
-			// https://spec.matrix.org/v1.3/client-server-api/#stripped-state
-			switch event.Type() {
-			case spec.MRoomCreate:
-				fallthrough
-			case spec.MRoomName:
-				fallthrough
-			case spec.MRoomAvatar:
-				fallthrough
-			case spec.MRoomTopic:
-				fallthrough
-			case spec.MRoomCanonicalAlias:
-				fallthrough
-			case spec.MRoomEncryption:
-				fallthrough
-			case spec.MRoomMember:
-				fallthrough
-			case spec.MRoomJoinRules:
-				ev := event.PDU
-				globalStrippedState = append(
-					globalStrippedState,
-					gomatrixserverlib.NewInviteStrippedState(ev),
-				)
-			}
-		}
-
-		// Process the invites.
-		var inviteEvent *types.HeaderedEvent
-		for _, invitee := range r.Invite {
-			// Build the invite event.
-			inviteEvent, err = buildMembershipEvent(
-				ctx, invitee, "", profileAPI, device, spec.Invite,
-				roomID, r.IsDirect, cfg, evTime, rsAPI, asAPI,
-			)
-			if err != nil {
-				util.GetLogger(ctx).WithError(err).Error("buildMembershipEvent failed")
-				continue
-			}
-			inviteStrippedState := append(
-				globalStrippedState,
-				gomatrixserverlib.NewInviteStrippedState(inviteEvent.PDU),
-			)
-			// Send the invite event to the roomserver.
-			event := inviteEvent
-			err = rsAPI.PerformInvite(ctx, &roomserverAPI.PerformInviteRequest{
-				Event:           event,
-				InviteRoomState: inviteStrippedState,
-				RoomVersion:     event.Version(),
-				SendAsServer:    string(userDomain),
-			})
-			switch e := err.(type) {
-			case roomserverAPI.ErrInvalidID:
-				return util.JSONResponse{
-					Code: http.StatusBadRequest,
-					JSON: spec.Unknown(e.Error()),
-				}
-			case roomserverAPI.ErrNotAllowed:
-				return util.JSONResponse{
-					Code: http.StatusForbidden,
-					JSON: spec.Forbidden(e.Error()),
-				}
-			case nil:
-			default:
-				util.GetLogger(ctx).WithError(err).Error("PerformInvite failed")
-				sentry.CaptureException(err)
-				return util.JSONResponse{
-					Code: http.StatusInternalServerError,
-					JSON: spec.InternalServerError{},
-				}
-			}
-		}
-=======
 	req := roomserverAPI.PerformCreateRoomRequest{
 		InvitedUsers:              createRequest.Invite,
 		RoomName:                  createRequest.Name,
@@ -302,7 +223,6 @@
 		KeyID:           keyID,
 		PrivateKey:      privateKey,
 		EventTime:       evTime,
->>>>>>> cbdc601f
 	}
 	roomAlias, createRes := rsAPI.PerformCreateRoom(ctx, *userID, *roomID, &req)
 	if createRes != nil {
