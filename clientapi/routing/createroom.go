// Copyright 2017 Vector Creations Ltd
//
// Licensed under the Apache License, Version 2.0 (the "License");
// you may not use this file except in compliance with the License.
// You may obtain a copy of the License at
//
//     http://www.apache.org/licenses/LICENSE-2.0
//
// Unless required by applicable law or agreed to in writing, software
// distributed under the License is distributed on an "AS IS" BASIS,
// WITHOUT WARRANTIES OR CONDITIONS OF ANY KIND, either express or implied.
// See the License for the specific language governing permissions and
// limitations under the License.

package routing

import (
	"context"
	"encoding/json"
	"fmt"
	"net/http"
	"strings"
	"time"

	"github.com/getsentry/sentry-go"
	appserviceAPI "github.com/matrix-org/dendrite/appservice/api"
	roomserverAPI "github.com/matrix-org/dendrite/roomserver/api"
	"github.com/matrix-org/dendrite/roomserver/types"
	roomserverVersion "github.com/matrix-org/dendrite/roomserver/version"
	"github.com/matrix-org/dendrite/userapi/api"
	"github.com/matrix-org/gomatrixserverlib/fclient"
	"github.com/matrix-org/gomatrixserverlib/spec"

	"github.com/matrix-org/dendrite/clientapi/httputil"
	"github.com/matrix-org/dendrite/clientapi/jsonerror"
	"github.com/matrix-org/dendrite/internal/eventutil"
	"github.com/matrix-org/dendrite/setup/config"
	"github.com/matrix-org/gomatrixserverlib"
	"github.com/matrix-org/util"
	log "github.com/sirupsen/logrus"
)

// https://matrix.org/docs/spec/client_server/r0.2.0.html#post-matrix-client-r0-createroom
type createRoomRequest struct {
	Invite                    []string                      `json:"invite"`
	Name                      string                        `json:"name"`
	Visibility                string                        `json:"visibility"`
	Topic                     string                        `json:"topic"`
	Preset                    string                        `json:"preset"`
	CreationContent           json.RawMessage               `json:"creation_content"`
	InitialState              []fledglingEvent              `json:"initial_state"`
	RoomAliasName             string                        `json:"room_alias_name"`
	RoomVersion               gomatrixserverlib.RoomVersion `json:"room_version"`
	PowerLevelContentOverride json.RawMessage               `json:"power_level_content_override"`
	IsDirect                  bool                          `json:"is_direct"`
}

const (
	presetPrivateChat        = "private_chat"
	presetTrustedPrivateChat = "trusted_private_chat"
	presetPublicChat         = "public_chat"
)

const (
	historyVisibilityShared = "shared"
	// TODO: These should be implemented once history visibility is implemented
	// historyVisibilityWorldReadable = "world_readable"
	// historyVisibilityInvited       = "invited"
)

func (r createRoomRequest) Validate() *util.JSONResponse {
	whitespace := "\t\n\x0b\x0c\r " // https://docs.python.org/2/library/string.html#string.whitespace
	// https://github.com/matrix-org/synapse/blob/v0.19.2/synapse/handlers/room.py#L81
	// Synapse doesn't check for ':' but we will else it will break parsers badly which split things into 2 segments.
	if strings.ContainsAny(r.RoomAliasName, whitespace+":") {
		return &util.JSONResponse{
			Code: http.StatusBadRequest,
			JSON: jsonerror.BadJSON("room_alias_name cannot contain whitespace or ':'"),
		}
	}
	for _, userID := range r.Invite {
		// TODO: We should put user ID parsing code into gomatrixserverlib and use that instead
		//       (see https://github.com/matrix-org/gomatrixserverlib/blob/3394e7c7003312043208aa73727d2256eea3d1f6/eventcontent.go#L347 )
		//       It should be a struct (with pointers into a single string to avoid copying) and
		//       we should update all refs to use UserID types rather than strings.
		// https://github.com/matrix-org/synapse/blob/v0.19.2/synapse/types.py#L92
		if _, _, err := gomatrixserverlib.SplitID('@', userID); err != nil {
			return &util.JSONResponse{
				Code: http.StatusBadRequest,
				JSON: jsonerror.BadJSON("user id must be in the form @localpart:domain"),
			}
		}
	}
	switch r.Preset {
	case presetPrivateChat, presetTrustedPrivateChat, presetPublicChat, "":
	default:
		return &util.JSONResponse{
			Code: http.StatusBadRequest,
			JSON: jsonerror.BadJSON("preset must be any of 'private_chat', 'trusted_private_chat', 'public_chat'"),
		}
	}

	// Validate creation_content fields defined in the spec by marshalling the
	// creation_content map into bytes and then unmarshalling the bytes into
	// eventutil.CreateContent.

	creationContentBytes, err := json.Marshal(r.CreationContent)
	if err != nil {
		return &util.JSONResponse{
			Code: http.StatusBadRequest,
			JSON: jsonerror.BadJSON("malformed creation_content"),
		}
	}

	var CreationContent gomatrixserverlib.CreateContent
	err = json.Unmarshal(creationContentBytes, &CreationContent)
	if err != nil {
		return &util.JSONResponse{
			Code: http.StatusBadRequest,
			JSON: jsonerror.BadJSON("malformed creation_content"),
		}
	}

	return nil
}

// https://matrix.org/docs/spec/client_server/r0.2.0.html#post-matrix-client-r0-createroom
type createRoomResponse struct {
	RoomID    string `json:"room_id"`
	RoomAlias string `json:"room_alias,omitempty"` // in synapse not spec
}

// fledglingEvent is a helper representation of an event used when creating many events in succession.
type fledglingEvent struct {
	Type     string      `json:"type"`
	StateKey string      `json:"state_key"`
	Content  interface{} `json:"content"`
}

// CreateRoom implements /createRoom
func CreateRoom(
	req *http.Request, device *api.Device,
	cfg *config.ClientAPI,
	profileAPI api.ClientUserAPI, rsAPI roomserverAPI.ClientRoomserverAPI,
	asAPI appserviceAPI.AppServiceInternalAPI,
) util.JSONResponse {
	var r createRoomRequest
	resErr := httputil.UnmarshalJSONRequest(req, &r)
	if resErr != nil {
		return *resErr
	}
	if resErr = r.Validate(); resErr != nil {
		return *resErr
	}
	evTime, err := httputil.ParseTSParam(req)
	if err != nil {
		return util.JSONResponse{
			Code: http.StatusBadRequest,
			JSON: jsonerror.InvalidArgumentValue(err.Error()),
		}
	}
	return createRoom(req.Context(), r, device, cfg, profileAPI, rsAPI, asAPI, evTime)
}

// createRoom implements /createRoom
// nolint: gocyclo
func createRoom(
	ctx context.Context,
	r createRoomRequest, device *api.Device,
	cfg *config.ClientAPI,
	profileAPI api.ClientUserAPI, rsAPI roomserverAPI.ClientRoomserverAPI,
	asAPI appserviceAPI.AppServiceInternalAPI,
	evTime time.Time,
) util.JSONResponse {
	_, userDomain, err := gomatrixserverlib.SplitID('@', device.UserID)
	if err != nil {
		util.GetLogger(ctx).WithError(err).Error("gomatrixserverlib.SplitID failed")
		return jsonerror.InternalServerError()
	}
	if !cfg.Matrix.IsLocalServerName(userDomain) {
		return util.JSONResponse{
			Code: http.StatusForbidden,
			JSON: jsonerror.Forbidden(fmt.Sprintf("User domain %q not configured locally", userDomain)),
		}
	}

	// TODO (#267): Check room ID doesn't clash with an existing one, and we
	//              probably shouldn't be using pseudo-random strings, maybe GUIDs?
	roomID := fmt.Sprintf("!%s:%s", util.RandomString(16), userDomain)

	logger := util.GetLogger(ctx)
	userID := device.UserID

	// Clobber keys: creator, room_version

	roomVersion := roomserverVersion.DefaultRoomVersion()
	if r.RoomVersion != "" {
		candidateVersion := gomatrixserverlib.RoomVersion(r.RoomVersion)
		_, roomVersionError := roomserverVersion.SupportedRoomVersion(candidateVersion)
		if roomVersionError != nil {
			return util.JSONResponse{
				Code: http.StatusBadRequest,
				JSON: jsonerror.UnsupportedRoomVersion(roomVersionError.Error()),
			}
		}
		roomVersion = candidateVersion
	}

	// TODO: visibility/presets/raw initial state
	// TODO: Create room alias association
	// Make sure this doesn't fall into an application service's namespace though!

	logger.WithFields(log.Fields{
		"userID":      userID,
		"roomID":      roomID,
		"roomVersion": roomVersion,
	}).Info("Creating new room")

	profile, err := appserviceAPI.RetrieveUserProfile(ctx, userID, asAPI, profileAPI)
	if err != nil {
		util.GetLogger(ctx).WithError(err).Error("appserviceAPI.RetrieveUserProfile failed")
		return jsonerror.InternalServerError()
	}

	createContent := map[string]interface{}{}
	if len(r.CreationContent) > 0 {
		if err = json.Unmarshal(r.CreationContent, &createContent); err != nil {
			util.GetLogger(ctx).WithError(err).Error("json.Unmarshal for creation_content failed")
			return util.JSONResponse{
				Code: http.StatusBadRequest,
				JSON: jsonerror.BadJSON("invalid create content"),
			}
		}
	}
	createContent["creator"] = userID
	createContent["room_version"] = roomVersion
	powerLevelContent := eventutil.InitialPowerLevelsContent(userID)
	joinRuleContent := gomatrixserverlib.JoinRuleContent{
		JoinRule: spec.Invite,
	}
	historyVisibilityContent := gomatrixserverlib.HistoryVisibilityContent{
		HistoryVisibility: historyVisibilityShared,
	}

	if r.PowerLevelContentOverride != nil {
		// Merge powerLevelContentOverride fields by unmarshalling it atop the defaults
		err = json.Unmarshal(r.PowerLevelContentOverride, &powerLevelContent)
		if err != nil {
			util.GetLogger(ctx).WithError(err).Error("json.Unmarshal for power_level_content_override failed")
			return util.JSONResponse{
				Code: http.StatusBadRequest,
				JSON: jsonerror.BadJSON("malformed power_level_content_override"),
			}
		}
	}

	var guestsCanJoin bool
	switch r.Preset {
	case presetPrivateChat:
		joinRuleContent.JoinRule = spec.Invite
		historyVisibilityContent.HistoryVisibility = historyVisibilityShared
		guestsCanJoin = true
	case presetTrustedPrivateChat:
		joinRuleContent.JoinRule = spec.Invite
		historyVisibilityContent.HistoryVisibility = historyVisibilityShared
		for _, invitee := range r.Invite {
			powerLevelContent.Users[invitee] = 100
		}
		guestsCanJoin = true
	case presetPublicChat:
		joinRuleContent.JoinRule = spec.Public
		historyVisibilityContent.HistoryVisibility = historyVisibilityShared
	}

	createEvent := fledglingEvent{
		Type:    spec.MRoomCreate,
		Content: createContent,
	}
	powerLevelEvent := fledglingEvent{
		Type:    spec.MRoomPowerLevels,
		Content: powerLevelContent,
	}
	joinRuleEvent := fledglingEvent{
		Type:    spec.MRoomJoinRules,
		Content: joinRuleContent,
	}
	historyVisibilityEvent := fledglingEvent{
		Type:    spec.MRoomHistoryVisibility,
		Content: historyVisibilityContent,
	}
	membershipEvent := fledglingEvent{
		Type:     spec.MRoomMember,
		StateKey: userID,
		Content: gomatrixserverlib.MemberContent{
			Membership:  spec.Join,
			DisplayName: profile.DisplayName,
			AvatarURL:   profile.AvatarURL,
		},
	}

	var nameEvent *fledglingEvent
	var topicEvent *fledglingEvent
	var guestAccessEvent *fledglingEvent
	var aliasEvent *fledglingEvent

	if r.Name != "" {
		nameEvent = &fledglingEvent{
			Type: spec.MRoomName,
			Content: eventutil.NameContent{
				Name: r.Name,
			},
		}
	}

	if r.Topic != "" {
		topicEvent = &fledglingEvent{
			Type: spec.MRoomTopic,
			Content: eventutil.TopicContent{
				Topic: r.Topic,
			},
		}
	}

	if guestsCanJoin {
		guestAccessEvent = &fledglingEvent{
			Type: spec.MRoomGuestAccess,
			Content: eventutil.GuestAccessContent{
				GuestAccess: "can_join",
			},
		}
	}

	var roomAlias string
	if r.RoomAliasName != "" {
		roomAlias = fmt.Sprintf("#%s:%s", r.RoomAliasName, userDomain)
		// check it's free TODO: This races but is better than nothing
		hasAliasReq := roomserverAPI.GetRoomIDForAliasRequest{
			Alias:              roomAlias,
			IncludeAppservices: false,
		}

		var aliasResp roomserverAPI.GetRoomIDForAliasResponse
		err = rsAPI.GetRoomIDForAlias(ctx, &hasAliasReq, &aliasResp)
		if err != nil {
			util.GetLogger(ctx).WithError(err).Error("aliasAPI.GetRoomIDForAlias failed")
			return jsonerror.InternalServerError()
		}
		if aliasResp.RoomID != "" {
			return util.JSONResponse{
				Code: http.StatusBadRequest,
				JSON: jsonerror.RoomInUse("Room ID already exists."),
			}
		}

		aliasEvent = &fledglingEvent{
			Type: spec.MRoomCanonicalAlias,
			Content: eventutil.CanonicalAlias{
				Alias: roomAlias,
			},
		}
	}

	var initialStateEvents []fledglingEvent
	for i := range r.InitialState {
		if r.InitialState[i].StateKey != "" {
			initialStateEvents = append(initialStateEvents, r.InitialState[i])
			continue
		}

		switch r.InitialState[i].Type {
		case spec.MRoomCreate:
			continue

		case spec.MRoomPowerLevels:
			powerLevelEvent = r.InitialState[i]

		case spec.MRoomJoinRules:
			joinRuleEvent = r.InitialState[i]

		case spec.MRoomHistoryVisibility:
			historyVisibilityEvent = r.InitialState[i]

		case spec.MRoomGuestAccess:
			guestAccessEvent = &r.InitialState[i]

		case spec.MRoomName:
			nameEvent = &r.InitialState[i]

		case spec.MRoomTopic:
			topicEvent = &r.InitialState[i]

		default:
			initialStateEvents = append(initialStateEvents, r.InitialState[i])
		}
	}

	// send events into the room in order of:
	//  1- m.room.create
	//  2- room creator join member
	//  3- m.room.power_levels
	//  4- m.room.join_rules
	//  5- m.room.history_visibility
	//  6- m.room.canonical_alias (opt)
	//  7- m.room.guest_access (opt)
	//  8- other initial state items
	//  9- m.room.name (opt)
	//  10- m.room.topic (opt)
	//  11- invite events (opt) - with is_direct flag if applicable TODO
	//  12- 3pid invite events (opt) TODO
	// This differs from Synapse slightly. Synapse would vary the ordering of 3-7
	// depending on if those events were in "initial_state" or not. This made it
	// harder to reason about, hence sticking to a strict static ordering.
	// TODO: Synapse has txn/token ID on each event. Do we need to do this here?
	eventsToMake := []fledglingEvent{
		createEvent, membershipEvent, powerLevelEvent, joinRuleEvent, historyVisibilityEvent,
	}
	if guestAccessEvent != nil {
		eventsToMake = append(eventsToMake, *guestAccessEvent)
	}
	eventsToMake = append(eventsToMake, initialStateEvents...)
	if nameEvent != nil {
		eventsToMake = append(eventsToMake, *nameEvent)
	}
	if topicEvent != nil {
		eventsToMake = append(eventsToMake, *topicEvent)
	}
	if aliasEvent != nil {
		// TODO: bit of a chicken and egg problem here as the alias doesn't exist and cannot until we have made the room.
		// This means we might fail creating the alias but say the canonical alias is something that doesn't exist.
		eventsToMake = append(eventsToMake, *aliasEvent)
	}

	// TODO: invite events
	// TODO: 3pid invite events

	var builtEvents []*types.HeaderedEvent
	authEvents := gomatrixserverlib.NewAuthEvents(nil)
	for i, e := range eventsToMake {
		depth := i + 1 // depth starts at 1

		builder := gomatrixserverlib.EventBuilder{
			Sender:   userID,
			RoomID:   roomID,
			Type:     e.Type,
			StateKey: &e.StateKey,
			Depth:    int64(depth),
		}
		err = builder.SetContent(e.Content)
		if err != nil {
			util.GetLogger(ctx).WithError(err).Error("builder.SetContent failed")
			return jsonerror.InternalServerError()
		}
		if i > 0 {
			builder.PrevEvents = []gomatrixserverlib.EventReference{builtEvents[i-1].EventReference()}
		}
		var ev *gomatrixserverlib.Event
		ev, err = builder.AddAuthEventsAndBuild(userDomain, &authEvents, evTime, roomVersion, cfg.Matrix.KeyID, cfg.Matrix.PrivateKey)
		if err != nil {
			util.GetLogger(ctx).WithError(err).Error("buildEvent failed")
			return jsonerror.InternalServerError()
		}

		if err = gomatrixserverlib.Allowed(ev, &authEvents); err != nil {
			util.GetLogger(ctx).WithError(err).Error("gomatrixserverlib.Allowed failed")
			return jsonerror.InternalServerError()
		}

		// Add the event to the list of auth events
		builtEvents = append(builtEvents, &types.HeaderedEvent{Event: ev})
		err = authEvents.AddEvent(ev)
		if err != nil {
			util.GetLogger(ctx).WithError(err).Error("authEvents.AddEvent failed")
			return jsonerror.InternalServerError()
		}
	}

	inputs := make([]roomserverAPI.InputRoomEvent, 0, len(builtEvents))
	for _, event := range builtEvents {
		inputs = append(inputs, roomserverAPI.InputRoomEvent{
			Kind:         roomserverAPI.KindNew,
			Event:        event,
			Origin:       userDomain,
			SendAsServer: roomserverAPI.DoNotSendToOtherServers,
		})
	}
	if err = roomserverAPI.SendInputRoomEvents(ctx, rsAPI, device.UserDomain(), inputs, false); err != nil {
		util.GetLogger(ctx).WithError(err).Error("roomserverAPI.SendInputRoomEvents failed")
		return jsonerror.InternalServerError()
	}

	// TODO(#269): Reserve room alias while we create the room. This stops us
	// from creating the room but still failing due to the alias having already
	// been taken.
	if roomAlias != "" {
		aliasReq := roomserverAPI.SetRoomAliasRequest{
			Alias:  roomAlias,
			RoomID: roomID,
			UserID: userID,
		}

		var aliasResp roomserverAPI.SetRoomAliasResponse
		err = rsAPI.SetRoomAlias(ctx, &aliasReq, &aliasResp)
		if err != nil {
			util.GetLogger(ctx).WithError(err).Error("aliasAPI.SetRoomAlias failed")
			return jsonerror.InternalServerError()
		}

		if aliasResp.AliasExists {
			return util.JSONResponse{
				Code: http.StatusBadRequest,
				JSON: jsonerror.RoomInUse("Room alias already exists."),
			}
		}
	}

	// If this is a direct message then we should invite the participants.
	if len(r.Invite) > 0 {
		// Build some stripped state for the invite.
		var globalStrippedState []fclient.InviteV2StrippedState
		for _, event := range builtEvents {
			// Chosen events from the spec:
			// https://spec.matrix.org/v1.3/client-server-api/#stripped-state
			switch event.Type() {
			case spec.MRoomCreate:
				fallthrough
			case spec.MRoomName:
				fallthrough
			case spec.MRoomAvatar:
				fallthrough
			case spec.MRoomTopic:
				fallthrough
			case spec.MRoomCanonicalAlias:
				fallthrough
			case spec.MRoomEncryption:
				fallthrough
			case spec.MRoomMember:
				fallthrough
			case spec.MRoomJoinRules:
				ev := event.Event
				globalStrippedState = append(
					globalStrippedState,
					fclient.NewInviteV2StrippedState(ev),
				)
			}
		}

		// Process the invites.
		var inviteEvent *gomatrixserverlib.HeaderedEvent
		for _, invitee := range r.Invite {
			// Build the invite event.
			inviteEvent, err = buildMembershipEvent(
				ctx, invitee, "", profileAPI, device, spec.Invite,
				roomID, r.IsDirect, cfg, evTime, rsAPI, asAPI,
			)
			if err != nil {
				util.GetLogger(ctx).WithError(err).Error("buildMembershipEvent failed")
				continue
			}
			inviteStrippedState := append(
				globalStrippedState,
				fclient.NewInviteV2StrippedState(inviteEvent.Event),
			)
			// Send the invite event to the roomserver.
<<<<<<< HEAD
			event := inviteEvent.Headered(roomVersion)
			err = rsAPI.PerformInvite(ctx, &roomserverAPI.PerformInviteRequest{
=======
			var inviteRes roomserverAPI.PerformInviteResponse
			event := inviteEvent
			if err := rsAPI.PerformInvite(ctx, &roomserverAPI.PerformInviteRequest{
>>>>>>> d23d0369
				Event:           event,
				InviteRoomState: inviteStrippedState,
				RoomVersion:     event.Version(),
				SendAsServer:    string(userDomain),
			})
			switch e := err.(type) {
			case roomserverAPI.ErrInvalidID:
				return util.JSONResponse{
					Code: http.StatusBadRequest,
					JSON: jsonerror.Unknown(e.Error()),
				}
			case roomserverAPI.ErrNotAllowed:
				return util.JSONResponse{
					Code: http.StatusForbidden,
					JSON: jsonerror.Forbidden(e.Error()),
				}
			case nil:
			default:
				util.GetLogger(ctx).WithError(err).Error("PerformInvite failed")
				sentry.CaptureException(err)
				return util.JSONResponse{
					Code: http.StatusInternalServerError,
					JSON: jsonerror.InternalServerError(),
				}
			}
		}
	}

	if r.Visibility == spec.Public {
		// expose this room in the published room list
		if err = rsAPI.PerformPublish(ctx, &roomserverAPI.PerformPublishRequest{
			RoomID:     roomID,
			Visibility: spec.Public,
		}); err != nil {
			util.GetLogger(ctx).WithError(err).Error("failed to publish room")
			return jsonerror.InternalServerError()
		}
	}

	response := createRoomResponse{
		RoomID:    roomID,
		RoomAlias: roomAlias,
	}

	return util.JSONResponse{
		Code: 200,
		JSON: response,
	}
}<|MERGE_RESOLUTION|>--- conflicted
+++ resolved
@@ -545,7 +545,7 @@
 		}
 
 		// Process the invites.
-		var inviteEvent *gomatrixserverlib.HeaderedEvent
+		var inviteEvent *types.HeaderedEvent
 		for _, invitee := range r.Invite {
 			// Build the invite event.
 			inviteEvent, err = buildMembershipEvent(
@@ -561,14 +561,8 @@
 				fclient.NewInviteV2StrippedState(inviteEvent.Event),
 			)
 			// Send the invite event to the roomserver.
-<<<<<<< HEAD
-			event := inviteEvent.Headered(roomVersion)
+			event := inviteEvent
 			err = rsAPI.PerformInvite(ctx, &roomserverAPI.PerformInviteRequest{
-=======
-			var inviteRes roomserverAPI.PerformInviteResponse
-			event := inviteEvent
-			if err := rsAPI.PerformInvite(ctx, &roomserverAPI.PerformInviteRequest{
->>>>>>> d23d0369
 				Event:           event,
 				InviteRoomState: inviteStrippedState,
 				RoomVersion:     event.Version(),
