// Copyright 2017 Vector Creations Ltd
//
// Licensed under the Apache License, Version 2.0 (the "License");
// you may not use this file except in compliance with the License.
// You may obtain a copy of the License at
//
//     http://www.apache.org/licenses/LICENSE-2.0
//
// Unless required by applicable law or agreed to in writing, software
// distributed under the License is distributed on an "AS IS" BASIS,
// WITHOUT WARRANTIES OR CONDITIONS OF ANY KIND, either express or implied.
// See the License for the specific language governing permissions and
// limitations under the License.

package routing

import (
	"context"
	"encoding/json"
	"fmt"
	"net/http"
	"strings"
	"time"

	appserviceAPI "github.com/matrix-org/dendrite/appservice/api"
	roomserverAPI "github.com/matrix-org/dendrite/roomserver/api"
	roomserverVersion "github.com/matrix-org/dendrite/roomserver/version"
	"github.com/matrix-org/dendrite/userapi/api"

	"github.com/matrix-org/dendrite/clientapi/httputil"
	"github.com/matrix-org/dendrite/clientapi/jsonerror"
	"github.com/matrix-org/dendrite/internal/eventutil"
	"github.com/matrix-org/dendrite/setup/config"
	userdb "github.com/matrix-org/dendrite/userapi/storage"
	"github.com/matrix-org/gomatrixserverlib"
	"github.com/matrix-org/util"
	log "github.com/sirupsen/logrus"
)

// https://matrix.org/docs/spec/client_server/r0.2.0.html#post-matrix-client-r0-createroom
type createRoomRequest struct {
	Invite                    []string                      `json:"invite"`
	Name                      string                        `json:"name"`
	Visibility                string                        `json:"visibility"`
	Topic                     string                        `json:"topic"`
	Preset                    string                        `json:"preset"`
	CreationContent           json.RawMessage               `json:"creation_content"`
	InitialState              []fledglingEvent              `json:"initial_state"`
	RoomAliasName             string                        `json:"room_alias_name"`
	GuestCanJoin              bool                          `json:"guest_can_join"`
	RoomVersion               gomatrixserverlib.RoomVersion `json:"room_version"`
	PowerLevelContentOverride json.RawMessage               `json:"power_level_content_override"`
}

const (
	presetPrivateChat        = "private_chat"
	presetTrustedPrivateChat = "trusted_private_chat"
	presetPublicChat         = "public_chat"
)

const (
	historyVisibilityShared = "shared"
	// TODO: These should be implemented once history visibility is implemented
	// historyVisibilityWorldReadable = "world_readable"
	// historyVisibilityInvited       = "invited"
)

func (r createRoomRequest) Validate() *util.JSONResponse {
	whitespace := "\t\n\x0b\x0c\r " // https://docs.python.org/2/library/string.html#string.whitespace
	// https://github.com/matrix-org/synapse/blob/v0.19.2/synapse/handlers/room.py#L81
	// Synapse doesn't check for ':' but we will else it will break parsers badly which split things into 2 segments.
	if strings.ContainsAny(r.RoomAliasName, whitespace+":") {
		return &util.JSONResponse{
			Code: http.StatusBadRequest,
			JSON: jsonerror.BadJSON("room_alias_name cannot contain whitespace or ':'"),
		}
	}
	for _, userID := range r.Invite {
		// TODO: We should put user ID parsing code into gomatrixserverlib and use that instead
		//       (see https://github.com/matrix-org/gomatrixserverlib/blob/3394e7c7003312043208aa73727d2256eea3d1f6/eventcontent.go#L347 )
		//       It should be a struct (with pointers into a single string to avoid copying) and
		//       we should update all refs to use UserID types rather than strings.
		// https://github.com/matrix-org/synapse/blob/v0.19.2/synapse/types.py#L92
		if _, _, err := gomatrixserverlib.SplitID('@', userID); err != nil {
			return &util.JSONResponse{
				Code: http.StatusBadRequest,
				JSON: jsonerror.BadJSON("user id must be in the form @localpart:domain"),
			}
		}
	}
	switch r.Preset {
	case presetPrivateChat, presetTrustedPrivateChat, presetPublicChat, "":
	default:
		return &util.JSONResponse{
			Code: http.StatusBadRequest,
			JSON: jsonerror.BadJSON("preset must be any of 'private_chat', 'trusted_private_chat', 'public_chat'"),
		}
	}

	// Validate creation_content fields defined in the spec by marshalling the
	// creation_content map into bytes and then unmarshalling the bytes into
	// eventutil.CreateContent.

	creationContentBytes, err := json.Marshal(r.CreationContent)
	if err != nil {
		return &util.JSONResponse{
			Code: http.StatusBadRequest,
			JSON: jsonerror.BadJSON("malformed creation_content"),
		}
	}

	var CreationContent gomatrixserverlib.CreateContent
	err = json.Unmarshal(creationContentBytes, &CreationContent)
	if err != nil {
		return &util.JSONResponse{
			Code: http.StatusBadRequest,
			JSON: jsonerror.BadJSON("malformed creation_content"),
		}
	}

	return nil
}

// https://matrix.org/docs/spec/client_server/r0.2.0.html#post-matrix-client-r0-createroom
type createRoomResponse struct {
	RoomID    string `json:"room_id"`
	RoomAlias string `json:"room_alias,omitempty"` // in synapse not spec
}

// fledglingEvent is a helper representation of an event used when creating many events in succession.
type fledglingEvent struct {
	Type     string      `json:"type"`
	StateKey string      `json:"state_key"`
	Content  interface{} `json:"content"`
}

// CreateRoom implements /createRoom
func CreateRoom(
	req *http.Request, device *api.Device,
	cfg *config.ClientAPI,
	accountDB userdb.Database, rsAPI roomserverAPI.RoomserverInternalAPI,
	asAPI appserviceAPI.AppServiceQueryAPI,
) util.JSONResponse {
<<<<<<< HEAD
=======
	// TODO (#267): Check room ID doesn't clash with an existing one, and we
	//              probably shouldn't be using pseudo-random strings, maybe GUIDs?
	roomID := fmt.Sprintf("!%s:%s", util.RandomString(16), cfg.Matrix.ServerName)
	return createRoom(req, device, cfg, roomID, accountDB, rsAPI, asAPI)
}

// createRoom implements /createRoom
// nolint: gocyclo
func createRoom(
	req *http.Request, device *api.Device,
	cfg *config.ClientAPI, roomID string,
	accountDB userdb.Database, rsAPI roomserverAPI.RoomserverInternalAPI,
	asAPI appserviceAPI.AppServiceQueryAPI,
) util.JSONResponse {
	logger := util.GetLogger(req.Context())
	userID := device.UserID
>>>>>>> 9bd5e414
	var r createRoomRequest
	resErr := httputil.UnmarshalJSONRequest(req, &r)
	if resErr != nil {
		return *resErr
	}
	if resErr = r.Validate(); resErr != nil {
		return *resErr
	}
	evTime, err := httputil.ParseTSParam(req)
	if err != nil {
		return util.JSONResponse{
			Code: http.StatusBadRequest,
			JSON: jsonerror.InvalidArgumentValue(err.Error()),
		}
	}
	return createRoom(req.Context(), r, device, cfg, accountDB, rsAPI, asAPI, evTime)
}

// createRoom implements /createRoom
// nolint: gocyclo
func createRoom(
	ctx context.Context,
	r createRoomRequest, device *api.Device,
	cfg *config.ClientAPI,
	accountDB accounts.Database, rsAPI roomserverAPI.RoomserverInternalAPI,
	asAPI appserviceAPI.AppServiceQueryAPI,
	evTime time.Time,
) util.JSONResponse {
	// TODO (#267): Check room ID doesn't clash with an existing one, and we
	//              probably shouldn't be using pseudo-random strings, maybe GUIDs?
	roomID := fmt.Sprintf("!%s:%s", util.RandomString(16), cfg.Matrix.ServerName)

	logger := util.GetLogger(ctx)
	userID := device.UserID

	// Clobber keys: creator, room_version

	roomVersion := roomserverVersion.DefaultRoomVersion()
	if r.RoomVersion != "" {
		candidateVersion := gomatrixserverlib.RoomVersion(r.RoomVersion)
		_, roomVersionError := roomserverVersion.SupportedRoomVersion(candidateVersion)
		if roomVersionError != nil {
			return util.JSONResponse{
				Code: http.StatusBadRequest,
				JSON: jsonerror.UnsupportedRoomVersion(roomVersionError.Error()),
			}
		}
		roomVersion = candidateVersion
	}

	// TODO: visibility/presets/raw initial state
	// TODO: Create room alias association
	// Make sure this doesn't fall into an application service's namespace though!

	logger.WithFields(log.Fields{
		"userID":      userID,
		"roomID":      roomID,
		"roomVersion": roomVersion,
	}).Info("Creating new room")

	profile, err := appserviceAPI.RetrieveUserProfile(ctx, userID, asAPI, accountDB)
	if err != nil {
		util.GetLogger(ctx).WithError(err).Error("appserviceAPI.RetrieveUserProfile failed")
		return jsonerror.InternalServerError()
	}

	createContent := map[string]interface{}{}
	if len(r.CreationContent) > 0 {
		if err = json.Unmarshal(r.CreationContent, &createContent); err != nil {
			util.GetLogger(ctx).WithError(err).Error("json.Unmarshal for creation_content failed")
			return util.JSONResponse{
				Code: http.StatusBadRequest,
				JSON: jsonerror.BadJSON("invalid create content"),
			}
		}
	}
	createContent["creator"] = userID
	createContent["room_version"] = roomVersion
	powerLevelContent := eventutil.InitialPowerLevelsContent(userID)
	joinRuleContent := gomatrixserverlib.JoinRuleContent{
		JoinRule: gomatrixserverlib.Invite,
	}
	historyVisibilityContent := gomatrixserverlib.HistoryVisibilityContent{
		HistoryVisibility: historyVisibilityShared,
	}

	if r.PowerLevelContentOverride != nil {
		// Merge powerLevelContentOverride fields by unmarshalling it atop the defaults
		err = json.Unmarshal(r.PowerLevelContentOverride, &powerLevelContent)
		if err != nil {
			util.GetLogger(ctx).WithError(err).Error("json.Unmarshal for power_level_content_override failed")
			return util.JSONResponse{
				Code: http.StatusBadRequest,
				JSON: jsonerror.BadJSON("malformed power_level_content_override"),
			}
		}
	}

	switch r.Preset {
	case presetPrivateChat:
		joinRuleContent.JoinRule = gomatrixserverlib.Invite
		historyVisibilityContent.HistoryVisibility = historyVisibilityShared
	case presetTrustedPrivateChat:
		joinRuleContent.JoinRule = gomatrixserverlib.Invite
		historyVisibilityContent.HistoryVisibility = historyVisibilityShared
		// TODO If trusted_private_chat, all invitees are given the same power level as the room creator.
	case presetPublicChat:
		joinRuleContent.JoinRule = gomatrixserverlib.Public
		historyVisibilityContent.HistoryVisibility = historyVisibilityShared
	}

	createEvent := fledglingEvent{
		Type:    gomatrixserverlib.MRoomCreate,
		Content: createContent,
	}
	powerLevelEvent := fledglingEvent{
		Type:    gomatrixserverlib.MRoomPowerLevels,
		Content: powerLevelContent,
	}
	joinRuleEvent := fledglingEvent{
		Type:    gomatrixserverlib.MRoomJoinRules,
		Content: joinRuleContent,
	}
	historyVisibilityEvent := fledglingEvent{
		Type:    gomatrixserverlib.MRoomHistoryVisibility,
		Content: historyVisibilityContent,
	}
	membershipEvent := fledglingEvent{
		Type:     gomatrixserverlib.MRoomMember,
		StateKey: userID,
		Content: gomatrixserverlib.MemberContent{
			Membership:  gomatrixserverlib.Join,
			DisplayName: profile.DisplayName,
			AvatarURL:   profile.AvatarURL,
		},
	}

	var nameEvent *fledglingEvent
	var topicEvent *fledglingEvent
	var guestAccessEvent *fledglingEvent
	var aliasEvent *fledglingEvent

	if r.Name != "" {
		nameEvent = &fledglingEvent{
			Type: gomatrixserverlib.MRoomName,
			Content: eventutil.NameContent{
				Name: r.Name,
			},
		}
	}

	if r.Topic != "" {
		topicEvent = &fledglingEvent{
			Type: gomatrixserverlib.MRoomTopic,
			Content: eventutil.TopicContent{
				Topic: r.Topic,
			},
		}
	}

	if r.GuestCanJoin {
		guestAccessEvent = &fledglingEvent{
			Type: gomatrixserverlib.MRoomGuestAccess,
			Content: eventutil.GuestAccessContent{
				GuestAccess: "can_join",
			},
		}
	}

	var roomAlias string
	if r.RoomAliasName != "" {
		roomAlias = fmt.Sprintf("#%s:%s", r.RoomAliasName, cfg.Matrix.ServerName)
		// check it's free TODO: This races but is better than nothing
		hasAliasReq := roomserverAPI.GetRoomIDForAliasRequest{
			Alias:              roomAlias,
			IncludeAppservices: false,
		}

		var aliasResp roomserverAPI.GetRoomIDForAliasResponse
		err = rsAPI.GetRoomIDForAlias(ctx, &hasAliasReq, &aliasResp)
		if err != nil {
			util.GetLogger(ctx).WithError(err).Error("aliasAPI.GetRoomIDForAlias failed")
			return jsonerror.InternalServerError()
		}
		if aliasResp.RoomID != "" {
			return util.JSONResponse{
				Code: http.StatusBadRequest,
				JSON: jsonerror.RoomInUse("Room ID already exists."),
			}
		}

		aliasEvent = &fledglingEvent{
			Type: gomatrixserverlib.MRoomCanonicalAlias,
			Content: eventutil.CanonicalAlias{
				Alias: roomAlias,
			},
		}
	}

	var initialStateEvents []fledglingEvent
	for i := range r.InitialState {
		if r.InitialState[i].StateKey != "" {
			initialStateEvents = append(initialStateEvents, r.InitialState[i])
			continue
		}

		switch r.InitialState[i].Type {
		case gomatrixserverlib.MRoomCreate:
			continue

		case gomatrixserverlib.MRoomPowerLevels:
			powerLevelEvent = r.InitialState[i]

		case gomatrixserverlib.MRoomJoinRules:
			joinRuleEvent = r.InitialState[i]

		case gomatrixserverlib.MRoomHistoryVisibility:
			historyVisibilityEvent = r.InitialState[i]

		case gomatrixserverlib.MRoomGuestAccess:
			guestAccessEvent = &r.InitialState[i]

		case gomatrixserverlib.MRoomName:
			nameEvent = &r.InitialState[i]

		case gomatrixserverlib.MRoomTopic:
			topicEvent = &r.InitialState[i]

		default:
			initialStateEvents = append(initialStateEvents, r.InitialState[i])
		}
	}

	// send events into the room in order of:
	//  1- m.room.create
	//  2- room creator join member
	//  3- m.room.power_levels
	//  4- m.room.join_rules
	//  5- m.room.history_visibility
	//  6- m.room.canonical_alias (opt)
	//  7- m.room.guest_access (opt)
	//  8- other initial state items
	//  9- m.room.name (opt)
	//  10- m.room.topic (opt)
	//  11- invite events (opt) - with is_direct flag if applicable TODO
	//  12- 3pid invite events (opt) TODO
	// This differs from Synapse slightly. Synapse would vary the ordering of 3-7
	// depending on if those events were in "initial_state" or not. This made it
	// harder to reason about, hence sticking to a strict static ordering.
	// TODO: Synapse has txn/token ID on each event. Do we need to do this here?
	eventsToMake := []fledglingEvent{
		createEvent, membershipEvent, powerLevelEvent, joinRuleEvent, historyVisibilityEvent,
	}
	if guestAccessEvent != nil {
		eventsToMake = append(eventsToMake, *guestAccessEvent)
	}
	eventsToMake = append(eventsToMake, initialStateEvents...)
	if nameEvent != nil {
		eventsToMake = append(eventsToMake, *nameEvent)
	}
	if topicEvent != nil {
		eventsToMake = append(eventsToMake, *topicEvent)
	}
	if aliasEvent != nil {
		// TODO: bit of a chicken and egg problem here as the alias doesn't exist and cannot until we have made the room.
		// This means we might fail creating the alias but say the canonical alias is something that doesn't exist.
		eventsToMake = append(eventsToMake, *aliasEvent)
	}

	// TODO: invite events
	// TODO: 3pid invite events

	var builtEvents []*gomatrixserverlib.HeaderedEvent
	authEvents := gomatrixserverlib.NewAuthEvents(nil)
	for i, e := range eventsToMake {
		depth := i + 1 // depth starts at 1

		builder := gomatrixserverlib.EventBuilder{
			Sender:   userID,
			RoomID:   roomID,
			Type:     e.Type,
			StateKey: &e.StateKey,
			Depth:    int64(depth),
		}
		err = builder.SetContent(e.Content)
		if err != nil {
			util.GetLogger(ctx).WithError(err).Error("builder.SetContent failed")
			return jsonerror.InternalServerError()
		}
		if i > 0 {
			builder.PrevEvents = []gomatrixserverlib.EventReference{builtEvents[i-1].EventReference()}
		}
		var ev *gomatrixserverlib.Event
		ev, err = buildEvent(&builder, &authEvents, cfg, evTime, roomVersion)
		if err != nil {
			util.GetLogger(ctx).WithError(err).Error("buildEvent failed")
			return jsonerror.InternalServerError()
		}

		if err = gomatrixserverlib.Allowed(ev, &authEvents); err != nil {
			util.GetLogger(ctx).WithError(err).Error("gomatrixserverlib.Allowed failed")
			return jsonerror.InternalServerError()
		}

		// Add the event to the list of auth events
		builtEvents = append(builtEvents, ev.Headered(roomVersion))
		err = authEvents.AddEvent(ev)
		if err != nil {
			util.GetLogger(ctx).WithError(err).Error("authEvents.AddEvent failed")
			return jsonerror.InternalServerError()
		}
	}

	inputs := make([]roomserverAPI.InputRoomEvent, 0, len(builtEvents))
	for _, event := range builtEvents {
		inputs = append(inputs, roomserverAPI.InputRoomEvent{
			Kind:         roomserverAPI.KindNew,
			Event:        event,
			Origin:       cfg.Matrix.ServerName,
			SendAsServer: roomserverAPI.DoNotSendToOtherServers,
		})
	}
	if err = roomserverAPI.SendInputRoomEvents(ctx, rsAPI, inputs, false); err != nil {
		util.GetLogger(ctx).WithError(err).Error("roomserverAPI.SendInputRoomEvents failed")
		return jsonerror.InternalServerError()
	}

	// TODO(#269): Reserve room alias while we create the room. This stops us
	// from creating the room but still failing due to the alias having already
	// been taken.
	if roomAlias != "" {
		aliasReq := roomserverAPI.SetRoomAliasRequest{
			Alias:  roomAlias,
			RoomID: roomID,
			UserID: userID,
		}

		var aliasResp roomserverAPI.SetRoomAliasResponse
		err = rsAPI.SetRoomAlias(ctx, &aliasReq, &aliasResp)
		if err != nil {
			util.GetLogger(ctx).WithError(err).Error("aliasAPI.SetRoomAlias failed")
			return jsonerror.InternalServerError()
		}

		if aliasResp.AliasExists {
			return util.JSONResponse{
				Code: http.StatusBadRequest,
				JSON: jsonerror.RoomInUse("Room alias already exists."),
			}
		}
	}

	// If this is a direct message then we should invite the participants.
	if len(r.Invite) > 0 {
		// Build some stripped state for the invite.
		var globalStrippedState []gomatrixserverlib.InviteV2StrippedState
		for _, event := range builtEvents {
			switch event.Type() {
			case gomatrixserverlib.MRoomName:
				fallthrough
			case gomatrixserverlib.MRoomCanonicalAlias:
				fallthrough
			case gomatrixserverlib.MRoomEncryption:
				fallthrough
			case gomatrixserverlib.MRoomMember:
				fallthrough
			case gomatrixserverlib.MRoomJoinRules:
				ev := event.Event
				globalStrippedState = append(
					globalStrippedState,
					gomatrixserverlib.NewInviteV2StrippedState(ev),
				)
			}
		}

		// Process the invites.
		for _, invitee := range r.Invite {
			// Build the invite event.
			inviteEvent, err := buildMembershipEvent(
				ctx, invitee, "", accountDB, device, gomatrixserverlib.Invite,
				roomID, true, cfg, evTime, rsAPI, asAPI,
			)
			if err != nil {
				util.GetLogger(ctx).WithError(err).Error("buildMembershipEvent failed")
				continue
			}
			inviteStrippedState := append(
				globalStrippedState,
				gomatrixserverlib.NewInviteV2StrippedState(inviteEvent.Event),
			)
			// Send the invite event to the roomserver.
			err = roomserverAPI.SendInvite(
				ctx,
				rsAPI,
				inviteEvent.Headered(roomVersion),
				inviteStrippedState,   // invite room state
				cfg.Matrix.ServerName, // send as server
				nil,                   // transaction ID
			)
			switch e := err.(type) {
			case *roomserverAPI.PerformError:
				return e.JSONResponse()
			case nil:
			default:
				util.GetLogger(ctx).WithError(err).Error("roomserverAPI.SendInvite failed")
				return util.JSONResponse{
					Code: http.StatusInternalServerError,
					JSON: jsonerror.InternalServerError(),
				}
			}
		}
	}

	if r.Visibility == "public" {
		// expose this room in the published room list
		var pubRes roomserverAPI.PerformPublishResponse
		rsAPI.PerformPublish(ctx, &roomserverAPI.PerformPublishRequest{
			RoomID:     roomID,
			Visibility: "public",
		}, &pubRes)
		if pubRes.Error != nil {
			// treat as non-fatal since the room is already made by this point
			util.GetLogger(ctx).WithError(pubRes.Error).Error("failed to visibility:public")
		}
	}

	response := createRoomResponse{
		RoomID:    roomID,
		RoomAlias: roomAlias,
	}

	return util.JSONResponse{
		Code: 200,
		JSON: response,
	}
}

// buildEvent fills out auth_events for the builder then builds the event
func buildEvent(
	builder *gomatrixserverlib.EventBuilder,
	provider gomatrixserverlib.AuthEventProvider,
	cfg *config.ClientAPI,
	evTime time.Time,
	roomVersion gomatrixserverlib.RoomVersion,
) (*gomatrixserverlib.Event, error) {
	eventsNeeded, err := gomatrixserverlib.StateNeededForEventBuilder(builder)
	if err != nil {
		return nil, err
	}
	refs, err := eventsNeeded.AuthEventReferences(provider)
	if err != nil {
		return nil, err
	}
	builder.AuthEvents = refs
	event, err := builder.Build(
		evTime, cfg.Matrix.ServerName, cfg.Matrix.KeyID,
		cfg.Matrix.PrivateKey, roomVersion,
	)
	if err != nil {
		return nil, fmt.Errorf("cannot build event %s : Builder failed to build. %w", builder.Type, err)
	}
	return event, nil
}<|MERGE_RESOLUTION|>--- conflicted
+++ resolved
@@ -141,25 +141,6 @@
 	accountDB userdb.Database, rsAPI roomserverAPI.RoomserverInternalAPI,
 	asAPI appserviceAPI.AppServiceQueryAPI,
 ) util.JSONResponse {
-<<<<<<< HEAD
-=======
-	// TODO (#267): Check room ID doesn't clash with an existing one, and we
-	//              probably shouldn't be using pseudo-random strings, maybe GUIDs?
-	roomID := fmt.Sprintf("!%s:%s", util.RandomString(16), cfg.Matrix.ServerName)
-	return createRoom(req, device, cfg, roomID, accountDB, rsAPI, asAPI)
-}
-
-// createRoom implements /createRoom
-// nolint: gocyclo
-func createRoom(
-	req *http.Request, device *api.Device,
-	cfg *config.ClientAPI, roomID string,
-	accountDB userdb.Database, rsAPI roomserverAPI.RoomserverInternalAPI,
-	asAPI appserviceAPI.AppServiceQueryAPI,
-) util.JSONResponse {
-	logger := util.GetLogger(req.Context())
-	userID := device.UserID
->>>>>>> 9bd5e414
 	var r createRoomRequest
 	resErr := httputil.UnmarshalJSONRequest(req, &r)
 	if resErr != nil {
@@ -184,7 +165,7 @@
 	ctx context.Context,
 	r createRoomRequest, device *api.Device,
 	cfg *config.ClientAPI,
-	accountDB accounts.Database, rsAPI roomserverAPI.RoomserverInternalAPI,
+	accountDB userdb.Database, rsAPI roomserverAPI.RoomserverInternalAPI,
 	asAPI appserviceAPI.AppServiceQueryAPI,
 	evTime time.Time,
 ) util.JSONResponse {
