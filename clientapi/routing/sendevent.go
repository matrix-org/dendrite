--- conflicted
+++ resolved
@@ -184,13 +184,8 @@
 	if err := api.SendEvents(
 		req.Context(), rsAPI,
 		api.KindNew,
-<<<<<<< HEAD
 		[]*types.HeaderedEvent{
 			&types.HeaderedEvent{Event: e},
-=======
-		[]*gomatrixserverlib.HeaderedEvent{
-			e.Headered(roomVersion),
->>>>>>> 2475cf4b
 		},
 		device.UserDomain(),
 		domain,
