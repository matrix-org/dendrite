// Copyright 2017 Vector Creations Ltd
//
// Licensed under the Apache License, Version 2.0 (the "License");
// you may not use this file except in compliance with the License.
// You may obtain a copy of the License at
//
//     http://www.apache.org/licenses/LICENSE-2.0
//
// Unless required by applicable law or agreed to in writing, software
// distributed under the License is distributed on an "AS IS" BASIS,
// WITHOUT WARRANTIES OR CONDITIONS OF ANY KIND, either express or implied.
// See the License for the specific language governing permissions and
// limitations under the License.

package routing

import (
	"context"
	"crypto/ed25519"
	"fmt"
	"net/http"
	"time"

	"github.com/getsentry/sentry-go"
	appserviceAPI "github.com/matrix-org/dendrite/appservice/api"
	"github.com/matrix-org/dendrite/clientapi/auth/authtypes"
	"github.com/matrix-org/dendrite/clientapi/httputil"
	"github.com/matrix-org/dendrite/clientapi/threepid"
	"github.com/matrix-org/dendrite/internal/eventutil"
	"github.com/matrix-org/dendrite/roomserver/api"
	roomserverAPI "github.com/matrix-org/dendrite/roomserver/api"
	"github.com/matrix-org/dendrite/roomserver/types"
	"github.com/matrix-org/dendrite/setup/config"
	userapi "github.com/matrix-org/dendrite/userapi/api"
	"github.com/matrix-org/gomatrixserverlib"
	"github.com/matrix-org/gomatrixserverlib/fclient"
	"github.com/matrix-org/gomatrixserverlib/spec"

	"github.com/matrix-org/util"
)

func SendBan(
	req *http.Request, profileAPI userapi.ClientUserAPI, device *userapi.Device,
	roomID string, cfg *config.ClientAPI,
	rsAPI roomserverAPI.ClientRoomserverAPI, asAPI appserviceAPI.AppServiceInternalAPI,
) util.JSONResponse {
	body, evTime, reqErr := extractRequestData(req)
	if reqErr != nil {
		return *reqErr
	}

	if body.UserID == "" {
		return util.JSONResponse{
			Code: http.StatusBadRequest,
			JSON: spec.BadJSON("missing user_id"),
		}
	}

	deviceUserID, err := spec.NewUserID(device.UserID, true)
	if err != nil {
		return util.JSONResponse{
			Code: http.StatusForbidden,
			JSON: spec.Forbidden("You don't have permission to ban this user, bad userID"),
		}
	}
	validRoomID, err := spec.NewRoomID(roomID)
	if err != nil {
		return util.JSONResponse{
			Code: http.StatusBadRequest,
			JSON: spec.BadJSON("RoomID is invalid"),
		}
	}
	senderID, err := rsAPI.QuerySenderIDForUser(req.Context(), *validRoomID, *deviceUserID)
	if err != nil || senderID == nil {
		return util.JSONResponse{
			Code: http.StatusForbidden,
			JSON: spec.Forbidden("You don't have permission to ban this user, unknown senderID"),
		}
	}

	errRes := checkMemberInRoom(req.Context(), rsAPI, *deviceUserID, roomID)
	if errRes != nil {
		return *errRes
	}

	pl, errRes := getPowerlevels(req, rsAPI, roomID)
	if errRes != nil {
		return *errRes
	}
	allowedToBan := pl.UserLevel(*senderID) >= pl.Ban
	if !allowedToBan {
		return util.JSONResponse{
			Code: http.StatusForbidden,
			JSON: spec.Forbidden("You don't have permission to ban this user, power level too low."),
		}
	}

	return sendMembership(req.Context(), profileAPI, device, roomID, spec.Ban, body.Reason, cfg, body.UserID, evTime, rsAPI, asAPI)
}

func sendMembership(ctx context.Context, profileAPI userapi.ClientUserAPI, device *userapi.Device,
	roomID, membership, reason string, cfg *config.ClientAPI, targetUserID string, evTime time.Time,
	rsAPI roomserverAPI.ClientRoomserverAPI, asAPI appserviceAPI.AppServiceInternalAPI) util.JSONResponse {

	event, err := buildMembershipEvent(
		ctx, targetUserID, reason, profileAPI, device, membership,
		roomID, false, cfg, evTime, rsAPI, asAPI,
	)
	if err != nil {
		util.GetLogger(ctx).WithError(err).Error("buildMembershipEvent failed")
		return util.JSONResponse{
			Code: http.StatusInternalServerError,
			JSON: spec.InternalServerError{},
		}
	}

	serverName := device.UserDomain()
	if err = roomserverAPI.SendEvents(
		ctx, rsAPI,
		roomserverAPI.KindNew,
		[]*types.HeaderedEvent{event},
		device.UserDomain(),
		serverName,
		serverName,
		nil,
		false,
	); err != nil {
		util.GetLogger(ctx).WithError(err).Error("SendEvents failed")
		return util.JSONResponse{
			Code: http.StatusInternalServerError,
			JSON: spec.InternalServerError{},
		}
	}

	return util.JSONResponse{
		Code: http.StatusOK,
		JSON: struct{}{},
	}
}

func SendKick(
	req *http.Request, profileAPI userapi.ClientUserAPI, device *userapi.Device,
	roomID string, cfg *config.ClientAPI,
	rsAPI roomserverAPI.ClientRoomserverAPI, asAPI appserviceAPI.AppServiceInternalAPI,
) util.JSONResponse {
	body, evTime, reqErr := extractRequestData(req)
	if reqErr != nil {
		return *reqErr
	}
	if body.UserID == "" {
		return util.JSONResponse{
			Code: http.StatusBadRequest,
			JSON: spec.BadJSON("missing user_id"),
		}
	}

	deviceUserID, err := spec.NewUserID(device.UserID, true)
	if err != nil {
		return util.JSONResponse{
			Code: http.StatusForbidden,
			JSON: spec.Forbidden("You don't have permission to kick this user, bad userID"),
		}
	}
	validRoomID, err := spec.NewRoomID(roomID)
	if err != nil {
		return util.JSONResponse{
			Code: http.StatusBadRequest,
			JSON: spec.BadJSON("RoomID is invalid"),
		}
	}
	senderID, err := rsAPI.QuerySenderIDForUser(req.Context(), *validRoomID, *deviceUserID)
	if err != nil || senderID == nil {
		return util.JSONResponse{
			Code: http.StatusForbidden,
			JSON: spec.Forbidden("You don't have permission to kick this user, unknown senderID"),
		}
	}

	errRes := checkMemberInRoom(req.Context(), rsAPI, *deviceUserID, roomID)
	if errRes != nil {
		return *errRes
	}

	bodyUserID, err := spec.NewUserID(body.UserID, true)
	if err != nil {
		return util.JSONResponse{
			Code: http.StatusBadRequest,
			JSON: spec.BadJSON("body userID is invalid"),
		}
	}

	pl, errRes := getPowerlevels(req, rsAPI, roomID)
	if errRes != nil {
		return *errRes
	}
<<<<<<< HEAD
	allowedToKick := pl.UserLevel(senderID) >= pl.Kick || bodyUserID.String() == deviceUserID.String()
=======
	allowedToKick := pl.UserLevel(*senderID) >= pl.Kick
>>>>>>> 06e079ab
	if !allowedToKick {
		return util.JSONResponse{
			Code: http.StatusForbidden,
			JSON: spec.Forbidden("You don't have permission to kick this user, power level too low."),
		}
	}

	var queryRes roomserverAPI.QueryMembershipForUserResponse
	err = rsAPI.QueryMembershipForUser(req.Context(), &roomserverAPI.QueryMembershipForUserRequest{
		RoomID: roomID,
		UserID: *bodyUserID,
	}, &queryRes)
	if err != nil {
		return util.ErrorResponse(err)
	}
	// kick is only valid if the user is not currently banned or left (that is, they are joined or invited)
	if queryRes.Membership != spec.Join && queryRes.Membership != spec.Invite {
		return util.JSONResponse{
			Code: http.StatusForbidden,
			JSON: spec.Unknown("cannot /kick banned or left users"),
		}
	}
	// TODO: should we be using SendLeave instead?
	return sendMembership(req.Context(), profileAPI, device, roomID, spec.Leave, body.Reason, cfg, body.UserID, evTime, rsAPI, asAPI)
}

func SendUnban(
	req *http.Request, profileAPI userapi.ClientUserAPI, device *userapi.Device,
	roomID string, cfg *config.ClientAPI,
	rsAPI roomserverAPI.ClientRoomserverAPI, asAPI appserviceAPI.AppServiceInternalAPI,
) util.JSONResponse {
	body, evTime, reqErr := extractRequestData(req)
	if reqErr != nil {
		return *reqErr
	}
	if body.UserID == "" {
		return util.JSONResponse{
			Code: http.StatusBadRequest,
			JSON: spec.BadJSON("missing user_id"),
		}
	}

	deviceUserID, err := spec.NewUserID(device.UserID, true)
	if err != nil {
		return util.JSONResponse{
			Code: http.StatusForbidden,
			JSON: spec.Forbidden("You don't have permission to kick this user, bad userID"),
		}
	}

	errRes := checkMemberInRoom(req.Context(), rsAPI, *deviceUserID, roomID)
	if errRes != nil {
		return *errRes
	}

	bodyUserID, err := spec.NewUserID(body.UserID, true)
	if err != nil {
		return util.JSONResponse{
			Code: http.StatusBadRequest,
			JSON: spec.BadJSON("body userID is invalid"),
		}
	}
	var queryRes roomserverAPI.QueryMembershipForUserResponse
	err = rsAPI.QueryMembershipForUser(req.Context(), &roomserverAPI.QueryMembershipForUserRequest{
		RoomID: roomID,
		UserID: *bodyUserID,
	}, &queryRes)
	if err != nil {
		return util.ErrorResponse(err)
	}

	// unban is only valid if the user is currently banned
	if queryRes.Membership != spec.Ban {
		return util.JSONResponse{
			Code: http.StatusBadRequest,
			JSON: spec.Unknown("can only /unban users that are banned"),
		}
	}
	// TODO: should we be using SendLeave instead?
	return sendMembership(req.Context(), profileAPI, device, roomID, spec.Leave, body.Reason, cfg, body.UserID, evTime, rsAPI, asAPI)
}

func SendInvite(
	req *http.Request, profileAPI userapi.ClientUserAPI, device *userapi.Device,
	roomID string, cfg *config.ClientAPI,
	rsAPI roomserverAPI.ClientRoomserverAPI, asAPI appserviceAPI.AppServiceInternalAPI,
) util.JSONResponse {
	body, evTime, reqErr := extractRequestData(req)
	if reqErr != nil {
		return *reqErr
	}

	inviteStored, jsonErrResp := checkAndProcessThreepid(
		req, device, body, cfg, rsAPI, profileAPI, roomID, evTime,
	)
	if jsonErrResp != nil {
		return *jsonErrResp
	}

	// If an invite has been stored on an identity server, it means that a
	// m.room.third_party_invite event has been emitted and that we shouldn't
	// emit a m.room.member one.
	if inviteStored {
		return util.JSONResponse{
			Code: http.StatusOK,
			JSON: struct{}{},
		}
	}

	if body.UserID == "" {
		return util.JSONResponse{
			Code: http.StatusBadRequest,
			JSON: spec.BadJSON("missing user_id"),
		}
	}

	deviceUserID, err := spec.NewUserID(device.UserID, true)
	if err != nil {
		return util.JSONResponse{
			Code: http.StatusForbidden,
			JSON: spec.Forbidden("You don't have permission to kick this user, bad userID"),
		}
	}

	errRes := checkMemberInRoom(req.Context(), rsAPI, *deviceUserID, roomID)
	if errRes != nil {
		return *errRes
	}

	// We already received the return value, so no need to check for an error here.
	response, _ := sendInvite(req.Context(), profileAPI, device, roomID, body.UserID, body.Reason, cfg, rsAPI, asAPI, evTime)
	return response
}

// sendInvite sends an invitation to a user. Returns a JSONResponse and an error
func sendInvite(
	ctx context.Context,
	profileAPI userapi.ClientUserAPI,
	device *userapi.Device,
	roomID, userID, reason string,
	cfg *config.ClientAPI,
	rsAPI roomserverAPI.ClientRoomserverAPI,
	asAPI appserviceAPI.AppServiceInternalAPI, evTime time.Time,
) (util.JSONResponse, error) {
	validRoomID, err := spec.NewRoomID(roomID)
	if err != nil {
		return util.JSONResponse{
			Code: http.StatusBadRequest,
			JSON: spec.InvalidParam("RoomID is invalid"),
		}, err
	}
	inviter, err := spec.NewUserID(device.UserID, true)
	if err != nil {
		return util.JSONResponse{
			Code: http.StatusInternalServerError,
			JSON: spec.InternalServerError{},
		}, err
	}
	invitee, err := spec.NewUserID(userID, true)
	if err != nil {
		return util.JSONResponse{
			Code: http.StatusBadRequest,
			JSON: spec.InvalidParam("UserID is invalid"),
		}, err
	}
	profile, err := loadProfile(ctx, userID, cfg, profileAPI, asAPI)
	if err != nil {
		return util.JSONResponse{
			Code: http.StatusInternalServerError,
			JSON: spec.InternalServerError{},
		}, err
	}
	identity, err := cfg.Matrix.SigningIdentityFor(device.UserDomain())
	if err != nil {
		return util.JSONResponse{
			Code: http.StatusInternalServerError,
			JSON: spec.InternalServerError{},
		}, err
	}
	err = rsAPI.PerformInvite(ctx, &api.PerformInviteRequest{
		InviteInput: roomserverAPI.InviteInput{
			RoomID:      *validRoomID,
			Inviter:     *inviter,
			Invitee:     *invitee,
			DisplayName: profile.DisplayName,
			AvatarURL:   profile.AvatarURL,
			Reason:      reason,
			IsDirect:    false,
			KeyID:       identity.KeyID,
			PrivateKey:  identity.PrivateKey,
			EventTime:   evTime,
		},
		InviteRoomState: nil, // ask the roomserver to draw up invite room state for us
		SendAsServer:    string(device.UserDomain()),
	})

	switch e := err.(type) {
	case roomserverAPI.ErrInvalidID:
		return util.JSONResponse{
			Code: http.StatusBadRequest,
			JSON: spec.Unknown(e.Error()),
		}, e
	case roomserverAPI.ErrNotAllowed:
		return util.JSONResponse{
			Code: http.StatusForbidden,
			JSON: spec.Forbidden(e.Error()),
		}, e
	case nil:
	default:
		util.GetLogger(ctx).WithError(err).Error("PerformInvite failed")
		sentry.CaptureException(err)
		return util.JSONResponse{
			Code: http.StatusInternalServerError,
			JSON: spec.InternalServerError{},
		}, err
	}

	return util.JSONResponse{
		Code: http.StatusOK,
		JSON: struct{}{},
	}, nil
}

func buildMembershipEventDirect(
	ctx context.Context,
	targetSenderID spec.SenderID, reason string, userDisplayName, userAvatarURL string,
	sender spec.SenderID, senderDomain spec.ServerName,
	membership, roomID string, isDirect bool,
	keyID gomatrixserverlib.KeyID, privateKey ed25519.PrivateKey, evTime time.Time,
	rsAPI roomserverAPI.ClientRoomserverAPI,
) (*types.HeaderedEvent, error) {
	targetSenderString := string(targetSenderID)
	proto := gomatrixserverlib.ProtoEvent{
		SenderID: string(sender),
		RoomID:   roomID,
		Type:     "m.room.member",
		StateKey: &targetSenderString,
	}

	content := gomatrixserverlib.MemberContent{
		Membership:  membership,
		DisplayName: userDisplayName,
		AvatarURL:   userAvatarURL,
		Reason:      reason,
		IsDirect:    isDirect,
	}

	if err := proto.SetContent(content); err != nil {
		return nil, err
	}

	identity := &fclient.SigningIdentity{
		ServerName: senderDomain,
		KeyID:      keyID,
		PrivateKey: privateKey,
	}
	return eventutil.QueryAndBuildEvent(ctx, &proto, identity, evTime, rsAPI, nil)
}

func buildMembershipEvent(
	ctx context.Context,
	targetUserID, reason string, profileAPI userapi.ClientUserAPI,
	device *userapi.Device,
	membership, roomID string, isDirect bool,
	cfg *config.ClientAPI, evTime time.Time,
	rsAPI roomserverAPI.ClientRoomserverAPI, asAPI appserviceAPI.AppServiceInternalAPI,
) (*types.HeaderedEvent, error) {
	profile, err := loadProfile(ctx, targetUserID, cfg, profileAPI, asAPI)
	if err != nil {
		return nil, err
	}

	userID, err := spec.NewUserID(device.UserID, true)
	if err != nil {
		return nil, err
	}
	validRoomID, err := spec.NewRoomID(roomID)
	if err != nil {
		return nil, err
	}
	senderID, err := rsAPI.QuerySenderIDForUser(ctx, *validRoomID, *userID)
	if err != nil {
		return nil, err
	} else if senderID == nil {
		return nil, fmt.Errorf("no sender ID for %s in %s", *userID, *validRoomID)
	}

	targetID, err := spec.NewUserID(targetUserID, true)
	if err != nil {
		return nil, err
	}
	targetSenderID, err := rsAPI.QuerySenderIDForUser(ctx, *validRoomID, *targetID)
	if err != nil {
		return nil, err
	} else if targetSenderID == nil {
		return nil, fmt.Errorf("no sender ID for %s in %s", *targetID, *validRoomID)
	}

	identity, err := rsAPI.SigningIdentityFor(ctx, *validRoomID, *userID)
	if err != nil {
		return nil, err
	}

	return buildMembershipEventDirect(ctx, *targetSenderID, reason, profile.DisplayName, profile.AvatarURL,
		*senderID, device.UserDomain(), membership, roomID, isDirect, identity.KeyID, identity.PrivateKey, evTime, rsAPI)
}

// loadProfile lookups the profile of a given user from the database and returns
// it if the user is local to this server, or returns an empty profile if not.
// Returns an error if the retrieval failed or if the first parameter isn't a
// valid Matrix ID.
func loadProfile(
	ctx context.Context,
	userID string,
	cfg *config.ClientAPI,
	profileAPI userapi.ClientUserAPI,
	asAPI appserviceAPI.AppServiceInternalAPI,
) (*authtypes.Profile, error) {
	_, serverName, err := gomatrixserverlib.SplitID('@', userID)
	if err != nil {
		return nil, err
	}

	var profile *authtypes.Profile
	if cfg.Matrix.IsLocalServerName(serverName) {
		profile, err = appserviceAPI.RetrieveUserProfile(ctx, userID, asAPI, profileAPI)
	} else {
		profile = &authtypes.Profile{}
	}

	return profile, err
}

func extractRequestData(req *http.Request) (body *threepid.MembershipRequest, evTime time.Time, resErr *util.JSONResponse) {

	if reqErr := httputil.UnmarshalJSONRequest(req, &body); reqErr != nil {
		resErr = reqErr
		return
	}

	evTime, err := httputil.ParseTSParam(req)
	if err != nil {
		resErr = &util.JSONResponse{
			Code: http.StatusBadRequest,
			JSON: spec.InvalidParam(err.Error()),
		}
		return
	}
	return
}

func checkAndProcessThreepid(
	req *http.Request,
	device *userapi.Device,
	body *threepid.MembershipRequest,
	cfg *config.ClientAPI,
	rsAPI roomserverAPI.ClientRoomserverAPI,
	profileAPI userapi.ClientUserAPI,
	roomID string,
	evTime time.Time,
) (inviteStored bool, errRes *util.JSONResponse) {

	inviteStored, err := threepid.CheckAndProcessInvite(
		req.Context(), device, body, cfg, rsAPI, profileAPI,
		roomID, evTime,
	)
	switch e := err.(type) {
	case nil:
	case threepid.ErrMissingParameter:
		util.GetLogger(req.Context()).WithError(err).Error("threepid.CheckAndProcessInvite failed")
		return inviteStored, &util.JSONResponse{
			Code: http.StatusBadRequest,
			JSON: spec.BadJSON(err.Error()),
		}
	case threepid.ErrNotTrusted:
		util.GetLogger(req.Context()).WithError(err).Error("threepid.CheckAndProcessInvite failed")
		return inviteStored, &util.JSONResponse{
			Code: http.StatusBadRequest,
			JSON: spec.NotTrusted(body.IDServer),
		}
	case eventutil.ErrRoomNoExists:
		util.GetLogger(req.Context()).WithError(err).Error("threepid.CheckAndProcessInvite failed")
		return inviteStored, &util.JSONResponse{
			Code: http.StatusNotFound,
			JSON: spec.NotFound(err.Error()),
		}
	case gomatrixserverlib.BadJSONError:
		util.GetLogger(req.Context()).WithError(err).Error("threepid.CheckAndProcessInvite failed")
		return inviteStored, &util.JSONResponse{
			Code: http.StatusBadRequest,
			JSON: spec.BadJSON(e.Error()),
		}
	default:
		util.GetLogger(req.Context()).WithError(err).Error("threepid.CheckAndProcessInvite failed")
		return inviteStored, &util.JSONResponse{
			Code: http.StatusInternalServerError,
			JSON: spec.InternalServerError{},
		}
	}
	return
}

func checkMemberInRoom(ctx context.Context, rsAPI roomserverAPI.ClientRoomserverAPI, userID spec.UserID, roomID string) *util.JSONResponse {
	var membershipRes roomserverAPI.QueryMembershipForUserResponse
	err := rsAPI.QueryMembershipForUser(ctx, &roomserverAPI.QueryMembershipForUserRequest{
		RoomID: roomID,
		UserID: userID,
	}, &membershipRes)
	if err != nil {
		util.GetLogger(ctx).WithError(err).Error("QueryMembershipForUser: could not query membership for user")
		return &util.JSONResponse{
			Code: http.StatusInternalServerError,
			JSON: spec.InternalServerError{},
		}
	}
	if !membershipRes.IsInRoom {
		return &util.JSONResponse{
			Code: http.StatusForbidden,
			JSON: spec.Forbidden("user does not belong to room"),
		}
	}
	return nil
}

func SendForget(
	req *http.Request, device *userapi.Device,
	roomID string, rsAPI roomserverAPI.ClientRoomserverAPI,
) util.JSONResponse {
	ctx := req.Context()
	logger := util.GetLogger(ctx).WithField("roomID", roomID).WithField("userID", device.UserID)

	deviceUserID, err := spec.NewUserID(device.UserID, true)
	if err != nil {
		return util.JSONResponse{
			Code: http.StatusForbidden,
			JSON: spec.Forbidden("You don't have permission to kick this user, bad userID"),
		}
	}

	var membershipRes roomserverAPI.QueryMembershipForUserResponse
	membershipReq := roomserverAPI.QueryMembershipForUserRequest{
		RoomID: roomID,
		UserID: *deviceUserID,
	}
	err = rsAPI.QueryMembershipForUser(ctx, &membershipReq, &membershipRes)
	if err != nil {
		logger.WithError(err).Error("QueryMembershipForUser: could not query membership for user")
		return util.JSONResponse{
			Code: http.StatusInternalServerError,
			JSON: spec.InternalServerError{},
		}
	}
	if !membershipRes.RoomExists {
		return util.JSONResponse{
			Code: http.StatusForbidden,
			JSON: spec.Forbidden("room does not exist"),
		}
	}
	if membershipRes.IsInRoom {
		return util.JSONResponse{
			Code: http.StatusBadRequest,
			JSON: spec.Unknown(fmt.Sprintf("User %s is in room %s", device.UserID, roomID)),
		}
	}

	request := roomserverAPI.PerformForgetRequest{
		RoomID: roomID,
		UserID: device.UserID,
	}
	response := roomserverAPI.PerformForgetResponse{}
	if err := rsAPI.PerformForget(ctx, &request, &response); err != nil {
		logger.WithError(err).Error("PerformForget: unable to forget room")
		return util.JSONResponse{
			Code: http.StatusInternalServerError,
			JSON: spec.InternalServerError{},
		}
	}
	return util.JSONResponse{
		Code: http.StatusOK,
		JSON: struct{}{},
	}
}

func getPowerlevels(req *http.Request, rsAPI roomserverAPI.ClientRoomserverAPI, roomID string) (*gomatrixserverlib.PowerLevelContent, *util.JSONResponse) {
	plEvent := roomserverAPI.GetStateEvent(req.Context(), rsAPI, roomID, gomatrixserverlib.StateKeyTuple{
		EventType: spec.MRoomPowerLevels,
		StateKey:  "",
	})
	if plEvent == nil {
		return nil, &util.JSONResponse{
			Code: http.StatusForbidden,
			JSON: spec.Forbidden("You don't have permission to perform this action, no power_levels event in this room."),
		}
	}
	pl, err := plEvent.PowerLevels()
	if err != nil {
		return nil, &util.JSONResponse{
			Code: http.StatusForbidden,
			JSON: spec.Forbidden("You don't have permission to perform this action, the power_levels event for this room is malformed so auth checks cannot be performed."),
		}
	}
	return pl, nil
}<|MERGE_RESOLUTION|>--- conflicted
+++ resolved
@@ -193,11 +193,7 @@
 	if errRes != nil {
 		return *errRes
 	}
-<<<<<<< HEAD
-	allowedToKick := pl.UserLevel(senderID) >= pl.Kick || bodyUserID.String() == deviceUserID.String()
-=======
-	allowedToKick := pl.UserLevel(*senderID) >= pl.Kick
->>>>>>> 06e079ab
+	allowedToKick := pl.UserLevel(*senderID) >= pl.Kick || bodyUserID.String() == deviceUserID.String()
 	if !allowedToKick {
 		return util.JSONResponse{
 			Code: http.StatusForbidden,
