--- conflicted
+++ resolved
@@ -58,13 +58,9 @@
 
 // Login implements GET and POST /login
 func Login(
-<<<<<<< HEAD
 	req *http.Request,
-	userAPI userapi.UserInternalAPI,
+	userAPI userapi.ClientUserAPI,
 	userInteractiveAuth *auth.UserInteractive,
-=======
-	req *http.Request, userAPI userapi.ClientUserAPI,
->>>>>>> fc670f03
 	cfg *config.ClientAPI,
 ) util.JSONResponse {
 	if req.Method == http.MethodGet {
