// Copyright 2017 Vector Creations Ltd
//
// Licensed under the Apache License, Version 2.0 (the "License");
// you may not use this file except in compliance with the License.
// You may obtain a copy of the License at
//
//     http://www.apache.org/licenses/LICENSE-2.0
//
// Unless required by applicable law or agreed to in writing, software
// distributed under the License is distributed on an "AS IS" BASIS,
// WITHOUT WARRANTIES OR CONDITIONS OF ANY KIND, either express or implied.
// See the License for the specific language governing permissions and
// limitations under the License.

package routing

import (
	"net/http"

	"context"

	"github.com/matrix-org/dendrite/clientapi/auth"
	"github.com/matrix-org/dendrite/clientapi/auth/authtypes"
	"github.com/matrix-org/dendrite/clientapi/auth/storage/accounts"
	"github.com/matrix-org/dendrite/clientapi/auth/storage/devices"
	"github.com/matrix-org/dendrite/clientapi/httputil"
	"github.com/matrix-org/dendrite/clientapi/jsonerror"
	"github.com/matrix-org/dendrite/clientapi/userutil"
	"github.com/matrix-org/dendrite/common/config"
	"github.com/matrix-org/gomatrixserverlib"
	"github.com/matrix-org/util"
)

type loginFlows struct {
	Flows []flow `json:"flows"`
}

type flow struct {
	Type   string   `json:"type"`
	Stages []string `json:"stages"`
}

type loginIdentifier struct {
	Type string `json:"type"`
	User string `json:"user"`
}

type passwordRequest struct {
	Identifier loginIdentifier `json:"identifier"`
	Password   string          `json:"password"`
	// Both DeviceID and InitialDisplayName can be omitted, or empty strings ("")
	// Thus a pointer is needed to differentiate between the two
	InitialDisplayName *string `json:"initial_device_display_name"`
	DeviceID           *string `json:"device_id"`
}

type loginResponse struct {
	UserID      string                       `json:"user_id"`
	AccessToken string                       `json:"access_token"`
	HomeServer  gomatrixserverlib.ServerName `json:"home_server"`
	DeviceID    string                       `json:"device_id"`
}

func passwordLogin() loginFlows {
	f := loginFlows{}
	s := flow{"m.login.password", []string{"m.login.password"}}
	f.Flows = append(f.Flows, s)
	return f
}

// Login implements GET and POST /login
func Login(
<<<<<<< HEAD
	req *http.Request, accountDB accounts.Database, deviceDB devices.Database,
	cfg config.Dendrite,
=======
	req *http.Request, accountDB *accounts.Database, deviceDB *devices.Database,
	cfg *config.Dendrite,
>>>>>>> 6942ee1d
) util.JSONResponse {
	if req.Method == http.MethodGet { // TODO: support other forms of login other than password, depending on config options
		return util.JSONResponse{
			Code: http.StatusOK,
			JSON: passwordLogin(),
		}
	} else if req.Method == http.MethodPost {
		var r passwordRequest
		var acc *authtypes.Account
		resErr := httputil.UnmarshalJSONRequest(req, &r)
		if resErr != nil {
			return *resErr
		}
		switch r.Identifier.Type {
		case "m.id.user":
			if r.Identifier.User == "" {
				return util.JSONResponse{
					Code: http.StatusBadRequest,
					JSON: jsonerror.BadJSON("'user' must be supplied."),
				}
			}

			util.GetLogger(req.Context()).WithField("user", r.Identifier.User).Info("Processing login request")

			localpart, err := userutil.ParseUsernameParam(r.Identifier.User, &cfg.Matrix.ServerName)
			if err != nil {
				return util.JSONResponse{
					Code: http.StatusBadRequest,
					JSON: jsonerror.InvalidUsername(err.Error()),
				}
			}

			acc, err = accountDB.GetAccountByPassword(req.Context(), localpart, r.Password)
			if err != nil {
				// Technically we could tell them if the user does not exist by checking if err == sql.ErrNoRows
				// but that would leak the existence of the user.
				return util.JSONResponse{
					Code: http.StatusForbidden,
					JSON: jsonerror.Forbidden("username or password was incorrect, or the account does not exist"),
				}
			}
		default:
			return util.JSONResponse{
				Code: http.StatusBadRequest,
				JSON: jsonerror.BadJSON("login identifier '" + r.Identifier.Type + "' not supported"),
			}
		}

		token, err := auth.GenerateAccessToken()
		if err != nil {
			return httputil.LogThenError(req, err)
		}

		dev, err := getDevice(req.Context(), r, deviceDB, acc, token)
		if err != nil {
			return util.JSONResponse{
				Code: http.StatusInternalServerError,
				JSON: jsonerror.Unknown("failed to create device: " + err.Error()),
			}
		}

		return util.JSONResponse{
			Code: http.StatusOK,
			JSON: loginResponse{
				UserID:      dev.UserID,
				AccessToken: dev.AccessToken,
				HomeServer:  cfg.Matrix.ServerName,
				DeviceID:    dev.ID,
			},
		}
	}
	return util.JSONResponse{
		Code: http.StatusMethodNotAllowed,
		JSON: jsonerror.NotFound("Bad method"),
	}
}

// getDevice returns a new or existing device
func getDevice(
	ctx context.Context,
	r passwordRequest,
	deviceDB devices.Database,
	acc *authtypes.Account,
	token string,
) (dev *authtypes.Device, err error) {
	dev, err = deviceDB.CreateDevice(
		ctx, acc.Localpart, r.DeviceID, token, r.InitialDisplayName,
	)
	return
}<|MERGE_RESOLUTION|>--- conflicted
+++ resolved
@@ -70,13 +70,8 @@
 
 // Login implements GET and POST /login
 func Login(
-<<<<<<< HEAD
 	req *http.Request, accountDB accounts.Database, deviceDB devices.Database,
-	cfg config.Dendrite,
-=======
-	req *http.Request, accountDB *accounts.Database, deviceDB *devices.Database,
 	cfg *config.Dendrite,
->>>>>>> 6942ee1d
 ) util.JSONResponse {
 	if req.Method == http.MethodGet { // TODO: support other forms of login other than password, depending on config options
 		return util.JSONResponse{
