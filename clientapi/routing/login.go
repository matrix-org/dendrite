// Copyright 2017 Vector Creations Ltd
//
// Licensed under the Apache License, Version 2.0 (the "License");
// you may not use this file except in compliance with the License.
// You may obtain a copy of the License at
//
//     http://www.apache.org/licenses/LICENSE-2.0
//
// Unless required by applicable law or agreed to in writing, software
// distributed under the License is distributed on an "AS IS" BASIS,
// WITHOUT WARRANTIES OR CONDITIONS OF ANY KIND, either express or implied.
// See the License for the specific language governing permissions and
// limitations under the License.

package routing

import (
	"context"
	"net/http"

	"github.com/matrix-org/dendrite/clientapi/auth"
<<<<<<< HEAD
	"github.com/matrix-org/dendrite/clientapi/auth/authtypes"
=======
	"github.com/matrix-org/dendrite/clientapi/ratelimit"
>>>>>>> ec24920f
	"github.com/matrix-org/dendrite/clientapi/userutil"
	"github.com/matrix-org/dendrite/setup/config"
	userapi "github.com/matrix-org/dendrite/userapi/api"
	"github.com/matrix-org/gomatrixserverlib/spec"
	"github.com/matrix-org/util"
)

type loginResponse struct {
	UserID      string          `json:"user_id"`
	AccessToken string          `json:"access_token"`
	HomeServer  spec.ServerName `json:"home_server"`
	DeviceID    string          `json:"device_id"`
}

type flows struct {
	Flows []flow `json:"flows"`
}

type flow struct {
	Type string `json:"type"`
}

// Login implements GET and POST /login
func Login(
	req *http.Request, userAPI userapi.ClientUserAPI,
	cfg *config.ClientAPI,
	rt *ratelimit.RtFailedLogin,
) util.JSONResponse {
	if req.Method == http.MethodGet {
		loginFlows := []flow{{Type: authtypes.LoginTypePassword}}
		if len(cfg.Derived.ApplicationServices) > 0 {
			loginFlows = append(loginFlows, flow{Type: authtypes.LoginTypeApplicationService})
		}
		// TODO: support other forms of login, depending on config options
		return util.JSONResponse{
			Code: http.StatusOK,
			JSON: flows{
				Flows: loginFlows,
			},
		}
	} else if req.Method == http.MethodPost {
<<<<<<< HEAD
		login, cleanup, authErr := auth.LoginFromJSONReader(req, userAPI, userAPI, cfg)
=======
		login, cleanup, authErr := auth.LoginFromJSONReader(req.Context(), req.Body, userAPI, cfg, rt)
>>>>>>> ec24920f
		if authErr != nil {
			return *authErr
		}
		if login.InhibitDevice {
			return util.JSONResponse{
				Code: http.StatusOK,
				JSON: loginResponse{
					UserID:      login.User,
					AccessToken: "",
					HomeServer:  cfg.Matrix.ServerName,
					DeviceID:    "",
				},
			}
		}
		// make a device/access token
		authErr2 := completeAuth(req.Context(), cfg.Matrix, userAPI, login, req.RemoteAddr, req.UserAgent())
		cleanup(req.Context(), &authErr2)
		return authErr2
	}
	return util.JSONResponse{
		Code: http.StatusMethodNotAllowed,
		JSON: spec.NotFound("Bad method"),
	}
}

func completeAuth(
	ctx context.Context, cfg *config.Global, userAPI userapi.ClientUserAPI, login *auth.Login,
	ipAddr, userAgent string,
) util.JSONResponse {
	token, err := auth.GenerateAccessToken()
	if err != nil {
		util.GetLogger(ctx).WithError(err).Error("auth.GenerateAccessToken failed")
		return util.JSONResponse{
			Code: http.StatusInternalServerError,
			JSON: spec.InternalServerError{},
		}
	}

	localpart, serverName, err := userutil.ParseUsernameParam(login.Username(), cfg)
	if err != nil {
		util.GetLogger(ctx).WithError(err).Error("auth.ParseUsernameParam failed")
		return util.JSONResponse{
			Code: http.StatusInternalServerError,
			JSON: spec.InternalServerError{},
		}
	}

	var performRes userapi.PerformDeviceCreationResponse
	err = userAPI.PerformDeviceCreation(ctx, &userapi.PerformDeviceCreationRequest{
		DeviceDisplayName: login.InitialDisplayName,
		DeviceID:          login.DeviceID,
		AccessToken:       token,
		Localpart:         localpart,
		ServerName:        serverName,
		IPAddr:            ipAddr,
		UserAgent:         userAgent,
	}, &performRes)
	if err != nil {
		return util.JSONResponse{
			Code: http.StatusInternalServerError,
			JSON: spec.Unknown("failed to create device: " + err.Error()),
		}
	}

	return util.JSONResponse{
		Code: http.StatusOK,
		JSON: loginResponse{
			UserID:      performRes.Device.UserID,
			AccessToken: performRes.Device.AccessToken,
			HomeServer:  serverName,
			DeviceID:    performRes.Device.ID,
		},
	}
}<|MERGE_RESOLUTION|>--- conflicted
+++ resolved
@@ -19,11 +19,7 @@
 	"net/http"
 
 	"github.com/matrix-org/dendrite/clientapi/auth"
-<<<<<<< HEAD
 	"github.com/matrix-org/dendrite/clientapi/auth/authtypes"
-=======
-	"github.com/matrix-org/dendrite/clientapi/ratelimit"
->>>>>>> ec24920f
 	"github.com/matrix-org/dendrite/clientapi/userutil"
 	"github.com/matrix-org/dendrite/setup/config"
 	userapi "github.com/matrix-org/dendrite/userapi/api"
@@ -65,11 +61,7 @@
 			},
 		}
 	} else if req.Method == http.MethodPost {
-<<<<<<< HEAD
-		login, cleanup, authErr := auth.LoginFromJSONReader(req, userAPI, userAPI, cfg)
-=======
-		login, cleanup, authErr := auth.LoginFromJSONReader(req.Context(), req.Body, userAPI, cfg, rt)
->>>>>>> ec24920f
+		login, cleanup, authErr := auth.LoginFromJSONReader(req, userAPI, userAPI, cfg, rt)
 		if authErr != nil {
 			return *authErr
 		}
