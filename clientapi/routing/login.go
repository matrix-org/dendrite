// Copyright 2017 Vector Creations Ltd
//
// Licensed under the Apache License, Version 2.0 (the "License");
// you may not use this file except in compliance with the License.
// You may obtain a copy of the License at
//
//     http://www.apache.org/licenses/LICENSE-2.0
//
// Unless required by applicable law or agreed to in writing, software
// distributed under the License is distributed on an "AS IS" BASIS,
// WITHOUT WARRANTIES OR CONDITIONS OF ANY KIND, either express or implied.
// See the License for the specific language governing permissions and
// limitations under the License.

package routing

import (
	"context"
	"net/http"

	"github.com/matrix-org/dendrite/clientapi/auth"
	"github.com/matrix-org/dendrite/clientapi/httputil"
	"github.com/matrix-org/dendrite/clientapi/jsonerror"
	"github.com/matrix-org/dendrite/clientapi/userutil"
	"github.com/matrix-org/dendrite/internal/config"
	userapi "github.com/matrix-org/dendrite/userapi/api"
	"github.com/matrix-org/dendrite/userapi/storage/accounts"
	"github.com/matrix-org/gomatrixserverlib"
	"github.com/matrix-org/util"
)

type loginResponse struct {
	UserID      string                       `json:"user_id"`
	AccessToken string                       `json:"access_token"`
	HomeServer  gomatrixserverlib.ServerName `json:"home_server"`
	DeviceID    string                       `json:"device_id"`
}

type flows struct {
	Flows []flow `json:"flows"`
}

type flow struct {
	Type   string   `json:"type"`
	Stages []string `json:"stages"`
}

func passwordLogin() flows {
	f := flows{}
	s := flow{
		Type:   "m.login.password",
		Stages: []string{"m.login.password"},
	}
	f.Flows = append(f.Flows, s)
	return f
}

// Login implements GET and POST /login
func Login(
<<<<<<< HEAD
	req *http.Request, accountDB accounts.Database, deviceDB devices.Database,
	cfg *config.ClientAPI,
=======
	req *http.Request, accountDB accounts.Database, userAPI userapi.UserInternalAPI,
	cfg *config.Dendrite,
>>>>>>> fb56bbf0
) util.JSONResponse {
	if req.Method == http.MethodGet {
		// TODO: support other forms of login other than password, depending on config options
		return util.JSONResponse{
			Code: http.StatusOK,
			JSON: passwordLogin(),
		}
	} else if req.Method == http.MethodPost {
		typePassword := auth.LoginTypePassword{
			GetAccountByPassword: accountDB.GetAccountByPassword,
			Config:               cfg,
		}
		r := typePassword.Request()
		resErr := httputil.UnmarshalJSONRequest(req, r)
		if resErr != nil {
			return *resErr
		}
		login, authErr := typePassword.Login(req.Context(), r)
		if authErr != nil {
			return *authErr
		}
		// make a device/access token
		return completeAuth(req.Context(), cfg.Matrix.ServerName, userAPI, login)
	}
	return util.JSONResponse{
		Code: http.StatusMethodNotAllowed,
		JSON: jsonerror.NotFound("Bad method"),
	}
}

func completeAuth(
	ctx context.Context, serverName gomatrixserverlib.ServerName, userAPI userapi.UserInternalAPI, login *auth.Login,
) util.JSONResponse {
	token, err := auth.GenerateAccessToken()
	if err != nil {
		util.GetLogger(ctx).WithError(err).Error("auth.GenerateAccessToken failed")
		return jsonerror.InternalServerError()
	}

	localpart, err := userutil.ParseUsernameParam(login.Username(), &serverName)
	if err != nil {
		util.GetLogger(ctx).WithError(err).Error("auth.ParseUsernameParam failed")
		return jsonerror.InternalServerError()
	}

	var performRes userapi.PerformDeviceCreationResponse
	err = userAPI.PerformDeviceCreation(ctx, &userapi.PerformDeviceCreationRequest{
		DeviceDisplayName: login.InitialDisplayName,
		DeviceID:          login.DeviceID,
		AccessToken:       token,
		Localpart:         localpart,
	}, &performRes)
	if err != nil {
		return util.JSONResponse{
			Code: http.StatusInternalServerError,
			JSON: jsonerror.Unknown("failed to create device: " + err.Error()),
		}
	}

	return util.JSONResponse{
		Code: http.StatusOK,
		JSON: loginResponse{
			UserID:      performRes.Device.UserID,
			AccessToken: performRes.Device.AccessToken,
			HomeServer:  serverName,
			DeviceID:    performRes.Device.ID,
		},
	}
}<|MERGE_RESOLUTION|>--- conflicted
+++ resolved
@@ -57,13 +57,8 @@
 
 // Login implements GET and POST /login
 func Login(
-<<<<<<< HEAD
-	req *http.Request, accountDB accounts.Database, deviceDB devices.Database,
+	req *http.Request, accountDB accounts.Database, userAPI userapi.UserInternalAPI,
 	cfg *config.ClientAPI,
-=======
-	req *http.Request, accountDB accounts.Database, userAPI userapi.UserInternalAPI,
-	cfg *config.Dendrite,
->>>>>>> fb56bbf0
 ) util.JSONResponse {
 	if req.Method == http.MethodGet {
 		// TODO: support other forms of login other than password, depending on config options
