// Copyright 2017 Vector Creations Ltd
//
// Licensed under the Apache License, Version 2.0 (the "License");
// you may not use this file except in compliance with the License.
// You may obtain a copy of the License at
//
//     http://www.apache.org/licenses/LICENSE-2.0
//
// Unless required by applicable law or agreed to in writing, software
// distributed under the License is distributed on an "AS IS" BASIS,
// WITHOUT WARRANTIES OR CONDITIONS OF ANY KIND, either express or implied.
// See the License for the specific language governing permissions and
// limitations under the License.

package routing

import (
	"context"
	"encoding/json"
	"fmt"
	"net/http"

	"github.com/matrix-org/dendrite/roomserver/api"
	"github.com/matrix-org/dendrite/roomserver/types"
	"github.com/matrix-org/dendrite/syncapi/synctypes"
	userapi "github.com/matrix-org/dendrite/userapi/api"
	"github.com/matrix-org/gomatrixserverlib"
	"github.com/matrix-org/gomatrixserverlib/spec"
	"github.com/matrix-org/util"
	log "github.com/sirupsen/logrus"
)

type stateEventInStateResp struct {
	synctypes.ClientEvent
	PrevContent   json.RawMessage `json:"prev_content,omitempty"`
	ReplacesState string          `json:"replaces_state,omitempty"`
}

// OnIncomingStateRequest is called when a client makes a /rooms/{roomID}/state
// request. It will fetch all the state events from the specified room and will
// append the necessary keys to them if applicable before returning them.
// Returns an error if something went wrong in the process.
// TODO: Check if the user is in the room. If not, check if the room's history
// is publicly visible. Current behaviour is returning an empty array if the
// user cannot see the room's history.
func OnIncomingStateRequest(ctx context.Context, device *userapi.Device, rsAPI api.ClientRoomserverAPI, roomID string) util.JSONResponse {
	var worldReadable bool
	var wantLatestState bool

	// First of all, get the latest state of the room. We need to do this
	// so that we can look at the history visibility of the room. If the
	// room is world-readable then we will always return the latest state.
	stateRes := api.QueryLatestEventsAndStateResponse{}
	if err := rsAPI.QueryLatestEventsAndState(ctx, &api.QueryLatestEventsAndStateRequest{
		RoomID:       roomID,
		StateToFetch: []gomatrixserverlib.StateKeyTuple{},
	}, &stateRes); err != nil {
		util.GetLogger(ctx).WithError(err).Error("queryAPI.QueryLatestEventsAndState failed")
		return util.JSONResponse{
			Code: http.StatusInternalServerError,
			JSON: spec.InternalServerError{},
		}
	}
	if !stateRes.RoomExists {
		return util.JSONResponse{
			Code: http.StatusForbidden,
			JSON: spec.Forbidden("room does not exist"),
		}
	}

	// Look at the room state and see if we have a history visibility event
	// that marks the room as world-readable. If we don't then we assume that
	// the room is not world-readable.
	for _, ev := range stateRes.StateEvents {
		if ev.Type() == spec.MRoomHistoryVisibility {
			content := map[string]string{}
			if err := json.Unmarshal(ev.Content(), &content); err != nil {
				util.GetLogger(ctx).WithError(err).Error("json.Unmarshal for history visibility failed")
				return util.JSONResponse{
					Code: http.StatusInternalServerError,
					JSON: spec.InternalServerError{},
				}
			}
			if visibility, ok := content["history_visibility"]; ok {
				worldReadable = visibility == "world_readable"
				break
			}
		}
	}

	// If the room isn't world-readable then we will instead try to find out
	// the state of the room based on the user's membership. If the user is
	// in the room then we'll want the latest state. If the user has never
	// been in the room and the room isn't world-readable, then we won't
	// return any state. If the user was in the room previously but is no
	// longer then we will return the state at the time that the user left.
	// membershipRes will only be populated if the room is not world-readable.
	var membershipRes api.QueryMembershipForUserResponse
	if !worldReadable {
		// The room isn't world-readable so try to work out based on the
		// user's membership if we want the latest state or not.
		userID, err := spec.NewUserID(device.UserID, true)
		if err != nil {
			util.GetLogger(ctx).WithError(err).Error("UserID is invalid")
			return util.JSONResponse{
				Code: http.StatusBadRequest,
				JSON: spec.Unknown("Device UserID is invalid"),
			}
		}
		err = rsAPI.QueryMembershipForUser(ctx, &api.QueryMembershipForUserRequest{
			RoomID: roomID,
			UserID: *userID,
		}, &membershipRes)
		if err != nil {
			util.GetLogger(ctx).WithError(err).Error("Failed to QueryMembershipForUser")
			return util.JSONResponse{
				Code: http.StatusInternalServerError,
				JSON: spec.InternalServerError{},
			}
		}
		// If the user has never been in the room then stop at this point.
		// We won't tell the user about a room they have never joined.
		if !membershipRes.HasBeenInRoom && membershipRes.Membership != gomatrixserverlib.Invite {
			return util.JSONResponse{
				Code: http.StatusForbidden,
				JSON: spec.Forbidden(fmt.Sprintf("Unknown room %q or user %q has never joined this room", roomID, device.UserID)),
			}
		}
		// Otherwise, if the user has been in the room, whether or not we
		// give them the latest state will depend on if they are *still* in
		// the room.
		wantLatestState = membershipRes.IsInRoom
	} else {
		// The room is world-readable so the user join state is irrelevant,
		// just get the latest room state instead.
		wantLatestState = true
	}

	util.GetLogger(ctx).WithFields(log.Fields{
		"roomID":         roomID,
		"state_at_event": !wantLatestState,
	}).Info("Fetching all state")

	stateEvents := []synctypes.ClientEvent{}
	if wantLatestState {
		// If we are happy to use the latest state, either because the user is
		// still in the room, or because the room is world-readable, then just
		// use the result of the previous QueryLatestEventsAndState response
		// to find the state event, if provided.
		for _, ev := range stateRes.StateEvents {
			stateEvents = append(
				stateEvents,
				synctypes.ToClientEventDefault(func(roomID spec.RoomID, senderID spec.SenderID) (*spec.UserID, error) {
					return rsAPI.QueryUserIDForSender(ctx, roomID, senderID)
				}, ev),
			)
		}
	} else {
		// Otherwise, take the event ID of their leave event and work out what
		// the state of the room was before that event.
		var stateAfterRes api.QueryStateAfterEventsResponse
		err := rsAPI.QueryStateAfterEvents(ctx, &api.QueryStateAfterEventsRequest{
			RoomID:       roomID,
			PrevEventIDs: []string{membershipRes.EventID},
			StateToFetch: []gomatrixserverlib.StateKeyTuple{},
		}, &stateAfterRes)
		if err != nil {
			util.GetLogger(ctx).WithError(err).Error("Failed to QueryMembershipForUser")
			return util.JSONResponse{
				Code: http.StatusInternalServerError,
				JSON: spec.InternalServerError{},
			}
		}
		for _, ev := range stateAfterRes.StateEvents {
			sender := spec.UserID{}
			evRoomID, err := spec.NewRoomID(ev.RoomID())
			if err != nil {
				util.GetLogger(ctx).WithError(err).Error("Event roomID is invalid")
				continue
			}
			userID, err := rsAPI.QueryUserIDForSender(ctx, *evRoomID, ev.SenderID())
			if err == nil && userID != nil {
				sender = *userID
			}

			sk := ev.StateKey()
			if sk != nil && *sk != "" {
				skUserID, err := rsAPI.QueryUserIDForSender(ctx, *evRoomID, spec.SenderID(*ev.StateKey()))
				if err == nil && skUserID != nil {
					skString := skUserID.String()
					sk = &skString
				}
			}
			stateEvents = append(
				stateEvents,
				synctypes.ToClientEvent(ev, synctypes.FormatAll, sender, sk),
			)
		}
	}

	// Return the results to the requestor.
	return util.JSONResponse{
		Code: http.StatusOK,
		JSON: stateEvents,
	}
}

// OnIncomingStateTypeRequest is called when a client makes a
// /rooms/{roomID}/state/{type}/{statekey} request. It will look in current
// state to see if there is an event with that type and state key, if there
// is then (by default) we return the content, otherwise a 404.
// If eventFormat=true, sends the whole event else just the content.
func OnIncomingStateTypeRequest(
	ctx context.Context, device *userapi.Device, rsAPI api.ClientRoomserverAPI,
	roomID, evType, stateKey string, eventFormat bool,
) util.JSONResponse {
	var worldReadable bool
	var wantLatestState bool

	// Always fetch visibility so that we can work out whether to show
	// the latest events or the last event from when the user was joined.
	// Then include the requested event type and state key, assuming it
	// isn't for the same.
	stateToFetch := []gomatrixserverlib.StateKeyTuple{
		{
			EventType: evType,
			StateKey:  stateKey,
		},
	}
	if evType != spec.MRoomHistoryVisibility && stateKey != "" {
		stateToFetch = append(stateToFetch, gomatrixserverlib.StateKeyTuple{
			EventType: spec.MRoomHistoryVisibility,
			StateKey:  "",
		})
	}

	// First of all, get the latest state of the room. We need to do this
	// so that we can look at the history visibility of the room. If the
	// room is world-readable then we will always return the latest state.
	stateRes := api.QueryLatestEventsAndStateResponse{}
	if err := rsAPI.QueryLatestEventsAndState(ctx, &api.QueryLatestEventsAndStateRequest{
		RoomID:       roomID,
		StateToFetch: stateToFetch,
	}, &stateRes); err != nil {
		util.GetLogger(ctx).WithError(err).Error("queryAPI.QueryLatestEventsAndState failed")
		return util.JSONResponse{
			Code: http.StatusInternalServerError,
			JSON: spec.InternalServerError{},
		}
	}

	// Look at the room state and see if we have a history visibility event
	// that marks the room as world-readable. If we don't then we assume that
	// the room is not world-readable.
	for _, ev := range stateRes.StateEvents {
		if ev.Type() == spec.MRoomHistoryVisibility {
			content := map[string]string{}
			if err := json.Unmarshal(ev.Content(), &content); err != nil {
				util.GetLogger(ctx).WithError(err).Error("json.Unmarshal for history visibility failed")
				return util.JSONResponse{
					Code: http.StatusInternalServerError,
					JSON: spec.InternalServerError{},
				}
			}
			if visibility, ok := content["history_visibility"]; ok {
				worldReadable = visibility == "world_readable"
				break
			}
		}
	}

	// If the room isn't world-readable then we will instead try to find out
	// the state of the room based on the user's membership. If the user is
	// in the room then we'll want the latest state. If the user has never
	// been in the room and the room isn't world-readable, then we won't
	// return any state. If the user was in the room previously but is no
	// longer then we will return the state at the time that the user left.
	// membershipRes will only be populated if the room is not world-readable.
	var membershipRes api.QueryMembershipForUserResponse
	if !worldReadable {
		userID, err := spec.NewUserID(device.UserID, true)
		if err != nil {
			util.GetLogger(ctx).WithError(err).Error("UserID is invalid")
			return util.JSONResponse{
				Code: http.StatusBadRequest,
				JSON: spec.Unknown("Device UserID is invalid"),
			}
		}
		// The room isn't world-readable so try to work out based on the
		// user's membership if we want the latest state or not.
		err = rsAPI.QueryMembershipForUser(ctx, &api.QueryMembershipForUserRequest{
			RoomID: roomID,
			UserID: *userID,
		}, &membershipRes)
		if err != nil {
			util.GetLogger(ctx).WithError(err).Error("Failed to QueryMembershipForUser")
			return util.JSONResponse{
				Code: http.StatusInternalServerError,
				JSON: spec.InternalServerError{},
			}
		}
		// If the user has never been in the room then stop at this point.
		// We won't tell the user about a room they have never joined.
<<<<<<< HEAD
		if !membershipRes.HasBeenInRoom || membershipRes.Membership == spec.Ban {
=======
		if !membershipRes.HasBeenInRoom && membershipRes.Membership != gomatrixserverlib.Invite || membershipRes.Membership == gomatrixserverlib.Ban {
>>>>>>> 1124ed08
			return util.JSONResponse{
				Code: http.StatusForbidden,
				JSON: spec.Forbidden(fmt.Sprintf("Unknown room %q or user %q has never joined this room", roomID, device.UserID)),
			}
		}
		// Otherwise, if the user has been in the room, whether or not we
		// give them the latest state will depend on if they are *still* in
		// the room.
		wantLatestState = membershipRes.IsInRoom
	} else {
		// The room is world-readable so the user join state is irrelevant,
		// just get the latest room state instead.
		wantLatestState = true
	}

	util.GetLogger(ctx).WithFields(log.Fields{
		"roomID":         roomID,
		"evType":         evType,
		"stateKey":       stateKey,
		"state_at_event": !wantLatestState,
	}).Info("Fetching state")

	var event *types.HeaderedEvent
	if wantLatestState {
		// If we are happy to use the latest state, either because the user is
		// still in the room, or because the room is world-readable, then just
		// use the result of the previous QueryLatestEventsAndState response
		// to find the state event, if provided.
		for _, ev := range stateRes.StateEvents {
			if ev.Type() == evType && ev.StateKeyEquals(stateKey) {
				event = ev
				break
			}
		}
	} else {
		// Otherwise, take the event ID of their leave event and work out what
		// the state of the room was before that event.
		var stateAfterRes api.QueryStateAfterEventsResponse
		err := rsAPI.QueryStateAfterEvents(ctx, &api.QueryStateAfterEventsRequest{
			RoomID:       roomID,
			PrevEventIDs: []string{membershipRes.EventID},
			StateToFetch: []gomatrixserverlib.StateKeyTuple{
				{
					EventType: evType,
					StateKey:  stateKey,
				},
			},
		}, &stateAfterRes)
		if err != nil {
			util.GetLogger(ctx).WithError(err).Error("Failed to QueryMembershipForUser")
			return util.JSONResponse{
				Code: http.StatusInternalServerError,
				JSON: spec.InternalServerError{},
			}
		}
		if len(stateAfterRes.StateEvents) > 0 {
			event = stateAfterRes.StateEvents[0]
		}
	}

	// If there was no event found that matches all of the above criteria then
	// return an error.
	if event == nil {
		return util.JSONResponse{
			Code: http.StatusNotFound,
			JSON: spec.NotFound(fmt.Sprintf("Cannot find state event for %q", evType)),
		}
	}

	stateEvent := stateEventInStateResp{
		ClientEvent: synctypes.ToClientEventDefault(func(roomID spec.RoomID, senderID spec.SenderID) (*spec.UserID, error) {
			return rsAPI.QueryUserIDForSender(ctx, roomID, senderID)
		}, event),
	}

	var res interface{}
	if eventFormat {
		res = stateEvent
	} else {
		res = stateEvent.Content
	}

	return util.JSONResponse{
		Code: http.StatusOK,
		JSON: res,
	}
}<|MERGE_RESOLUTION|>--- conflicted
+++ resolved
@@ -120,7 +120,7 @@
 		}
 		// If the user has never been in the room then stop at this point.
 		// We won't tell the user about a room they have never joined.
-		if !membershipRes.HasBeenInRoom && membershipRes.Membership != gomatrixserverlib.Invite {
+		if !membershipRes.HasBeenInRoom && membershipRes.Membership != spec.Invite {
 			return util.JSONResponse{
 				Code: http.StatusForbidden,
 				JSON: spec.Forbidden(fmt.Sprintf("Unknown room %q or user %q has never joined this room", roomID, device.UserID)),
@@ -301,11 +301,7 @@
 		}
 		// If the user has never been in the room then stop at this point.
 		// We won't tell the user about a room they have never joined.
-<<<<<<< HEAD
 		if !membershipRes.HasBeenInRoom || membershipRes.Membership == spec.Ban {
-=======
-		if !membershipRes.HasBeenInRoom && membershipRes.Membership != gomatrixserverlib.Invite || membershipRes.Membership == gomatrixserverlib.Ban {
->>>>>>> 1124ed08
 			return util.JSONResponse{
 				Code: http.StatusForbidden,
 				JSON: spec.Forbidden(fmt.Sprintf("Unknown room %q or user %q has never joined this room", roomID, device.UserID)),
