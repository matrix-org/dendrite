--- conflicted
+++ resolved
@@ -39,11 +39,7 @@
 // RequestEmailToken implements:
 //     POST /account/3pid/email/requestToken
 //     POST /register/email/requestToken
-<<<<<<< HEAD
-func RequestEmailToken(req *http.Request, accountDB accounts.Database, cfg config.Dendrite) util.JSONResponse {
-=======
-func RequestEmailToken(req *http.Request, accountDB *accounts.Database, cfg *config.Dendrite) util.JSONResponse {
->>>>>>> 6942ee1d
+func RequestEmailToken(req *http.Request, accountDB accounts.Database, cfg *config.Dendrite) util.JSONResponse {
 	var body threepid.EmailAssociationRequest
 	if reqErr := httputil.UnmarshalJSONRequest(req, &body); reqErr != nil {
 		return *reqErr
@@ -86,13 +82,8 @@
 
 // CheckAndSave3PIDAssociation implements POST /account/3pid
 func CheckAndSave3PIDAssociation(
-<<<<<<< HEAD
 	req *http.Request, accountDB accounts.Database, device *authtypes.Device,
-	cfg config.Dendrite,
-=======
-	req *http.Request, accountDB *accounts.Database, device *authtypes.Device,
 	cfg *config.Dendrite,
->>>>>>> 6942ee1d
 ) util.JSONResponse {
 	var body threepid.EmailAssociationCheckRequest
 	if reqErr := httputil.UnmarshalJSONRequest(req, &body); reqErr != nil {
