// Copyright 2017 Vector Creations Ltd
//
// Licensed under the Apache License, Version 2.0 (the "License");
// you may not use this file except in compliance with the License.
// You may obtain a copy of the License at
//
//     http://www.apache.org/licenses/LICENSE-2.0
//
// Unless required by applicable law or agreed to in writing, software
// distributed under the License is distributed on an "AS IS" BASIS,
// WITHOUT WARRANTIES OR CONDITIONS OF ANY KIND, either express or implied.
// See the License for the specific language governing permissions and
// limitations under the License.

package routing

import (
	"encoding/json"
	"net/http"
	"strings"

	"github.com/gorilla/mux"
	appserviceAPI "github.com/matrix-org/dendrite/appservice/api"
	"github.com/matrix-org/dendrite/clientapi/auth"
	"github.com/matrix-org/dendrite/clientapi/auth/authtypes"
	"github.com/matrix-org/dendrite/clientapi/auth/storage/accounts"
	"github.com/matrix-org/dendrite/clientapi/auth/storage/devices"
	"github.com/matrix-org/dendrite/clientapi/jsonerror"
	"github.com/matrix-org/dendrite/clientapi/producers"
	"github.com/matrix-org/dendrite/common"
	"github.com/matrix-org/dendrite/common/config"
	"github.com/matrix-org/dendrite/common/transactions"
	roomserverAPI "github.com/matrix-org/dendrite/roomserver/api"
	"github.com/matrix-org/gomatrixserverlib"
	"github.com/matrix-org/util"
)

const pathPrefixV1 = "/_matrix/client/api/v1"
const pathPrefixR0 = "/_matrix/client/r0"
const pathPrefixUnstable = "/_matrix/client/unstable"

// Setup registers HTTP handlers with the given ServeMux. It also supplies the given http.Client
// to clients which need to make outbound HTTP requests.
//
// Due to Setup being used to call many other functions, a gocyclo nolint is
// applied:
// nolint: gocyclo
func Setup(
	apiMux *mux.Router, cfg config.Dendrite,
	producer *producers.RoomserverProducer,
	queryAPI roomserverAPI.RoomserverQueryAPI,
	aliasAPI roomserverAPI.RoomserverAliasAPI,
	asAPI appserviceAPI.AppServiceQueryAPI,
	accountDB *accounts.Database,
	deviceDB *devices.Database,
	federation *gomatrixserverlib.FederationClient,
	keyRing gomatrixserverlib.KeyRing,
	userUpdateProducer *producers.UserUpdateProducer,
	syncProducer *producers.SyncAPIProducer,
	typingProducer *producers.TypingServerProducer,
	transactionsCache *transactions.Cache,
) {

	apiMux.Handle("/_matrix/client/versions",
		common.MakeExternalAPI("versions", func(req *http.Request) util.JSONResponse {
			return util.JSONResponse{
				Code: http.StatusOK,
				JSON: struct {
					Versions []string `json:"versions"`
				}{[]string{
					"r0.0.1",
					"r0.1.0",
					"r0.2.0",
					"r0.3.0",
				}},
			}
		}),
	).Methods(http.MethodGet, http.MethodOptions)

	r0mux := apiMux.PathPrefix(pathPrefixR0).Subrouter()
	v1mux := apiMux.PathPrefix(pathPrefixV1).Subrouter()
	unstableMux := apiMux.PathPrefix(pathPrefixUnstable).Subrouter()

	authData := auth.Data{
		AccountDB:   accountDB,
		DeviceDB:    deviceDB,
		AppServices: cfg.Derived.ApplicationServices,
	}

	r0mux.Handle("/createRoom",
		common.MakeAuthAPI("createRoom", authData, func(req *http.Request, device *authtypes.Device) util.JSONResponse {
			return CreateRoom(req, device, cfg, producer, accountDB, aliasAPI, asAPI)
		}),
	).Methods(http.MethodPost, http.MethodOptions)
	r0mux.Handle("/join/{roomIDOrAlias}",
		common.MakeAuthAPI("join", authData, func(req *http.Request, device *authtypes.Device) util.JSONResponse {
			vars, err := common.URLDecodeMapValues(mux.Vars(req))
			if err != nil {
				return util.ErrorResponse(err)
			}
			return JoinRoomByIDOrAlias(
				req, device, vars["roomIDOrAlias"], cfg, federation, producer, queryAPI, aliasAPI, keyRing, accountDB,
			)
		}),
	).Methods(http.MethodPost, http.MethodOptions)
	r0mux.Handle("/rooms/{roomID}/{membership:(?:join|kick|ban|unban|leave|invite)}",
		common.MakeAuthAPI("membership", authData, func(req *http.Request, device *authtypes.Device) util.JSONResponse {
			vars, err := common.URLDecodeMapValues(mux.Vars(req))
			if err != nil {
				return util.ErrorResponse(err)
			}
			return SendMembership(req, accountDB, device, vars["roomID"], vars["membership"], cfg, queryAPI, asAPI, producer)
		}),
	).Methods(http.MethodPost, http.MethodOptions)
	r0mux.Handle("/rooms/{roomID}/send/{eventType}",
		common.MakeAuthAPI("send_message", authData, func(req *http.Request, device *authtypes.Device) util.JSONResponse {
			vars, err := common.URLDecodeMapValues(mux.Vars(req))
			if err != nil {
				return util.ErrorResponse(err)
			}
			return SendEvent(req, device, vars["roomID"], vars["eventType"], nil, nil, cfg, queryAPI, producer, nil)
		}),
	).Methods(http.MethodPost, http.MethodOptions)
	r0mux.Handle("/rooms/{roomID}/send/{eventType}/{txnID}",
		common.MakeAuthAPI("send_message", authData, func(req *http.Request, device *authtypes.Device) util.JSONResponse {
			vars, err := common.URLDecodeMapValues(mux.Vars(req))
			if err != nil {
				return util.ErrorResponse(err)
			}
			txnID := vars["txnID"]
			return SendEvent(req, device, vars["roomID"], vars["eventType"], &txnID,
				nil, cfg, queryAPI, producer, transactionsCache)
		}),
	).Methods(http.MethodPut, http.MethodOptions)
	r0mux.Handle("/rooms/{roomID}/state/{eventType:[^/]+/?}",
		common.MakeAuthAPI("send_message", authData, func(req *http.Request, device *authtypes.Device) util.JSONResponse {
			vars, err := common.URLDecodeMapValues(mux.Vars(req))
			if err != nil {
				return util.ErrorResponse(err)
			}
			emptyString := ""
			eventType := vars["eventType"]
			// If there's a trailing slash, remove it
			if strings.HasSuffix(eventType, "/") {
				eventType = eventType[:len(eventType)-1]
			}
			return SendEvent(req, device, vars["roomID"], eventType, nil, &emptyString, cfg, queryAPI, producer, nil)
		}),
	).Methods(http.MethodPut, http.MethodOptions)
	r0mux.Handle("/rooms/{roomID}/state/{eventType}/{stateKey}",
		common.MakeAuthAPI("send_message", authData, func(req *http.Request, device *authtypes.Device) util.JSONResponse {
			vars, err := common.URLDecodeMapValues(mux.Vars(req))
			if err != nil {
				return util.ErrorResponse(err)
			}
			stateKey := vars["stateKey"]
			return SendEvent(req, device, vars["roomID"], vars["eventType"], nil, &stateKey, cfg, queryAPI, producer, nil)
		}),
	).Methods(http.MethodPut, http.MethodOptions)

	r0mux.Handle("/register", common.MakeExternalAPI("register", func(req *http.Request) util.JSONResponse {
		return Register(req, accountDB, deviceDB, &cfg)
	})).Methods(http.MethodPost, http.MethodOptions)

	v1mux.Handle("/register", common.MakeExternalAPI("register", func(req *http.Request) util.JSONResponse {
		return LegacyRegister(req, accountDB, deviceDB, &cfg)
	})).Methods(http.MethodPost, http.MethodOptions)

	r0mux.Handle("/register/available", common.MakeExternalAPI("registerAvailable", func(req *http.Request) util.JSONResponse {
		return RegisterAvailable(req, cfg, accountDB)
	})).Methods(http.MethodGet, http.MethodOptions)

	r0mux.Handle("/directory/room/{roomAlias}",
		common.MakeExternalAPI("directory_room", func(req *http.Request) util.JSONResponse {
			vars, err := common.URLDecodeMapValues(mux.Vars(req))
			if err != nil {
				return util.ErrorResponse(err)
			}
			return DirectoryRoom(req, vars["roomAlias"], federation, &cfg, aliasAPI)
		}),
	).Methods(http.MethodGet, http.MethodOptions)

	r0mux.Handle("/directory/room/{roomAlias}",
		common.MakeAuthAPI("directory_room", authData, func(req *http.Request, device *authtypes.Device) util.JSONResponse {
			vars, err := common.URLDecodeMapValues(mux.Vars(req))
			if err != nil {
				return util.ErrorResponse(err)
			}
			return SetLocalAlias(req, device, vars["roomAlias"], &cfg, aliasAPI)
		}),
	).Methods(http.MethodPut, http.MethodOptions)

	r0mux.Handle("/directory/room/{roomAlias}",
		common.MakeAuthAPI("directory_room", authData, func(req *http.Request, device *authtypes.Device) util.JSONResponse {
			vars, err := common.URLDecodeMapValues(mux.Vars(req))
			if err != nil {
				return util.ErrorResponse(err)
			}
			return RemoveLocalAlias(req, device, vars["roomAlias"], aliasAPI)
		}),
	).Methods(http.MethodDelete, http.MethodOptions)

	r0mux.Handle("/logout",
		common.MakeAuthAPI("logout", authData, func(req *http.Request, device *authtypes.Device) util.JSONResponse {
			return Logout(req, deviceDB, device)
		}),
	).Methods(http.MethodPost, http.MethodOptions)

	r0mux.Handle("/logout/all",
		common.MakeAuthAPI("logout", authData, func(req *http.Request, device *authtypes.Device) util.JSONResponse {
			return LogoutAll(req, deviceDB, device)
		}),
	).Methods(http.MethodPost, http.MethodOptions)

	r0mux.Handle("/rooms/{roomID}/typing/{userID}",
		common.MakeAuthAPI("rooms_typing", authData, func(req *http.Request, device *authtypes.Device) util.JSONResponse {
			vars, err := common.URLDecodeMapValues(mux.Vars(req))
			if err != nil {
				return util.ErrorResponse(err)
			}
			return SendTyping(req, device, vars["roomID"], vars["userID"], accountDB, typingProducer)
		}),
	).Methods(http.MethodPut, http.MethodOptions)

	r0mux.Handle("/account/whoami",
		common.MakeAuthAPI("whoami", authData, func(req *http.Request, device *authtypes.Device) util.JSONResponse {
			return Whoami(req, device)
		}),
	).Methods(http.MethodGet, http.MethodOptions)

	// Stub endpoints required by Riot

	r0mux.Handle("/login",
		common.MakeExternalAPI("login", func(req *http.Request) util.JSONResponse {
			return Login(req, accountDB, deviceDB, cfg)
		}),
	).Methods(http.MethodGet, http.MethodPost, http.MethodOptions)

	r0mux.Handle("/pushrules/",
		common.MakeExternalAPI("push_rules", func(req *http.Request) util.JSONResponse {
			// TODO: Implement push rules API
			res := json.RawMessage(`{
					"global": {
						"content": [],
						"override": [],
						"room": [],
						"sender": [],
						"underride": []
					}
				}`)
			return util.JSONResponse{
				Code: http.StatusOK,
				JSON: &res,
			}
		}),
	).Methods(http.MethodGet, http.MethodOptions)

	r0mux.Handle("/user/{userId}/filter",
		common.MakeAuthAPI("put_filter", authData, func(req *http.Request, device *authtypes.Device) util.JSONResponse {
			vars, err := common.URLDecodeMapValues(mux.Vars(req))
			if err != nil {
				return util.ErrorResponse(err)
			}
			return PutFilter(req, device, accountDB, vars["userId"])
		}),
	).Methods(http.MethodPost, http.MethodOptions)

	r0mux.Handle("/user/{userId}/filter/{filterId}",
		common.MakeAuthAPI("get_filter", authData, func(req *http.Request, device *authtypes.Device) util.JSONResponse {
			vars, err := common.URLDecodeMapValues(mux.Vars(req))
			if err != nil {
				return util.ErrorResponse(err)
			}
			return GetFilter(req, device, accountDB, vars["userId"], vars["filterId"])
		}),
	).Methods(http.MethodGet, http.MethodOptions)

	// Riot user settings

	r0mux.Handle("/profile/{userID}",
		common.MakeExternalAPI("profile", func(req *http.Request) util.JSONResponse {
<<<<<<< HEAD
			vars := mux.Vars(req)
			return GetProfile(req, accountDB, &cfg, vars["userID"], asAPI, federation)
=======
			vars, err := common.URLDecodeMapValues(mux.Vars(req))
			if err != nil {
				return util.ErrorResponse(err)
			}
			return GetProfile(req, accountDB, vars["userID"], asAPI)
>>>>>>> da0dd064
		}),
	).Methods(http.MethodGet, http.MethodOptions)

	r0mux.Handle("/profile/{userID}/avatar_url",
		common.MakeExternalAPI("profile_avatar_url", func(req *http.Request) util.JSONResponse {
<<<<<<< HEAD
			vars := mux.Vars(req)
			return GetAvatarURL(req, accountDB, &cfg, vars["userID"], asAPI, federation)
=======
			vars, err := common.URLDecodeMapValues(mux.Vars(req))
			if err != nil {
				return util.ErrorResponse(err)
			}
			return GetAvatarURL(req, accountDB, vars["userID"], asAPI)
>>>>>>> da0dd064
		}),
	).Methods(http.MethodGet, http.MethodOptions)

	r0mux.Handle("/profile/{userID}/avatar_url",
		common.MakeAuthAPI("profile_avatar_url", authData, func(req *http.Request, device *authtypes.Device) util.JSONResponse {
			vars, err := common.URLDecodeMapValues(mux.Vars(req))
			if err != nil {
				return util.ErrorResponse(err)
			}
			return SetAvatarURL(req, accountDB, device, vars["userID"], userUpdateProducer, &cfg, producer, queryAPI)
		}),
	).Methods(http.MethodPut, http.MethodOptions)
	// Browsers use the OPTIONS HTTP method to check if the CORS policy allows
	// PUT requests, so we need to allow this method

	r0mux.Handle("/profile/{userID}/displayname",
		common.MakeExternalAPI("profile_displayname", func(req *http.Request) util.JSONResponse {
<<<<<<< HEAD
			vars := mux.Vars(req)
			return GetDisplayName(req, accountDB, &cfg, vars["userID"], asAPI, federation)
=======
			vars, err := common.URLDecodeMapValues(mux.Vars(req))
			if err != nil {
				return util.ErrorResponse(err)
			}
			return GetDisplayName(req, accountDB, vars["userID"], asAPI)
>>>>>>> da0dd064
		}),
	).Methods(http.MethodGet, http.MethodOptions)

	r0mux.Handle("/profile/{userID}/displayname",
		common.MakeAuthAPI("profile_displayname", authData, func(req *http.Request, device *authtypes.Device) util.JSONResponse {
			vars, err := common.URLDecodeMapValues(mux.Vars(req))
			if err != nil {
				return util.ErrorResponse(err)
			}
			return SetDisplayName(req, accountDB, device, vars["userID"], userUpdateProducer, &cfg, producer, queryAPI)
		}),
	).Methods(http.MethodPut, http.MethodOptions)
	// Browsers use the OPTIONS HTTP method to check if the CORS policy allows
	// PUT requests, so we need to allow this method

	r0mux.Handle("/account/3pid",
		common.MakeAuthAPI("account_3pid", authData, func(req *http.Request, device *authtypes.Device) util.JSONResponse {
			return GetAssociated3PIDs(req, accountDB, device)
		}),
	).Methods(http.MethodGet, http.MethodOptions)

	r0mux.Handle("/account/3pid",
		common.MakeAuthAPI("account_3pid", authData, func(req *http.Request, device *authtypes.Device) util.JSONResponse {
			return CheckAndSave3PIDAssociation(req, accountDB, device, cfg)
		}),
	).Methods(http.MethodPost, http.MethodOptions)

	unstableMux.Handle("/account/3pid/delete",
		common.MakeAuthAPI("account_3pid", authData, func(req *http.Request, device *authtypes.Device) util.JSONResponse {
			return Forget3PID(req, accountDB)
		}),
	).Methods(http.MethodPost, http.MethodOptions)

	r0mux.Handle("/{path:(?:account/3pid|register)}/email/requestToken",
		common.MakeExternalAPI("account_3pid_request_token", func(req *http.Request) util.JSONResponse {
			return RequestEmailToken(req, accountDB, cfg)
		}),
	).Methods(http.MethodPost, http.MethodOptions)

	// Riot logs get flooded unless this is handled
	r0mux.Handle("/presence/{userID}/status",
		common.MakeExternalAPI("presence", func(req *http.Request) util.JSONResponse {
			// TODO: Set presence (probably the responsibility of a presence server not clientapi)
			return util.JSONResponse{
				Code: http.StatusOK,
				JSON: struct{}{},
			}
		}),
	).Methods(http.MethodPut, http.MethodOptions)

	r0mux.Handle("/voip/turnServer",
		common.MakeAuthAPI("turn_server", authData, func(req *http.Request, device *authtypes.Device) util.JSONResponse {
			return RequestTurnServer(req, device, cfg)
		}),
	).Methods(http.MethodGet, http.MethodOptions)

	unstableMux.Handle("/thirdparty/protocols",
		common.MakeExternalAPI("thirdparty_protocols", func(req *http.Request) util.JSONResponse {
			// TODO: Return the third party protcols
			return util.JSONResponse{
				Code: http.StatusOK,
				JSON: struct{}{},
			}
		}),
	).Methods(http.MethodGet, http.MethodOptions)

	r0mux.Handle("/rooms/{roomID}/initialSync",
		common.MakeExternalAPI("rooms_initial_sync", func(req *http.Request) util.JSONResponse {
			// TODO: Allow people to peek into rooms.
			return util.JSONResponse{
				Code: http.StatusForbidden,
				JSON: jsonerror.GuestAccessForbidden("Guest access not implemented"),
			}
		}),
	).Methods(http.MethodGet, http.MethodOptions)

	r0mux.Handle("/user/{userID}/account_data/{type}",
		common.MakeAuthAPI("user_account_data", authData, func(req *http.Request, device *authtypes.Device) util.JSONResponse {
			vars, err := common.URLDecodeMapValues(mux.Vars(req))
			if err != nil {
				return util.ErrorResponse(err)
			}
			return SaveAccountData(req, accountDB, device, vars["userID"], "", vars["type"], syncProducer)
		}),
	).Methods(http.MethodPut, http.MethodOptions)

	r0mux.Handle("/user/{userID}/rooms/{roomID}/account_data/{type}",
		common.MakeAuthAPI("user_account_data", authData, func(req *http.Request, device *authtypes.Device) util.JSONResponse {
			vars, err := common.URLDecodeMapValues(mux.Vars(req))
			if err != nil {
				return util.ErrorResponse(err)
			}
			return SaveAccountData(req, accountDB, device, vars["userID"], vars["roomID"], vars["type"], syncProducer)
		}),
	).Methods(http.MethodPut, http.MethodOptions)

	r0mux.Handle("/rooms/{roomID}/members",
		common.MakeAuthAPI("rooms_members", authData, func(req *http.Request, device *authtypes.Device) util.JSONResponse {
			vars, err := common.URLDecodeMapValues(mux.Vars(req))
			if err != nil {
				return util.ErrorResponse(err)
			}
			return GetMemberships(req, device, vars["roomID"], false, cfg, queryAPI)
		}),
	).Methods(http.MethodGet, http.MethodOptions)

	r0mux.Handle("/rooms/{roomID}/joined_members",
		common.MakeAuthAPI("rooms_members", authData, func(req *http.Request, device *authtypes.Device) util.JSONResponse {
			vars, err := common.URLDecodeMapValues(mux.Vars(req))
			if err != nil {
				return util.ErrorResponse(err)
			}
			return GetMemberships(req, device, vars["roomID"], true, cfg, queryAPI)
		}),
	).Methods(http.MethodGet, http.MethodOptions)

	r0mux.Handle("/rooms/{roomID}/read_markers",
		common.MakeExternalAPI("rooms_read_markers", func(req *http.Request) util.JSONResponse {
			// TODO: return the read_markers.
			return util.JSONResponse{Code: http.StatusOK, JSON: struct{}{}}
		}),
	).Methods(http.MethodPost, http.MethodOptions)

	r0mux.Handle("/devices",
		common.MakeAuthAPI("get_devices", authData, func(req *http.Request, device *authtypes.Device) util.JSONResponse {
			return GetDevicesByLocalpart(req, deviceDB, device)
		}),
	).Methods(http.MethodGet, http.MethodOptions)

	r0mux.Handle("/devices/{deviceID}",
		common.MakeAuthAPI("get_device", authData, func(req *http.Request, device *authtypes.Device) util.JSONResponse {
			vars, err := common.URLDecodeMapValues(mux.Vars(req))
			if err != nil {
				return util.ErrorResponse(err)
			}
			return GetDeviceByID(req, deviceDB, device, vars["deviceID"])
		}),
	).Methods(http.MethodGet, http.MethodOptions)

	r0mux.Handle("/devices/{deviceID}",
		common.MakeAuthAPI("device_data", authData, func(req *http.Request, device *authtypes.Device) util.JSONResponse {
			vars, err := common.URLDecodeMapValues(mux.Vars(req))
			if err != nil {
				return util.ErrorResponse(err)
			}
			return UpdateDeviceByID(req, deviceDB, device, vars["deviceID"])
		}),
	).Methods(http.MethodPut, http.MethodOptions)

	// Stub implementations for sytest
	r0mux.Handle("/events",
		common.MakeExternalAPI("events", func(req *http.Request) util.JSONResponse {
			return util.JSONResponse{Code: http.StatusOK, JSON: map[string]interface{}{
				"chunk": []interface{}{},
				"start": "",
				"end":   "",
			}}
		}),
	).Methods(http.MethodGet, http.MethodOptions)

	r0mux.Handle("/initialSync",
		common.MakeExternalAPI("initial_sync", func(req *http.Request) util.JSONResponse {
			return util.JSONResponse{Code: http.StatusOK, JSON: map[string]interface{}{
				"end": "",
			}}
		}),
	).Methods(http.MethodGet, http.MethodOptions)
}<|MERGE_RESOLUTION|>--- conflicted
+++ resolved
@@ -279,31 +279,21 @@
 
 	r0mux.Handle("/profile/{userID}",
 		common.MakeExternalAPI("profile", func(req *http.Request) util.JSONResponse {
-<<<<<<< HEAD
-			vars := mux.Vars(req)
+			vars, err := common.URLDecodeMapValues(mux.Vars(req))
+			if err != nil {
+				return util.ErrorResponse(err)
+			}
 			return GetProfile(req, accountDB, &cfg, vars["userID"], asAPI, federation)
-=======
-			vars, err := common.URLDecodeMapValues(mux.Vars(req))
-			if err != nil {
-				return util.ErrorResponse(err)
-			}
-			return GetProfile(req, accountDB, vars["userID"], asAPI)
->>>>>>> da0dd064
 		}),
 	).Methods(http.MethodGet, http.MethodOptions)
 
 	r0mux.Handle("/profile/{userID}/avatar_url",
 		common.MakeExternalAPI("profile_avatar_url", func(req *http.Request) util.JSONResponse {
-<<<<<<< HEAD
-			vars := mux.Vars(req)
+			vars, err := common.URLDecodeMapValues(mux.Vars(req))
+			if err != nil {
+				return util.ErrorResponse(err)
+			}
 			return GetAvatarURL(req, accountDB, &cfg, vars["userID"], asAPI, federation)
-=======
-			vars, err := common.URLDecodeMapValues(mux.Vars(req))
-			if err != nil {
-				return util.ErrorResponse(err)
-			}
-			return GetAvatarURL(req, accountDB, vars["userID"], asAPI)
->>>>>>> da0dd064
 		}),
 	).Methods(http.MethodGet, http.MethodOptions)
 
@@ -321,16 +311,11 @@
 
 	r0mux.Handle("/profile/{userID}/displayname",
 		common.MakeExternalAPI("profile_displayname", func(req *http.Request) util.JSONResponse {
-<<<<<<< HEAD
-			vars := mux.Vars(req)
+			vars, err := common.URLDecodeMapValues(mux.Vars(req))
+			if err != nil {
+				return util.ErrorResponse(err)
+			}
 			return GetDisplayName(req, accountDB, &cfg, vars["userID"], asAPI, federation)
-=======
-			vars, err := common.URLDecodeMapValues(mux.Vars(req))
-			if err != nil {
-				return util.ErrorResponse(err)
-			}
-			return GetDisplayName(req, accountDB, vars["userID"], asAPI)
->>>>>>> da0dd064
 		}),
 	).Methods(http.MethodGet, http.MethodOptions)
 
