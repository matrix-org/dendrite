// Copyright 2020 The Matrix.org Foundation C.I.C.
//
// Licensed under the Apache License, Version 2.0 (the "License");
// you may not use this file except in compliance with the License.
// You may obtain a copy of the License at
//
//     http://www.apache.org/licenses/LICENSE-2.0
//
// Unless required by applicable law or agreed to in writing, software
// distributed under the License is distributed on an "AS IS" BASIS,
// WITHOUT WARRANTIES OR CONDITIONS OF ANY KIND, either express or implied.
// See the License for the specific language governing permissions and
// limitations under the License.

package routing

import (
	"context"
	"encoding/json"
	"net/http"
	"strings"

	"github.com/gorilla/mux"
	appserviceAPI "github.com/matrix-org/dendrite/appservice/api"
	"github.com/matrix-org/dendrite/clientapi/api"
	"github.com/matrix-org/dendrite/clientapi/auth"
	clientutil "github.com/matrix-org/dendrite/clientapi/httputil"
	"github.com/matrix-org/dendrite/clientapi/jsonerror"
	"github.com/matrix-org/dendrite/clientapi/producers"
	eduServerAPI "github.com/matrix-org/dendrite/eduserver/api"
	federationAPI "github.com/matrix-org/dendrite/federationapi/api"
	"github.com/matrix-org/dendrite/internal/httputil"
	"github.com/matrix-org/dendrite/internal/transactions"
	keyserverAPI "github.com/matrix-org/dendrite/keyserver/api"
	roomserverAPI "github.com/matrix-org/dendrite/roomserver/api"
	"github.com/matrix-org/dendrite/setup/config"
	userapi "github.com/matrix-org/dendrite/userapi/api"
	userdb "github.com/matrix-org/dendrite/userapi/storage"
	"github.com/matrix-org/gomatrixserverlib"
	"github.com/matrix-org/util"
	"github.com/sirupsen/logrus"
)

// Setup registers HTTP handlers with the given ServeMux. It also supplies the given http.Client
// to clients which need to make outbound HTTP requests.
//
// Due to Setup being used to call many other functions, a gocyclo nolint is
// applied:
// nolint: gocyclo
func Setup(
	publicAPIMux, synapseAdminRouter *mux.Router, cfg *config.ClientAPI,
	eduAPI eduServerAPI.EDUServerInputAPI,
	rsAPI roomserverAPI.RoomserverInternalAPI,
	asAPI appserviceAPI.AppServiceQueryAPI,
	accountDB userdb.Database,
	userAPI userapi.UserInternalAPI,
	federation *gomatrixserverlib.FederationClient,
	syncProducer *producers.SyncAPIProducer,
	transactionsCache *transactions.Cache,
	federationSender federationAPI.FederationInternalAPI,
	keyAPI keyserverAPI.KeyInternalAPI,
	extRoomsProvider api.ExtraPublicRoomsProvider,
	mscCfg *config.MSCs,
) {
	rateLimits := httputil.NewRateLimits(&cfg.RateLimiting)
	userInteractiveAuth := auth.NewUserInteractive(accountDB, cfg)

	unstableFeatures := map[string]bool{
		"org.matrix.e2e_cross_signing": true,
	}
	for _, msc := range cfg.MSCs.MSCs {
		unstableFeatures["org.matrix."+msc] = true
	}

	publicAPIMux.Handle("/versions",
		httputil.MakeExternalAPI("versions", func(req *http.Request) util.JSONResponse {
			return util.JSONResponse{
				Code: http.StatusOK,
				JSON: struct {
					Versions         []string        `json:"versions"`
					UnstableFeatures map[string]bool `json:"unstable_features"`
				}{Versions: []string{
					"r0.0.1",
					"r0.1.0",
					"r0.2.0",
					"r0.3.0",
					"r0.4.0",
					"r0.5.0",
					"r0.6.1",
				}, UnstableFeatures: unstableFeatures},
			}
		}),
	).Methods(http.MethodGet, http.MethodOptions)

	if cfg.RegistrationSharedSecret != "" {
		logrus.Info("Enabling shared secret registration at /_synapse/admin/v1/register")
		sr := NewSharedSecretRegistration(cfg.RegistrationSharedSecret)
		synapseAdminRouter.Handle("/admin/v1/register",
			httputil.MakeExternalAPI("shared_secret_registration", func(req *http.Request) util.JSONResponse {
				if req.Method == http.MethodGet {
					return util.JSONResponse{
						Code: 200,
						JSON: struct {
							Nonce string `json:"nonce"`
						}{
							Nonce: sr.GenerateNonce(),
						},
					}
				}
				if req.Method == http.MethodPost {
					return handleSharedSecretRegistration(userAPI, sr, req)
				}
				return util.JSONResponse{
					Code: http.StatusMethodNotAllowed,
					JSON: jsonerror.NotFound("unknown method"),
				}
			}),
		).Methods(http.MethodGet, http.MethodPost, http.MethodOptions)
	}

	// You can't just do PathPrefix("/(r0|v3)") because regexps only apply when inside named path variables.
	// So make a named path variable called 'apiversion' (which we will never read in handlers) and then do
	// (r0|v3) - BUT this is a captured group, which makes no sense because you cannot extract this group
	// from a match (gorilla/mux exposes no way to do this) so it demands you make it a non-capturing group
	// using ?: so the final regexp becomes what is below. We also need a trailing slash to stop 'v33333' matching.
	// Note that 'apiversion' is chosen because it must not collide with a variable used in any of the routing!
	v3mux := publicAPIMux.PathPrefix("/{apiversion:(?:r0|v3)}/").Subrouter()
<<<<<<< HEAD
	unstableMux := publicAPIMux.PathPrefix("/unstable").Subrouter()

	// server notifications
	if cfg.Matrix.ServerNotices.Enabled {
		logrus.Info("Enabling server notices at /_synapse/admin/v1/send_server_notice")
		serverNotificationSender, err := getSenderDevice(context.Background(), userAPI, accountDB, cfg)
		if err != nil {
			logrus.WithError(err).Fatal("unable to get account for sending sending server notices")
		}

		synapseAdminRouter.Handle("/admin/v1/send_server_notice/{txnID}",
			httputil.MakeAuthAPI("send_server_notice", userAPI, func(req *http.Request, device *userapi.Device) util.JSONResponse {
				// not specced, but ensure we're rate limiting requests to this endpoint
				if r := rateLimits.Limit(req); r != nil {
					return *r
				}
				vars, err := httputil.URLDecodeMapValues(mux.Vars(req))
				if err != nil {
					return util.ErrorResponse(err)
				}
				txnID := vars["txnID"]
				return SendServerNotice(
					req, &cfg.Matrix.ServerNotices,
					cfg, userAPI, rsAPI, accountDB, asAPI,
					device, serverNotificationSender,
					&txnID, transactionsCache,
				)
			}),
		).Methods(http.MethodPut, http.MethodOptions)

		synapseAdminRouter.Handle("/admin/v1/send_server_notice",
			httputil.MakeAuthAPI("send_server_notice", userAPI, func(req *http.Request, device *userapi.Device) util.JSONResponse {
				// not specced, but ensure we're rate limiting requests to this endpoint
				if r := rateLimits.Limit(req); r != nil {
					return *r
				}
				return SendServerNotice(
					req, &cfg.Matrix.ServerNotices,
					cfg, userAPI, rsAPI, accountDB, asAPI,
					device, serverNotificationSender,
					nil, transactionsCache,
				)
			}),
		).Methods(http.MethodPost, http.MethodOptions)
	}

=======

	unstableMux := publicAPIMux.PathPrefix("/unstable").Subrouter()

>>>>>>> 9bd5e414
	v3mux.Handle("/createRoom",
		httputil.MakeAuthAPI("createRoom", userAPI, func(req *http.Request, device *userapi.Device) util.JSONResponse {
			if r := rateLimits.Limit(req); r != nil {
				return *r
			}
			return CreateRoom(req, device, cfg, accountDB, rsAPI, asAPI)
		}),
	).Methods(http.MethodPost, http.MethodOptions)
	v3mux.Handle("/join/{roomIDOrAlias}",
		httputil.MakeAuthAPI(gomatrixserverlib.Join, userAPI, func(req *http.Request, device *userapi.Device) util.JSONResponse {
			if r := rateLimits.Limit(req); r != nil {
				return *r
			}
			vars, err := httputil.URLDecodeMapValues(mux.Vars(req))
			if err != nil {
				return util.ErrorResponse(err)
			}
			return JoinRoomByIDOrAlias(
				req, device, rsAPI, accountDB, vars["roomIDOrAlias"],
			)
		}),
	).Methods(http.MethodPost, http.MethodOptions)

	if mscCfg.Enabled("msc2753") {
		v3mux.Handle("/peek/{roomIDOrAlias}",
			httputil.MakeAuthAPI(gomatrixserverlib.Peek, userAPI, func(req *http.Request, device *userapi.Device) util.JSONResponse {
				if r := rateLimits.Limit(req); r != nil {
					return *r
				}
				vars, err := httputil.URLDecodeMapValues(mux.Vars(req))
				if err != nil {
					return util.ErrorResponse(err)
				}
				return PeekRoomByIDOrAlias(
					req, device, rsAPI, accountDB, vars["roomIDOrAlias"],
				)
			}),
		).Methods(http.MethodPost, http.MethodOptions)
	}
	v3mux.Handle("/joined_rooms",
		httputil.MakeAuthAPI("joined_rooms", userAPI, func(req *http.Request, device *userapi.Device) util.JSONResponse {
			return GetJoinedRooms(req, device, rsAPI)
		}),
	).Methods(http.MethodGet, http.MethodOptions)
	v3mux.Handle("/rooms/{roomID}/join",
		httputil.MakeAuthAPI(gomatrixserverlib.Join, userAPI, func(req *http.Request, device *userapi.Device) util.JSONResponse {
			if r := rateLimits.Limit(req); r != nil {
				return *r
			}
			vars, err := httputil.URLDecodeMapValues(mux.Vars(req))
			if err != nil {
				return util.ErrorResponse(err)
			}
			return JoinRoomByIDOrAlias(
				req, device, rsAPI, accountDB, vars["roomID"],
			)
		}),
	).Methods(http.MethodPost, http.MethodOptions)
	v3mux.Handle("/rooms/{roomID}/leave",
		httputil.MakeAuthAPI("membership", userAPI, func(req *http.Request, device *userapi.Device) util.JSONResponse {
			if r := rateLimits.Limit(req); r != nil {
				return *r
			}
			vars, err := httputil.URLDecodeMapValues(mux.Vars(req))
			if err != nil {
				return util.ErrorResponse(err)
			}
			return LeaveRoomByID(
				req, device, rsAPI, vars["roomID"],
			)
		}),
	).Methods(http.MethodPost, http.MethodOptions)
	v3mux.Handle("/rooms/{roomID}/unpeek",
		httputil.MakeAuthAPI("unpeek", userAPI, func(req *http.Request, device *userapi.Device) util.JSONResponse {
			vars, err := httputil.URLDecodeMapValues(mux.Vars(req))
			if err != nil {
				return util.ErrorResponse(err)
			}
			return UnpeekRoomByID(
				req, device, rsAPI, accountDB, vars["roomID"],
			)
		}),
	).Methods(http.MethodPost, http.MethodOptions)
	v3mux.Handle("/rooms/{roomID}/ban",
		httputil.MakeAuthAPI("membership", userAPI, func(req *http.Request, device *userapi.Device) util.JSONResponse {
			vars, err := httputil.URLDecodeMapValues(mux.Vars(req))
			if err != nil {
				return util.ErrorResponse(err)
			}
			return SendBan(req, accountDB, device, vars["roomID"], cfg, rsAPI, asAPI)
		}),
	).Methods(http.MethodPost, http.MethodOptions)
	v3mux.Handle("/rooms/{roomID}/invite",
		httputil.MakeAuthAPI("membership", userAPI, func(req *http.Request, device *userapi.Device) util.JSONResponse {
			if r := rateLimits.Limit(req); r != nil {
				return *r
			}
			vars, err := httputil.URLDecodeMapValues(mux.Vars(req))
			if err != nil {
				return util.ErrorResponse(err)
			}
			return SendInvite(req, accountDB, device, vars["roomID"], cfg, rsAPI, asAPI)
		}),
	).Methods(http.MethodPost, http.MethodOptions)
	v3mux.Handle("/rooms/{roomID}/kick",
		httputil.MakeAuthAPI("membership", userAPI, func(req *http.Request, device *userapi.Device) util.JSONResponse {
			vars, err := httputil.URLDecodeMapValues(mux.Vars(req))
			if err != nil {
				return util.ErrorResponse(err)
			}
			return SendKick(req, accountDB, device, vars["roomID"], cfg, rsAPI, asAPI)
		}),
	).Methods(http.MethodPost, http.MethodOptions)
	v3mux.Handle("/rooms/{roomID}/unban",
		httputil.MakeAuthAPI("membership", userAPI, func(req *http.Request, device *userapi.Device) util.JSONResponse {
			vars, err := httputil.URLDecodeMapValues(mux.Vars(req))
			if err != nil {
				return util.ErrorResponse(err)
			}
			return SendUnban(req, accountDB, device, vars["roomID"], cfg, rsAPI, asAPI)
		}),
	).Methods(http.MethodPost, http.MethodOptions)
	v3mux.Handle("/rooms/{roomID}/send/{eventType}",
		httputil.MakeAuthAPI("send_message", userAPI, func(req *http.Request, device *userapi.Device) util.JSONResponse {
			vars, err := httputil.URLDecodeMapValues(mux.Vars(req))
			if err != nil {
				return util.ErrorResponse(err)
			}
			return SendEvent(req, device, vars["roomID"], vars["eventType"], nil, nil, cfg, rsAPI, nil)
		}),
	).Methods(http.MethodPost, http.MethodOptions)
	v3mux.Handle("/rooms/{roomID}/send/{eventType}/{txnID}",
		httputil.MakeAuthAPI("send_message", userAPI, func(req *http.Request, device *userapi.Device) util.JSONResponse {
			vars, err := httputil.URLDecodeMapValues(mux.Vars(req))
			if err != nil {
				return util.ErrorResponse(err)
			}
			txnID := vars["txnID"]
			return SendEvent(req, device, vars["roomID"], vars["eventType"], &txnID,
				nil, cfg, rsAPI, transactionsCache)
		}),
	).Methods(http.MethodPut, http.MethodOptions)
	v3mux.Handle("/rooms/{roomID}/event/{eventID}",
		httputil.MakeAuthAPI("rooms_get_event", userAPI, func(req *http.Request, device *userapi.Device) util.JSONResponse {
			vars, err := httputil.URLDecodeMapValues(mux.Vars(req))
			if err != nil {
				return util.ErrorResponse(err)
			}
			return GetEvent(req, device, vars["roomID"], vars["eventID"], cfg, rsAPI, federation)
		}),
	).Methods(http.MethodGet, http.MethodOptions)

	v3mux.Handle("/rooms/{roomID}/state", httputil.MakeAuthAPI("room_state", userAPI, func(req *http.Request, device *userapi.Device) util.JSONResponse {
		vars, err := httputil.URLDecodeMapValues(mux.Vars(req))
		if err != nil {
			return util.ErrorResponse(err)
		}
		return OnIncomingStateRequest(req.Context(), device, rsAPI, vars["roomID"])
	})).Methods(http.MethodGet, http.MethodOptions)

	v3mux.Handle("/rooms/{roomID}/aliases", httputil.MakeAuthAPI("aliases", userAPI, func(req *http.Request, device *userapi.Device) util.JSONResponse {
		vars, err := httputil.URLDecodeMapValues(mux.Vars(req))
		if err != nil {
			return util.ErrorResponse(err)
		}
		return GetAliases(req, rsAPI, device, vars["roomID"])
	})).Methods(http.MethodGet, http.MethodOptions)

	v3mux.Handle("/rooms/{roomID}/state/{type:[^/]+/?}", httputil.MakeAuthAPI("room_state", userAPI, func(req *http.Request, device *userapi.Device) util.JSONResponse {
		vars, err := httputil.URLDecodeMapValues(mux.Vars(req))
		if err != nil {
			return util.ErrorResponse(err)
		}
		// If there's a trailing slash, remove it
		eventType := strings.TrimSuffix(vars["type"], "/")
		eventFormat := req.URL.Query().Get("format") == "event"
		return OnIncomingStateTypeRequest(req.Context(), device, rsAPI, vars["roomID"], eventType, "", eventFormat)
	})).Methods(http.MethodGet, http.MethodOptions)

	v3mux.Handle("/rooms/{roomID}/state/{type}/{stateKey}", httputil.MakeAuthAPI("room_state", userAPI, func(req *http.Request, device *userapi.Device) util.JSONResponse {
		vars, err := httputil.URLDecodeMapValues(mux.Vars(req))
		if err != nil {
			return util.ErrorResponse(err)
		}
		eventFormat := req.URL.Query().Get("format") == "event"
		return OnIncomingStateTypeRequest(req.Context(), device, rsAPI, vars["roomID"], vars["type"], vars["stateKey"], eventFormat)
	})).Methods(http.MethodGet, http.MethodOptions)

	v3mux.Handle("/rooms/{roomID}/state/{eventType:[^/]+/?}",
		httputil.MakeAuthAPI("send_message", userAPI, func(req *http.Request, device *userapi.Device) util.JSONResponse {
			vars, err := httputil.URLDecodeMapValues(mux.Vars(req))
			if err != nil {
				return util.ErrorResponse(err)
			}
			emptyString := ""
			eventType := strings.TrimSuffix(vars["eventType"], "/")
			return SendEvent(req, device, vars["roomID"], eventType, nil, &emptyString, cfg, rsAPI, nil)
		}),
	).Methods(http.MethodPut, http.MethodOptions)

	v3mux.Handle("/rooms/{roomID}/state/{eventType}/{stateKey}",
		httputil.MakeAuthAPI("send_message", userAPI, func(req *http.Request, device *userapi.Device) util.JSONResponse {
			vars, err := httputil.URLDecodeMapValues(mux.Vars(req))
			if err != nil {
				return util.ErrorResponse(err)
			}
			stateKey := vars["stateKey"]
			return SendEvent(req, device, vars["roomID"], vars["eventType"], nil, &stateKey, cfg, rsAPI, nil)
		}),
	).Methods(http.MethodPut, http.MethodOptions)

	v3mux.Handle("/register", httputil.MakeExternalAPI("register", func(req *http.Request) util.JSONResponse {
		if r := rateLimits.Limit(req); r != nil {
			return *r
		}
		return Register(req, userAPI, accountDB, cfg)
	})).Methods(http.MethodPost, http.MethodOptions)

	v3mux.Handle("/register/available", httputil.MakeExternalAPI("registerAvailable", func(req *http.Request) util.JSONResponse {
		if r := rateLimits.Limit(req); r != nil {
			return *r
		}
		return RegisterAvailable(req, cfg, accountDB)
	})).Methods(http.MethodGet, http.MethodOptions)

	v3mux.Handle("/directory/room/{roomAlias}",
		httputil.MakeExternalAPI("directory_room", func(req *http.Request) util.JSONResponse {
			vars, err := httputil.URLDecodeMapValues(mux.Vars(req))
			if err != nil {
				return util.ErrorResponse(err)
			}
			return DirectoryRoom(req, vars["roomAlias"], federation, cfg, rsAPI, federationSender)
		}),
	).Methods(http.MethodGet, http.MethodOptions)

	v3mux.Handle("/directory/room/{roomAlias}",
		httputil.MakeAuthAPI("directory_room", userAPI, func(req *http.Request, device *userapi.Device) util.JSONResponse {
			vars, err := httputil.URLDecodeMapValues(mux.Vars(req))
			if err != nil {
				return util.ErrorResponse(err)
			}
			return SetLocalAlias(req, device, vars["roomAlias"], cfg, rsAPI)
		}),
	).Methods(http.MethodPut, http.MethodOptions)

	v3mux.Handle("/directory/room/{roomAlias}",
		httputil.MakeAuthAPI("directory_room", userAPI, func(req *http.Request, device *userapi.Device) util.JSONResponse {
			vars, err := httputil.URLDecodeMapValues(mux.Vars(req))
			if err != nil {
				return util.ErrorResponse(err)
			}
			return RemoveLocalAlias(req, device, vars["roomAlias"], rsAPI)
		}),
	).Methods(http.MethodDelete, http.MethodOptions)
	v3mux.Handle("/directory/list/room/{roomID}",
		httputil.MakeExternalAPI("directory_list", func(req *http.Request) util.JSONResponse {
			vars, err := httputil.URLDecodeMapValues(mux.Vars(req))
			if err != nil {
				return util.ErrorResponse(err)
			}
			return GetVisibility(req, rsAPI, vars["roomID"])
		}),
	).Methods(http.MethodGet, http.MethodOptions)
	// TODO: Add AS support
	v3mux.Handle("/directory/list/room/{roomID}",
		httputil.MakeAuthAPI("directory_list", userAPI, func(req *http.Request, device *userapi.Device) util.JSONResponse {
			vars, err := httputil.URLDecodeMapValues(mux.Vars(req))
			if err != nil {
				return util.ErrorResponse(err)
			}
			return SetVisibility(req, rsAPI, device, vars["roomID"])
		}),
	).Methods(http.MethodPut, http.MethodOptions)
	v3mux.Handle("/publicRooms",
		httputil.MakeExternalAPI("public_rooms", func(req *http.Request) util.JSONResponse {
			return GetPostPublicRooms(req, rsAPI, extRoomsProvider, federation, cfg)
		}),
	).Methods(http.MethodGet, http.MethodPost, http.MethodOptions)

	v3mux.Handle("/logout",
		httputil.MakeAuthAPI("logout", userAPI, func(req *http.Request, device *userapi.Device) util.JSONResponse {
			return Logout(req, userAPI, device)
		}),
	).Methods(http.MethodPost, http.MethodOptions)

	v3mux.Handle("/logout/all",
		httputil.MakeAuthAPI("logout", userAPI, func(req *http.Request, device *userapi.Device) util.JSONResponse {
			return LogoutAll(req, userAPI, device)
		}),
	).Methods(http.MethodPost, http.MethodOptions)

	v3mux.Handle("/rooms/{roomID}/typing/{userID}",
		httputil.MakeAuthAPI("rooms_typing", userAPI, func(req *http.Request, device *userapi.Device) util.JSONResponse {
			if r := rateLimits.Limit(req); r != nil {
				return *r
			}
			vars, err := httputil.URLDecodeMapValues(mux.Vars(req))
			if err != nil {
				return util.ErrorResponse(err)
			}
			return SendTyping(req, device, vars["roomID"], vars["userID"], accountDB, eduAPI, rsAPI)
		}),
	).Methods(http.MethodPut, http.MethodOptions)
	v3mux.Handle("/rooms/{roomID}/redact/{eventID}",
		httputil.MakeAuthAPI("rooms_redact", userAPI, func(req *http.Request, device *userapi.Device) util.JSONResponse {
			vars, err := httputil.URLDecodeMapValues(mux.Vars(req))
			if err != nil {
				return util.ErrorResponse(err)
			}
			return SendRedaction(req, device, vars["roomID"], vars["eventID"], cfg, rsAPI)
		}),
	).Methods(http.MethodPost, http.MethodOptions)
	v3mux.Handle("/rooms/{roomID}/redact/{eventID}/{txnId}",
		httputil.MakeAuthAPI("rooms_redact", userAPI, func(req *http.Request, device *userapi.Device) util.JSONResponse {
			vars, err := httputil.URLDecodeMapValues(mux.Vars(req))
			if err != nil {
				return util.ErrorResponse(err)
			}
			return SendRedaction(req, device, vars["roomID"], vars["eventID"], cfg, rsAPI)
		}),
	).Methods(http.MethodPut, http.MethodOptions)

	v3mux.Handle("/sendToDevice/{eventType}/{txnID}",
		httputil.MakeAuthAPI("send_to_device", userAPI, func(req *http.Request, device *userapi.Device) util.JSONResponse {
			vars, err := httputil.URLDecodeMapValues(mux.Vars(req))
			if err != nil {
				return util.ErrorResponse(err)
			}
			txnID := vars["txnID"]
			return SendToDevice(req, device, eduAPI, transactionsCache, vars["eventType"], &txnID)
		}),
	).Methods(http.MethodPut, http.MethodOptions)

	// This is only here because sytest refers to /unstable for this endpoint
	// rather than r0. It's an exact duplicate of the above handler.
	// TODO: Remove this if/when sytest is fixed!
	unstableMux.Handle("/sendToDevice/{eventType}/{txnID}",
		httputil.MakeAuthAPI("send_to_device", userAPI, func(req *http.Request, device *userapi.Device) util.JSONResponse {
			vars, err := httputil.URLDecodeMapValues(mux.Vars(req))
			if err != nil {
				return util.ErrorResponse(err)
			}
			txnID := vars["txnID"]
			return SendToDevice(req, device, eduAPI, transactionsCache, vars["eventType"], &txnID)
		}),
	).Methods(http.MethodPut, http.MethodOptions)

	v3mux.Handle("/account/whoami",
		httputil.MakeAuthAPI("whoami", userAPI, func(req *http.Request, device *userapi.Device) util.JSONResponse {
			if r := rateLimits.Limit(req); r != nil {
				return *r
			}
			return Whoami(req, device)
		}),
	).Methods(http.MethodGet, http.MethodOptions)

	v3mux.Handle("/account/password",
		httputil.MakeAuthAPI("password", userAPI, func(req *http.Request, device *userapi.Device) util.JSONResponse {
			if r := rateLimits.Limit(req); r != nil {
				return *r
			}
			return Password(req, userAPI, accountDB, device, cfg)
		}),
	).Methods(http.MethodPost, http.MethodOptions)

	v3mux.Handle("/account/deactivate",
		httputil.MakeAuthAPI("deactivate", userAPI, func(req *http.Request, device *userapi.Device) util.JSONResponse {
			if r := rateLimits.Limit(req); r != nil {
				return *r
			}
			return Deactivate(req, userInteractiveAuth, userAPI, device)
		}),
	).Methods(http.MethodPost, http.MethodOptions)

	// Stub endpoints required by Element

	v3mux.Handle("/login",
		httputil.MakeExternalAPI("login", func(req *http.Request) util.JSONResponse {
			if r := rateLimits.Limit(req); r != nil {
				return *r
			}
			return Login(req, accountDB, userAPI, cfg)
		}),
	).Methods(http.MethodGet, http.MethodPost, http.MethodOptions)

	v3mux.Handle("/auth/{authType}/fallback/web",
		httputil.MakeHTMLAPI("auth_fallback", func(w http.ResponseWriter, req *http.Request) *util.JSONResponse {
			vars := mux.Vars(req)
			return AuthFallback(w, req, vars["authType"], cfg)
		}),
	).Methods(http.MethodGet, http.MethodPost, http.MethodOptions)

	v3mux.Handle("/pushrules/",
		httputil.MakeExternalAPI("push_rules", func(req *http.Request) util.JSONResponse {
			// TODO: Implement push rules API
			res := json.RawMessage(`{
					"global": {
						"content": [],
						"override": [],
						"room": [],
						"sender": [],
						"underride": []
					}
				}`)
			return util.JSONResponse{
				Code: http.StatusOK,
				JSON: &res,
			}
		}),
	).Methods(http.MethodGet, http.MethodOptions)

	// Element user settings

	v3mux.Handle("/profile/{userID}",
		httputil.MakeExternalAPI("profile", func(req *http.Request) util.JSONResponse {
			vars, err := httputil.URLDecodeMapValues(mux.Vars(req))
			if err != nil {
				return util.ErrorResponse(err)
			}
			return GetProfile(req, accountDB, cfg, vars["userID"], asAPI, federation)
		}),
	).Methods(http.MethodGet, http.MethodOptions)

	v3mux.Handle("/profile/{userID}/avatar_url",
		httputil.MakeExternalAPI("profile_avatar_url", func(req *http.Request) util.JSONResponse {
			vars, err := httputil.URLDecodeMapValues(mux.Vars(req))
			if err != nil {
				return util.ErrorResponse(err)
			}
			return GetAvatarURL(req, accountDB, cfg, vars["userID"], asAPI, federation)
		}),
	).Methods(http.MethodGet, http.MethodOptions)

	v3mux.Handle("/profile/{userID}/avatar_url",
		httputil.MakeAuthAPI("profile_avatar_url", userAPI, func(req *http.Request, device *userapi.Device) util.JSONResponse {
			if r := rateLimits.Limit(req); r != nil {
				return *r
			}
			vars, err := httputil.URLDecodeMapValues(mux.Vars(req))
			if err != nil {
				return util.ErrorResponse(err)
			}
			return SetAvatarURL(req, accountDB, device, vars["userID"], cfg, rsAPI)
		}),
	).Methods(http.MethodPut, http.MethodOptions)
	// Browsers use the OPTIONS HTTP method to check if the CORS policy allows
	// PUT requests, so we need to allow this method

	v3mux.Handle("/profile/{userID}/displayname",
		httputil.MakeExternalAPI("profile_displayname", func(req *http.Request) util.JSONResponse {
			vars, err := httputil.URLDecodeMapValues(mux.Vars(req))
			if err != nil {
				return util.ErrorResponse(err)
			}
			return GetDisplayName(req, accountDB, cfg, vars["userID"], asAPI, federation)
		}),
	).Methods(http.MethodGet, http.MethodOptions)

	v3mux.Handle("/profile/{userID}/displayname",
		httputil.MakeAuthAPI("profile_displayname", userAPI, func(req *http.Request, device *userapi.Device) util.JSONResponse {
			if r := rateLimits.Limit(req); r != nil {
				return *r
			}
			vars, err := httputil.URLDecodeMapValues(mux.Vars(req))
			if err != nil {
				return util.ErrorResponse(err)
			}
			return SetDisplayName(req, accountDB, device, vars["userID"], cfg, rsAPI)
		}),
	).Methods(http.MethodPut, http.MethodOptions)
	// Browsers use the OPTIONS HTTP method to check if the CORS policy allows
	// PUT requests, so we need to allow this method

	v3mux.Handle("/account/3pid",
		httputil.MakeAuthAPI("account_3pid", userAPI, func(req *http.Request, device *userapi.Device) util.JSONResponse {
			return GetAssociated3PIDs(req, accountDB, device)
		}),
	).Methods(http.MethodGet, http.MethodOptions)

	v3mux.Handle("/account/3pid",
		httputil.MakeAuthAPI("account_3pid", userAPI, func(req *http.Request, device *userapi.Device) util.JSONResponse {
			return CheckAndSave3PIDAssociation(req, accountDB, device, cfg)
		}),
	).Methods(http.MethodPost, http.MethodOptions)

	unstableMux.Handle("/account/3pid/delete",
		httputil.MakeAuthAPI("account_3pid", userAPI, func(req *http.Request, device *userapi.Device) util.JSONResponse {
			return Forget3PID(req, accountDB)
		}),
	).Methods(http.MethodPost, http.MethodOptions)

	v3mux.Handle("/{path:(?:account/3pid|register)}/email/requestToken",
		httputil.MakeExternalAPI("account_3pid_request_token", func(req *http.Request) util.JSONResponse {
			return RequestEmailToken(req, accountDB, cfg)
		}),
	).Methods(http.MethodPost, http.MethodOptions)

	// Element logs get flooded unless this is handled
	v3mux.Handle("/presence/{userID}/status",
		httputil.MakeExternalAPI("presence", func(req *http.Request) util.JSONResponse {
			if r := rateLimits.Limit(req); r != nil {
				return *r
			}
			// TODO: Set presence (probably the responsibility of a presence server not clientapi)
			return util.JSONResponse{
				Code: http.StatusOK,
				JSON: struct{}{},
			}
		}),
	).Methods(http.MethodPut, http.MethodOptions)

	v3mux.Handle("/voip/turnServer",
		httputil.MakeAuthAPI("turn_server", userAPI, func(req *http.Request, device *userapi.Device) util.JSONResponse {
			if r := rateLimits.Limit(req); r != nil {
				return *r
			}
			return RequestTurnServer(req, device, cfg)
		}),
	).Methods(http.MethodGet, http.MethodOptions)

	v3mux.Handle("/thirdparty/protocols",
		httputil.MakeExternalAPI("thirdparty_protocols", func(req *http.Request) util.JSONResponse {
			// TODO: Return the third party protcols
			return util.JSONResponse{
				Code: http.StatusOK,
				JSON: struct{}{},
			}
		}),
	).Methods(http.MethodGet, http.MethodOptions)

	v3mux.Handle("/rooms/{roomID}/initialSync",
		httputil.MakeExternalAPI("rooms_initial_sync", func(req *http.Request) util.JSONResponse {
			// TODO: Allow people to peek into rooms.
			return util.JSONResponse{
				Code: http.StatusForbidden,
				JSON: jsonerror.GuestAccessForbidden("Guest access not implemented"),
			}
		}),
	).Methods(http.MethodGet, http.MethodOptions)

	v3mux.Handle("/user/{userID}/account_data/{type}",
		httputil.MakeAuthAPI("user_account_data", userAPI, func(req *http.Request, device *userapi.Device) util.JSONResponse {
			vars, err := httputil.URLDecodeMapValues(mux.Vars(req))
			if err != nil {
				return util.ErrorResponse(err)
			}
			return SaveAccountData(req, userAPI, device, vars["userID"], "", vars["type"], syncProducer)
		}),
	).Methods(http.MethodPut, http.MethodOptions)

	v3mux.Handle("/user/{userID}/rooms/{roomID}/account_data/{type}",
		httputil.MakeAuthAPI("user_account_data", userAPI, func(req *http.Request, device *userapi.Device) util.JSONResponse {
			vars, err := httputil.URLDecodeMapValues(mux.Vars(req))
			if err != nil {
				return util.ErrorResponse(err)
			}
			return SaveAccountData(req, userAPI, device, vars["userID"], vars["roomID"], vars["type"], syncProducer)
		}),
	).Methods(http.MethodPut, http.MethodOptions)

	v3mux.Handle("/user/{userID}/account_data/{type}",
		httputil.MakeAuthAPI("user_account_data", userAPI, func(req *http.Request, device *userapi.Device) util.JSONResponse {
			vars, err := httputil.URLDecodeMapValues(mux.Vars(req))
			if err != nil {
				return util.ErrorResponse(err)
			}
			return GetAccountData(req, userAPI, device, vars["userID"], "", vars["type"])
		}),
	).Methods(http.MethodGet)

	v3mux.Handle("/user/{userID}/rooms/{roomID}/account_data/{type}",
		httputil.MakeAuthAPI("user_account_data", userAPI, func(req *http.Request, device *userapi.Device) util.JSONResponse {
			vars, err := httputil.URLDecodeMapValues(mux.Vars(req))
			if err != nil {
				return util.ErrorResponse(err)
			}
			return GetAccountData(req, userAPI, device, vars["userID"], vars["roomID"], vars["type"])
		}),
	).Methods(http.MethodGet)

	v3mux.Handle("/admin/whois/{userID}",
		httputil.MakeAuthAPI("admin_whois", userAPI, func(req *http.Request, device *userapi.Device) util.JSONResponse {
			vars, err := httputil.URLDecodeMapValues(mux.Vars(req))
			if err != nil {
				return util.ErrorResponse(err)
			}
			return GetAdminWhois(req, userAPI, device, vars["userID"])
		}),
	).Methods(http.MethodGet)

	v3mux.Handle("/user/{userID}/openid/request_token",
		httputil.MakeAuthAPI("openid_request_token", userAPI, func(req *http.Request, device *userapi.Device) util.JSONResponse {
			if r := rateLimits.Limit(req); r != nil {
				return *r
			}
			vars, err := httputil.URLDecodeMapValues(mux.Vars(req))
			if err != nil {
				return util.ErrorResponse(err)
			}
			return CreateOpenIDToken(req, userAPI, device, vars["userID"], cfg)
		}),
	).Methods(http.MethodPost, http.MethodOptions)

	v3mux.Handle("/user_directory/search",
		httputil.MakeAuthAPI("userdirectory_search", userAPI, func(req *http.Request, device *userapi.Device) util.JSONResponse {
			if r := rateLimits.Limit(req); r != nil {
				return *r
			}
			postContent := struct {
				SearchString string `json:"search_term"`
				Limit        int    `json:"limit"`
			}{}

			if resErr := clientutil.UnmarshalJSONRequest(req, &postContent); resErr != nil {
				return *resErr
			}
			return *SearchUserDirectory(
				req.Context(),
				device,
				userAPI,
				rsAPI,
				cfg.Matrix.ServerName,
				postContent.SearchString,
				postContent.Limit,
			)
		}),
	).Methods(http.MethodPost, http.MethodOptions)

	v3mux.Handle("/rooms/{roomID}/members",
		httputil.MakeAuthAPI("rooms_members", userAPI, func(req *http.Request, device *userapi.Device) util.JSONResponse {
			vars, err := httputil.URLDecodeMapValues(mux.Vars(req))
			if err != nil {
				return util.ErrorResponse(err)
			}
			return GetMemberships(req, device, vars["roomID"], false, cfg, rsAPI)
		}),
	).Methods(http.MethodGet, http.MethodOptions)

	v3mux.Handle("/rooms/{roomID}/joined_members",
		httputil.MakeAuthAPI("rooms_members", userAPI, func(req *http.Request, device *userapi.Device) util.JSONResponse {
			vars, err := httputil.URLDecodeMapValues(mux.Vars(req))
			if err != nil {
				return util.ErrorResponse(err)
			}
			return GetMemberships(req, device, vars["roomID"], true, cfg, rsAPI)
		}),
	).Methods(http.MethodGet, http.MethodOptions)

	v3mux.Handle("/rooms/{roomID}/read_markers",
		httputil.MakeAuthAPI("rooms_read_markers", userAPI, func(req *http.Request, device *userapi.Device) util.JSONResponse {
			if r := rateLimits.Limit(req); r != nil {
				return *r
			}
			vars, err := httputil.URLDecodeMapValues(mux.Vars(req))
			if err != nil {
				return util.ErrorResponse(err)
			}
			return SaveReadMarker(req, userAPI, rsAPI, eduAPI, syncProducer, device, vars["roomID"])
		}),
	).Methods(http.MethodPost, http.MethodOptions)

	v3mux.Handle("/rooms/{roomID}/forget",
		httputil.MakeAuthAPI("rooms_forget", userAPI, func(req *http.Request, device *userapi.Device) util.JSONResponse {
			if r := rateLimits.Limit(req); r != nil {
				return *r
			}
			vars, err := httputil.URLDecodeMapValues(mux.Vars(req))
			if err != nil {
				return util.ErrorResponse(err)
			}
			return SendForget(req, device, vars["roomID"], rsAPI)
		}),
	).Methods(http.MethodPost, http.MethodOptions)

	v3mux.Handle("/devices",
		httputil.MakeAuthAPI("get_devices", userAPI, func(req *http.Request, device *userapi.Device) util.JSONResponse {
			return GetDevicesByLocalpart(req, userAPI, device)
		}),
	).Methods(http.MethodGet, http.MethodOptions)

	v3mux.Handle("/devices/{deviceID}",
		httputil.MakeAuthAPI("get_device", userAPI, func(req *http.Request, device *userapi.Device) util.JSONResponse {
			vars, err := httputil.URLDecodeMapValues(mux.Vars(req))
			if err != nil {
				return util.ErrorResponse(err)
			}
			return GetDeviceByID(req, userAPI, device, vars["deviceID"])
		}),
	).Methods(http.MethodGet, http.MethodOptions)

	v3mux.Handle("/devices/{deviceID}",
		httputil.MakeAuthAPI("device_data", userAPI, func(req *http.Request, device *userapi.Device) util.JSONResponse {
			vars, err := httputil.URLDecodeMapValues(mux.Vars(req))
			if err != nil {
				return util.ErrorResponse(err)
			}
			return UpdateDeviceByID(req, userAPI, device, vars["deviceID"])
		}),
	).Methods(http.MethodPut, http.MethodOptions)

	v3mux.Handle("/devices/{deviceID}",
		httputil.MakeAuthAPI("delete_device", userAPI, func(req *http.Request, device *userapi.Device) util.JSONResponse {
			vars, err := httputil.URLDecodeMapValues(mux.Vars(req))
			if err != nil {
				return util.ErrorResponse(err)
			}
			return DeleteDeviceById(req, userInteractiveAuth, userAPI, device, vars["deviceID"])
		}),
	).Methods(http.MethodDelete, http.MethodOptions)

	v3mux.Handle("/delete_devices",
		httputil.MakeAuthAPI("delete_devices", userAPI, func(req *http.Request, device *userapi.Device) util.JSONResponse {
			return DeleteDevices(req, userAPI, device)
		}),
	).Methods(http.MethodPost, http.MethodOptions)

	// Stub implementations for sytest
	v3mux.Handle("/events",
		httputil.MakeExternalAPI("events", func(req *http.Request) util.JSONResponse {
			return util.JSONResponse{Code: http.StatusOK, JSON: map[string]interface{}{
				"chunk": []interface{}{},
				"start": "",
				"end":   "",
			}}
		}),
	).Methods(http.MethodGet, http.MethodOptions)

	v3mux.Handle("/initialSync",
		httputil.MakeExternalAPI("initial_sync", func(req *http.Request) util.JSONResponse {
			return util.JSONResponse{Code: http.StatusOK, JSON: map[string]interface{}{
				"end": "",
			}}
		}),
	).Methods(http.MethodGet, http.MethodOptions)

	v3mux.Handle("/user/{userId}/rooms/{roomId}/tags",
		httputil.MakeAuthAPI("get_tags", userAPI, func(req *http.Request, device *userapi.Device) util.JSONResponse {
			vars, err := httputil.URLDecodeMapValues(mux.Vars(req))
			if err != nil {
				return util.ErrorResponse(err)
			}
			return GetTags(req, userAPI, device, vars["userId"], vars["roomId"], syncProducer)
		}),
	).Methods(http.MethodGet, http.MethodOptions)

	v3mux.Handle("/user/{userId}/rooms/{roomId}/tags/{tag}",
		httputil.MakeAuthAPI("put_tag", userAPI, func(req *http.Request, device *userapi.Device) util.JSONResponse {
			vars, err := httputil.URLDecodeMapValues(mux.Vars(req))
			if err != nil {
				return util.ErrorResponse(err)
			}
			return PutTag(req, userAPI, device, vars["userId"], vars["roomId"], vars["tag"], syncProducer)
		}),
	).Methods(http.MethodPut, http.MethodOptions)

	v3mux.Handle("/user/{userId}/rooms/{roomId}/tags/{tag}",
		httputil.MakeAuthAPI("delete_tag", userAPI, func(req *http.Request, device *userapi.Device) util.JSONResponse {
			vars, err := httputil.URLDecodeMapValues(mux.Vars(req))
			if err != nil {
				return util.ErrorResponse(err)
			}
			return DeleteTag(req, userAPI, device, vars["userId"], vars["roomId"], vars["tag"], syncProducer)
		}),
	).Methods(http.MethodDelete, http.MethodOptions)

	v3mux.Handle("/capabilities",
		httputil.MakeAuthAPI("capabilities", userAPI, func(req *http.Request, device *userapi.Device) util.JSONResponse {
			if r := rateLimits.Limit(req); r != nil {
				return *r
			}
			return GetCapabilities(req, rsAPI)
		}),
	).Methods(http.MethodGet, http.MethodOptions)

	// Key Backup Versions (Metadata)

	getBackupKeysVersion := httputil.MakeAuthAPI("get_backup_keys_version", userAPI, func(req *http.Request, device *userapi.Device) util.JSONResponse {
		vars, err := httputil.URLDecodeMapValues(mux.Vars(req))
		if err != nil {
			return util.ErrorResponse(err)
		}
		return KeyBackupVersion(req, userAPI, device, vars["version"])
	})

	getLatestBackupKeysVersion := httputil.MakeAuthAPI("get_latest_backup_keys_version", userAPI, func(req *http.Request, device *userapi.Device) util.JSONResponse {
		return KeyBackupVersion(req, userAPI, device, "")
	})

	putBackupKeysVersion := httputil.MakeAuthAPI("put_backup_keys_version", userAPI, func(req *http.Request, device *userapi.Device) util.JSONResponse {
		vars, err := httputil.URLDecodeMapValues(mux.Vars(req))
		if err != nil {
			return util.ErrorResponse(err)
		}
		return ModifyKeyBackupVersionAuthData(req, userAPI, device, vars["version"])
	})

	deleteBackupKeysVersion := httputil.MakeAuthAPI("delete_backup_keys_version", userAPI, func(req *http.Request, device *userapi.Device) util.JSONResponse {
		vars, err := httputil.URLDecodeMapValues(mux.Vars(req))
		if err != nil {
			return util.ErrorResponse(err)
		}
		return DeleteKeyBackupVersion(req, userAPI, device, vars["version"])
	})

	postNewBackupKeysVersion := httputil.MakeAuthAPI("post_new_backup_keys_version", userAPI, func(req *http.Request, device *userapi.Device) util.JSONResponse {
		return CreateKeyBackupVersion(req, userAPI, device)
	})

	v3mux.Handle("/room_keys/version/{version}", getBackupKeysVersion).Methods(http.MethodGet, http.MethodOptions)
	v3mux.Handle("/room_keys/version", getLatestBackupKeysVersion).Methods(http.MethodGet, http.MethodOptions)
	v3mux.Handle("/room_keys/version/{version}", putBackupKeysVersion).Methods(http.MethodPut)
	v3mux.Handle("/room_keys/version/{version}", deleteBackupKeysVersion).Methods(http.MethodDelete)
	v3mux.Handle("/room_keys/version", postNewBackupKeysVersion).Methods(http.MethodPost, http.MethodOptions)

	unstableMux.Handle("/room_keys/version/{version}", getBackupKeysVersion).Methods(http.MethodGet, http.MethodOptions)
	unstableMux.Handle("/room_keys/version", getLatestBackupKeysVersion).Methods(http.MethodGet, http.MethodOptions)
	unstableMux.Handle("/room_keys/version/{version}", putBackupKeysVersion).Methods(http.MethodPut)
	unstableMux.Handle("/room_keys/version/{version}", deleteBackupKeysVersion).Methods(http.MethodDelete)
	unstableMux.Handle("/room_keys/version", postNewBackupKeysVersion).Methods(http.MethodPost, http.MethodOptions)

	// Inserting E2E Backup Keys

	// Bulk room and session
	putBackupKeys := httputil.MakeAuthAPI("put_backup_keys", userAPI, func(req *http.Request, device *userapi.Device) util.JSONResponse {
		version := req.URL.Query().Get("version")
		if version == "" {
			return util.JSONResponse{
				Code: 400,
				JSON: jsonerror.InvalidArgumentValue("version must be specified"),
			}
		}
		var reqBody keyBackupSessionRequest
		resErr := clientutil.UnmarshalJSONRequest(req, &reqBody)
		if resErr != nil {
			return *resErr
		}
		return UploadBackupKeys(req, userAPI, device, version, &reqBody)
	})

	// Single room bulk session
	putBackupKeysRoom := httputil.MakeAuthAPI("put_backup_keys_room", userAPI, func(req *http.Request, device *userapi.Device) util.JSONResponse {
		vars, err := httputil.URLDecodeMapValues(mux.Vars(req))
		if err != nil {
			return util.ErrorResponse(err)
		}
		version := req.URL.Query().Get("version")
		if version == "" {
			return util.JSONResponse{
				Code: 400,
				JSON: jsonerror.InvalidArgumentValue("version must be specified"),
			}
		}
		roomID := vars["roomID"]
		var reqBody keyBackupSessionRequest
		reqBody.Rooms = make(map[string]struct {
			Sessions map[string]userapi.KeyBackupSession `json:"sessions"`
		})
		reqBody.Rooms[roomID] = struct {
			Sessions map[string]userapi.KeyBackupSession `json:"sessions"`
		}{
			Sessions: map[string]userapi.KeyBackupSession{},
		}
		body := reqBody.Rooms[roomID]
		resErr := clientutil.UnmarshalJSONRequest(req, &body)
		if resErr != nil {
			return *resErr
		}
		reqBody.Rooms[roomID] = body
		return UploadBackupKeys(req, userAPI, device, version, &reqBody)
	})

	// Single room, single session
	putBackupKeysRoomSession := httputil.MakeAuthAPI("put_backup_keys_room_session", userAPI, func(req *http.Request, device *userapi.Device) util.JSONResponse {
		vars, err := httputil.URLDecodeMapValues(mux.Vars(req))
		if err != nil {
			return util.ErrorResponse(err)
		}
		version := req.URL.Query().Get("version")
		if version == "" {
			return util.JSONResponse{
				Code: 400,
				JSON: jsonerror.InvalidArgumentValue("version must be specified"),
			}
		}
		var reqBody userapi.KeyBackupSession
		resErr := clientutil.UnmarshalJSONRequest(req, &reqBody)
		if resErr != nil {
			return *resErr
		}
		roomID := vars["roomID"]
		sessionID := vars["sessionID"]
		var keyReq keyBackupSessionRequest
		keyReq.Rooms = make(map[string]struct {
			Sessions map[string]userapi.KeyBackupSession `json:"sessions"`
		})
		keyReq.Rooms[roomID] = struct {
			Sessions map[string]userapi.KeyBackupSession `json:"sessions"`
		}{
			Sessions: make(map[string]userapi.KeyBackupSession),
		}
		keyReq.Rooms[roomID].Sessions[sessionID] = reqBody
		return UploadBackupKeys(req, userAPI, device, version, &keyReq)
	})

	v3mux.Handle("/room_keys/keys", putBackupKeys).Methods(http.MethodPut)
	v3mux.Handle("/room_keys/keys/{roomID}", putBackupKeysRoom).Methods(http.MethodPut)
	v3mux.Handle("/room_keys/keys/{roomID}/{sessionID}", putBackupKeysRoomSession).Methods(http.MethodPut)

	unstableMux.Handle("/room_keys/keys", putBackupKeys).Methods(http.MethodPut)
	unstableMux.Handle("/room_keys/keys/{roomID}", putBackupKeysRoom).Methods(http.MethodPut)
	unstableMux.Handle("/room_keys/keys/{roomID}/{sessionID}", putBackupKeysRoomSession).Methods(http.MethodPut)

	// Querying E2E Backup Keys

	getBackupKeys := httputil.MakeAuthAPI("get_backup_keys", userAPI, func(req *http.Request, device *userapi.Device) util.JSONResponse {
		return GetBackupKeys(req, userAPI, device, req.URL.Query().Get("version"), "", "")
	})

	getBackupKeysRoom := httputil.MakeAuthAPI("get_backup_keys_room", userAPI, func(req *http.Request, device *userapi.Device) util.JSONResponse {
		vars, err := httputil.URLDecodeMapValues(mux.Vars(req))
		if err != nil {
			return util.ErrorResponse(err)
		}
		return GetBackupKeys(req, userAPI, device, req.URL.Query().Get("version"), vars["roomID"], "")
	})

	getBackupKeysRoomSession := httputil.MakeAuthAPI("get_backup_keys_room_session", userAPI, func(req *http.Request, device *userapi.Device) util.JSONResponse {
		vars, err := httputil.URLDecodeMapValues(mux.Vars(req))
		if err != nil {
			return util.ErrorResponse(err)
		}
		return GetBackupKeys(req, userAPI, device, req.URL.Query().Get("version"), vars["roomID"], vars["sessionID"])
	})

	v3mux.Handle("/room_keys/keys", getBackupKeys).Methods(http.MethodGet, http.MethodOptions)
	v3mux.Handle("/room_keys/keys/{roomID}", getBackupKeysRoom).Methods(http.MethodGet, http.MethodOptions)
	v3mux.Handle("/room_keys/keys/{roomID}/{sessionID}", getBackupKeysRoomSession).Methods(http.MethodGet, http.MethodOptions)

	unstableMux.Handle("/room_keys/keys", getBackupKeys).Methods(http.MethodGet, http.MethodOptions)
	unstableMux.Handle("/room_keys/keys/{roomID}", getBackupKeysRoom).Methods(http.MethodGet, http.MethodOptions)
	unstableMux.Handle("/room_keys/keys/{roomID}/{sessionID}", getBackupKeysRoomSession).Methods(http.MethodGet, http.MethodOptions)

	// Deleting E2E Backup Keys

	// Cross-signing device keys

	postDeviceSigningKeys := httputil.MakeAuthAPI("post_device_signing_keys", userAPI, func(req *http.Request, device *userapi.Device) util.JSONResponse {
		return UploadCrossSigningDeviceKeys(req, userInteractiveAuth, keyAPI, device, accountDB, cfg)
	})

	postDeviceSigningSignatures := httputil.MakeAuthAPI("post_device_signing_signatures", userAPI, func(req *http.Request, device *userapi.Device) util.JSONResponse {
		return UploadCrossSigningDeviceSignatures(req, keyAPI, device)
	})

	v3mux.Handle("/keys/device_signing/upload", postDeviceSigningKeys).Methods(http.MethodPost, http.MethodOptions)
	v3mux.Handle("/keys/signatures/upload", postDeviceSigningSignatures).Methods(http.MethodPost, http.MethodOptions)

	unstableMux.Handle("/keys/device_signing/upload", postDeviceSigningKeys).Methods(http.MethodPost, http.MethodOptions)
	unstableMux.Handle("/keys/signatures/upload", postDeviceSigningSignatures).Methods(http.MethodPost, http.MethodOptions)

	// Supplying a device ID is deprecated.
	v3mux.Handle("/keys/upload/{deviceID}",
		httputil.MakeAuthAPI("keys_upload", userAPI, func(req *http.Request, device *userapi.Device) util.JSONResponse {
			return UploadKeys(req, keyAPI, device)
		}),
	).Methods(http.MethodPost, http.MethodOptions)
	v3mux.Handle("/keys/upload",
		httputil.MakeAuthAPI("keys_upload", userAPI, func(req *http.Request, device *userapi.Device) util.JSONResponse {
			return UploadKeys(req, keyAPI, device)
		}),
	).Methods(http.MethodPost, http.MethodOptions)
	v3mux.Handle("/keys/query",
		httputil.MakeAuthAPI("keys_query", userAPI, func(req *http.Request, device *userapi.Device) util.JSONResponse {
			return QueryKeys(req, keyAPI, device)
		}),
	).Methods(http.MethodPost, http.MethodOptions)
	v3mux.Handle("/keys/claim",
		httputil.MakeAuthAPI("keys_claim", userAPI, func(req *http.Request, device *userapi.Device) util.JSONResponse {
			return ClaimKeys(req, keyAPI)
		}),
	).Methods(http.MethodPost, http.MethodOptions)
	v3mux.Handle("/rooms/{roomId}/receipt/{receiptType}/{eventId}",
		httputil.MakeAuthAPI(gomatrixserverlib.Join, userAPI, func(req *http.Request, device *userapi.Device) util.JSONResponse {
			if r := rateLimits.Limit(req); r != nil {
				return *r
			}
			vars, err := httputil.URLDecodeMapValues(mux.Vars(req))
			if err != nil {
				return util.ErrorResponse(err)
			}

			return SetReceipt(req, eduAPI, device, vars["roomId"], vars["receiptType"], vars["eventId"])
		}),
	).Methods(http.MethodPost, http.MethodOptions)
}<|MERGE_RESOLUTION|>--- conflicted
+++ resolved
@@ -15,7 +15,6 @@
 package routing
 
 import (
-	"context"
 	"encoding/json"
 	"net/http"
 	"strings"
@@ -125,63 +124,11 @@
 	// using ?: so the final regexp becomes what is below. We also need a trailing slash to stop 'v33333' matching.
 	// Note that 'apiversion' is chosen because it must not collide with a variable used in any of the routing!
 	v3mux := publicAPIMux.PathPrefix("/{apiversion:(?:r0|v3)}/").Subrouter()
-<<<<<<< HEAD
+
 	unstableMux := publicAPIMux.PathPrefix("/unstable").Subrouter()
 
-	// server notifications
-	if cfg.Matrix.ServerNotices.Enabled {
-		logrus.Info("Enabling server notices at /_synapse/admin/v1/send_server_notice")
-		serverNotificationSender, err := getSenderDevice(context.Background(), userAPI, accountDB, cfg)
-		if err != nil {
-			logrus.WithError(err).Fatal("unable to get account for sending sending server notices")
-		}
-
-		synapseAdminRouter.Handle("/admin/v1/send_server_notice/{txnID}",
-			httputil.MakeAuthAPI("send_server_notice", userAPI, func(req *http.Request, device *userapi.Device) util.JSONResponse {
-				// not specced, but ensure we're rate limiting requests to this endpoint
-				if r := rateLimits.Limit(req); r != nil {
-					return *r
-				}
-				vars, err := httputil.URLDecodeMapValues(mux.Vars(req))
-				if err != nil {
-					return util.ErrorResponse(err)
-				}
-				txnID := vars["txnID"]
-				return SendServerNotice(
-					req, &cfg.Matrix.ServerNotices,
-					cfg, userAPI, rsAPI, accountDB, asAPI,
-					device, serverNotificationSender,
-					&txnID, transactionsCache,
-				)
-			}),
-		).Methods(http.MethodPut, http.MethodOptions)
-
-		synapseAdminRouter.Handle("/admin/v1/send_server_notice",
-			httputil.MakeAuthAPI("send_server_notice", userAPI, func(req *http.Request, device *userapi.Device) util.JSONResponse {
-				// not specced, but ensure we're rate limiting requests to this endpoint
-				if r := rateLimits.Limit(req); r != nil {
-					return *r
-				}
-				return SendServerNotice(
-					req, &cfg.Matrix.ServerNotices,
-					cfg, userAPI, rsAPI, accountDB, asAPI,
-					device, serverNotificationSender,
-					nil, transactionsCache,
-				)
-			}),
-		).Methods(http.MethodPost, http.MethodOptions)
-	}
-
-=======
-
-	unstableMux := publicAPIMux.PathPrefix("/unstable").Subrouter()
-
->>>>>>> 9bd5e414
 	v3mux.Handle("/createRoom",
 		httputil.MakeAuthAPI("createRoom", userAPI, func(req *http.Request, device *userapi.Device) util.JSONResponse {
-			if r := rateLimits.Limit(req); r != nil {
-				return *r
-			}
 			return CreateRoom(req, device, cfg, accountDB, rsAPI, asAPI)
 		}),
 	).Methods(http.MethodPost, http.MethodOptions)
