// Copyright 2020 The Matrix.org Foundation C.I.C.
//
// Licensed under the Apache License, Version 2.0 (the "License");
// you may not use this file except in compliance with the License.
// You may obtain a copy of the License at
//
//     http://www.apache.org/licenses/LICENSE-2.0
//
// Unless required by applicable law or agreed to in writing, software
// distributed under the License is distributed on an "AS IS" BASIS,
// WITHOUT WARRANTIES OR CONDITIONS OF ANY KIND, either express or implied.
// See the License for the specific language governing permissions and
// limitations under the License.

package routing

import (
	"net/http"
	"strings"

	"github.com/gorilla/mux"
	appserviceAPI "github.com/matrix-org/dendrite/appservice/api"
	"github.com/matrix-org/dendrite/clientapi/api"
	"github.com/matrix-org/dendrite/clientapi/auth"
	clientutil "github.com/matrix-org/dendrite/clientapi/httputil"
	"github.com/matrix-org/dendrite/clientapi/jsonerror"
	"github.com/matrix-org/dendrite/clientapi/producers"
	eduServerAPI "github.com/matrix-org/dendrite/eduserver/api"
	federationAPI "github.com/matrix-org/dendrite/federationapi/api"
	"github.com/matrix-org/dendrite/internal/httputil"
	"github.com/matrix-org/dendrite/internal/transactions"
	keyserverAPI "github.com/matrix-org/dendrite/keyserver/api"
	pushserverAPI "github.com/matrix-org/dendrite/pushserver/api"
	roomserverAPI "github.com/matrix-org/dendrite/roomserver/api"
	"github.com/matrix-org/dendrite/setup/config"
	userapi "github.com/matrix-org/dendrite/userapi/api"
	userdb "github.com/matrix-org/dendrite/userapi/storage"
	"github.com/matrix-org/gomatrixserverlib"
	"github.com/matrix-org/util"
	"github.com/sirupsen/logrus"
)

// Setup registers HTTP handlers with the given ServeMux. It also supplies the given http.Client
// to clients which need to make outbound HTTP requests.
//
// Due to Setup being used to call many other functions, a gocyclo nolint is
// applied:
// nolint: gocyclo
func Setup(
	publicAPIMux, synapseAdminRouter *mux.Router, cfg *config.ClientAPI,
	eduAPI eduServerAPI.EDUServerInputAPI,
	rsAPI roomserverAPI.RoomserverInternalAPI,
	asAPI appserviceAPI.AppServiceQueryAPI,
	accountDB userdb.Database,
	userAPI userapi.UserInternalAPI,
	federation *gomatrixserverlib.FederationClient,
	syncProducer *producers.SyncAPIProducer,
	transactionsCache *transactions.Cache,
	federationSender federationAPI.FederationInternalAPI,
	keyAPI keyserverAPI.KeyInternalAPI,
	psAPI pushserverAPI.PushserverInternalAPI,
	extRoomsProvider api.ExtraPublicRoomsProvider,
	mscCfg *config.MSCs,
) {
	rateLimits := httputil.NewRateLimits(&cfg.RateLimiting)
	userInteractiveAuth := auth.NewUserInteractive(accountDB, cfg)

	unstableFeatures := map[string]bool{
		"org.matrix.e2e_cross_signing": true,
	}
	for _, msc := range cfg.MSCs.MSCs {
		unstableFeatures["org.matrix."+msc] = true
	}

	publicAPIMux.Handle("/versions",
		httputil.MakeExternalAPI("versions", func(req *http.Request) util.JSONResponse {
			return util.JSONResponse{
				Code: http.StatusOK,
				JSON: struct {
					Versions         []string        `json:"versions"`
					UnstableFeatures map[string]bool `json:"unstable_features"`
				}{Versions: []string{
					"r0.0.1",
					"r0.1.0",
					"r0.2.0",
					"r0.3.0",
					"r0.4.0",
					"r0.5.0",
					"r0.6.1",
				}, UnstableFeatures: unstableFeatures},
			}
		}),
	).Methods(http.MethodGet, http.MethodOptions)

	if cfg.RegistrationSharedSecret != "" {
		logrus.Info("Enabling shared secret registration at /_synapse/admin/v1/register")
		sr := NewSharedSecretRegistration(cfg.RegistrationSharedSecret)
		synapseAdminRouter.Handle("/admin/v1/register",
			httputil.MakeExternalAPI("shared_secret_registration", func(req *http.Request) util.JSONResponse {
				if req.Method == http.MethodGet {
					return util.JSONResponse{
						Code: 200,
						JSON: struct {
							Nonce string `json:"nonce"`
						}{
							Nonce: sr.GenerateNonce(),
						},
					}
				}
				if req.Method == http.MethodPost {
					return handleSharedSecretRegistration(userAPI, sr, req)
				}
				return util.JSONResponse{
					Code: http.StatusMethodNotAllowed,
					JSON: jsonerror.NotFound("unknown method"),
				}
			}),
		).Methods(http.MethodGet, http.MethodPost, http.MethodOptions)
	}

	// You can't just do PathPrefix("/(r0|v3)") because regexps only apply when inside named path variables.
	// So make a named path variable called 'apiversion' (which we will never read in handlers) and then do
	// (r0|v3) - BUT this is a captured group, which makes no sense because you cannot extract this group
	// from a match (gorilla/mux exposes no way to do this) so it demands you make it a non-capturing group
	// using ?: so the final regexp becomes what is below. We also need a trailing slash to stop 'v33333' matching.
	// Note that 'apiversion' is chosen because it must not collide with a variable used in any of the routing!
	v3mux := publicAPIMux.PathPrefix("/{apiversion:(?:r0|v3)}/").Subrouter()

	unstableMux := publicAPIMux.PathPrefix("/unstable").Subrouter()

	v3mux.Handle("/createRoom",
		httputil.MakeAuthAPI("createRoom", userAPI, func(req *http.Request, device *userapi.Device) util.JSONResponse {
			return CreateRoom(req, device, cfg, accountDB, rsAPI, asAPI)
		}),
	).Methods(http.MethodPost, http.MethodOptions)
	v3mux.Handle("/join/{roomIDOrAlias}",
		httputil.MakeAuthAPI(gomatrixserverlib.Join, userAPI, func(req *http.Request, device *userapi.Device) util.JSONResponse {
			if r := rateLimits.Limit(req); r != nil {
				return *r
			}
			vars, err := httputil.URLDecodeMapValues(mux.Vars(req))
			if err != nil {
				return util.ErrorResponse(err)
			}
			return JoinRoomByIDOrAlias(
				req, device, rsAPI, accountDB, vars["roomIDOrAlias"],
			)
		}),
	).Methods(http.MethodPost, http.MethodOptions)

	if mscCfg.Enabled("msc2753") {
		v3mux.Handle("/peek/{roomIDOrAlias}",
			httputil.MakeAuthAPI(gomatrixserverlib.Peek, userAPI, func(req *http.Request, device *userapi.Device) util.JSONResponse {
				if r := rateLimits.Limit(req); r != nil {
					return *r
				}
				vars, err := httputil.URLDecodeMapValues(mux.Vars(req))
				if err != nil {
					return util.ErrorResponse(err)
				}
				return PeekRoomByIDOrAlias(
					req, device, rsAPI, accountDB, vars["roomIDOrAlias"],
				)
			}),
		).Methods(http.MethodPost, http.MethodOptions)
	}
	v3mux.Handle("/joined_rooms",
		httputil.MakeAuthAPI("joined_rooms", userAPI, func(req *http.Request, device *userapi.Device) util.JSONResponse {
			return GetJoinedRooms(req, device, rsAPI)
		}),
	).Methods(http.MethodGet, http.MethodOptions)
	v3mux.Handle("/rooms/{roomID}/join",
		httputil.MakeAuthAPI(gomatrixserverlib.Join, userAPI, func(req *http.Request, device *userapi.Device) util.JSONResponse {
			if r := rateLimits.Limit(req); r != nil {
				return *r
			}
			vars, err := httputil.URLDecodeMapValues(mux.Vars(req))
			if err != nil {
				return util.ErrorResponse(err)
			}
			return JoinRoomByIDOrAlias(
				req, device, rsAPI, accountDB, vars["roomID"],
			)
		}),
	).Methods(http.MethodPost, http.MethodOptions)
	v3mux.Handle("/rooms/{roomID}/leave",
		httputil.MakeAuthAPI("membership", userAPI, func(req *http.Request, device *userapi.Device) util.JSONResponse {
			if r := rateLimits.Limit(req); r != nil {
				return *r
			}
			vars, err := httputil.URLDecodeMapValues(mux.Vars(req))
			if err != nil {
				return util.ErrorResponse(err)
			}
			return LeaveRoomByID(
				req, device, rsAPI, vars["roomID"],
			)
		}),
	).Methods(http.MethodPost, http.MethodOptions)
	v3mux.Handle("/rooms/{roomID}/unpeek",
		httputil.MakeAuthAPI("unpeek", userAPI, func(req *http.Request, device *userapi.Device) util.JSONResponse {
			vars, err := httputil.URLDecodeMapValues(mux.Vars(req))
			if err != nil {
				return util.ErrorResponse(err)
			}
			return UnpeekRoomByID(
				req, device, rsAPI, accountDB, vars["roomID"],
			)
		}),
	).Methods(http.MethodPost, http.MethodOptions)
	v3mux.Handle("/rooms/{roomID}/ban",
		httputil.MakeAuthAPI("membership", userAPI, func(req *http.Request, device *userapi.Device) util.JSONResponse {
			vars, err := httputil.URLDecodeMapValues(mux.Vars(req))
			if err != nil {
				return util.ErrorResponse(err)
			}
			return SendBan(req, accountDB, device, vars["roomID"], cfg, rsAPI, asAPI)
		}),
	).Methods(http.MethodPost, http.MethodOptions)
	v3mux.Handle("/rooms/{roomID}/invite",
		httputil.MakeAuthAPI("membership", userAPI, func(req *http.Request, device *userapi.Device) util.JSONResponse {
			if r := rateLimits.Limit(req); r != nil {
				return *r
			}
			vars, err := httputil.URLDecodeMapValues(mux.Vars(req))
			if err != nil {
				return util.ErrorResponse(err)
			}
			return SendInvite(req, accountDB, device, vars["roomID"], cfg, rsAPI, asAPI)
		}),
	).Methods(http.MethodPost, http.MethodOptions)
	v3mux.Handle("/rooms/{roomID}/kick",
		httputil.MakeAuthAPI("membership", userAPI, func(req *http.Request, device *userapi.Device) util.JSONResponse {
			vars, err := httputil.URLDecodeMapValues(mux.Vars(req))
			if err != nil {
				return util.ErrorResponse(err)
			}
			return SendKick(req, accountDB, device, vars["roomID"], cfg, rsAPI, asAPI)
		}),
	).Methods(http.MethodPost, http.MethodOptions)
	v3mux.Handle("/rooms/{roomID}/unban",
		httputil.MakeAuthAPI("membership", userAPI, func(req *http.Request, device *userapi.Device) util.JSONResponse {
			vars, err := httputil.URLDecodeMapValues(mux.Vars(req))
			if err != nil {
				return util.ErrorResponse(err)
			}
			return SendUnban(req, accountDB, device, vars["roomID"], cfg, rsAPI, asAPI)
		}),
	).Methods(http.MethodPost, http.MethodOptions)
	v3mux.Handle("/rooms/{roomID}/send/{eventType}",
		httputil.MakeAuthAPI("send_message", userAPI, func(req *http.Request, device *userapi.Device) util.JSONResponse {
			vars, err := httputil.URLDecodeMapValues(mux.Vars(req))
			if err != nil {
				return util.ErrorResponse(err)
			}
			return SendEvent(req, device, vars["roomID"], vars["eventType"], nil, nil, cfg, rsAPI, nil)
		}),
	).Methods(http.MethodPost, http.MethodOptions)
	v3mux.Handle("/rooms/{roomID}/send/{eventType}/{txnID}",
		httputil.MakeAuthAPI("send_message", userAPI, func(req *http.Request, device *userapi.Device) util.JSONResponse {
			vars, err := httputil.URLDecodeMapValues(mux.Vars(req))
			if err != nil {
				return util.ErrorResponse(err)
			}
			txnID := vars["txnID"]
			return SendEvent(req, device, vars["roomID"], vars["eventType"], &txnID,
				nil, cfg, rsAPI, transactionsCache)
		}),
	).Methods(http.MethodPut, http.MethodOptions)
	v3mux.Handle("/rooms/{roomID}/event/{eventID}",
		httputil.MakeAuthAPI("rooms_get_event", userAPI, func(req *http.Request, device *userapi.Device) util.JSONResponse {
			vars, err := httputil.URLDecodeMapValues(mux.Vars(req))
			if err != nil {
				return util.ErrorResponse(err)
			}
			return GetEvent(req, device, vars["roomID"], vars["eventID"], cfg, rsAPI, federation)
		}),
	).Methods(http.MethodGet, http.MethodOptions)

	v3mux.Handle("/rooms/{roomID}/state", httputil.MakeAuthAPI("room_state", userAPI, func(req *http.Request, device *userapi.Device) util.JSONResponse {
		vars, err := httputil.URLDecodeMapValues(mux.Vars(req))
		if err != nil {
			return util.ErrorResponse(err)
		}
		return OnIncomingStateRequest(req.Context(), device, rsAPI, vars["roomID"])
	})).Methods(http.MethodGet, http.MethodOptions)

	v3mux.Handle("/rooms/{roomID}/aliases", httputil.MakeAuthAPI("aliases", userAPI, func(req *http.Request, device *userapi.Device) util.JSONResponse {
		vars, err := httputil.URLDecodeMapValues(mux.Vars(req))
		if err != nil {
			return util.ErrorResponse(err)
		}
		return GetAliases(req, rsAPI, device, vars["roomID"])
	})).Methods(http.MethodGet, http.MethodOptions)

	v3mux.Handle("/rooms/{roomID}/state/{type:[^/]+/?}", httputil.MakeAuthAPI("room_state", userAPI, func(req *http.Request, device *userapi.Device) util.JSONResponse {
		vars, err := httputil.URLDecodeMapValues(mux.Vars(req))
		if err != nil {
			return util.ErrorResponse(err)
		}
		// If there's a trailing slash, remove it
		eventType := strings.TrimSuffix(vars["type"], "/")
		eventFormat := req.URL.Query().Get("format") == "event"
		return OnIncomingStateTypeRequest(req.Context(), device, rsAPI, vars["roomID"], eventType, "", eventFormat)
	})).Methods(http.MethodGet, http.MethodOptions)

	v3mux.Handle("/rooms/{roomID}/state/{type}/{stateKey}", httputil.MakeAuthAPI("room_state", userAPI, func(req *http.Request, device *userapi.Device) util.JSONResponse {
		vars, err := httputil.URLDecodeMapValues(mux.Vars(req))
		if err != nil {
			return util.ErrorResponse(err)
		}
		eventFormat := req.URL.Query().Get("format") == "event"
		return OnIncomingStateTypeRequest(req.Context(), device, rsAPI, vars["roomID"], vars["type"], vars["stateKey"], eventFormat)
	})).Methods(http.MethodGet, http.MethodOptions)

	v3mux.Handle("/rooms/{roomID}/state/{eventType:[^/]+/?}",
		httputil.MakeAuthAPI("send_message", userAPI, func(req *http.Request, device *userapi.Device) util.JSONResponse {
			vars, err := httputil.URLDecodeMapValues(mux.Vars(req))
			if err != nil {
				return util.ErrorResponse(err)
			}
			emptyString := ""
			eventType := strings.TrimSuffix(vars["eventType"], "/")
			return SendEvent(req, device, vars["roomID"], eventType, nil, &emptyString, cfg, rsAPI, nil)
		}),
	).Methods(http.MethodPut, http.MethodOptions)

	v3mux.Handle("/rooms/{roomID}/state/{eventType}/{stateKey}",
		httputil.MakeAuthAPI("send_message", userAPI, func(req *http.Request, device *userapi.Device) util.JSONResponse {
			vars, err := httputil.URLDecodeMapValues(mux.Vars(req))
			if err != nil {
				return util.ErrorResponse(err)
			}
			stateKey := vars["stateKey"]
			return SendEvent(req, device, vars["roomID"], vars["eventType"], nil, &stateKey, cfg, rsAPI, nil)
		}),
	).Methods(http.MethodPut, http.MethodOptions)

	v3mux.Handle("/register", httputil.MakeExternalAPI("register", func(req *http.Request) util.JSONResponse {
		if r := rateLimits.Limit(req); r != nil {
			return *r
		}
		return Register(req, userAPI, accountDB, cfg)
	})).Methods(http.MethodPost, http.MethodOptions)

	v3mux.Handle("/register/available", httputil.MakeExternalAPI("registerAvailable", func(req *http.Request) util.JSONResponse {
		if r := rateLimits.Limit(req); r != nil {
			return *r
		}
		return RegisterAvailable(req, cfg, accountDB)
	})).Methods(http.MethodGet, http.MethodOptions)

	v3mux.Handle("/directory/room/{roomAlias}",
		httputil.MakeExternalAPI("directory_room", func(req *http.Request) util.JSONResponse {
			vars, err := httputil.URLDecodeMapValues(mux.Vars(req))
			if err != nil {
				return util.ErrorResponse(err)
			}
			return DirectoryRoom(req, vars["roomAlias"], federation, cfg, rsAPI, federationSender)
		}),
	).Methods(http.MethodGet, http.MethodOptions)

	v3mux.Handle("/directory/room/{roomAlias}",
		httputil.MakeAuthAPI("directory_room", userAPI, func(req *http.Request, device *userapi.Device) util.JSONResponse {
			vars, err := httputil.URLDecodeMapValues(mux.Vars(req))
			if err != nil {
				return util.ErrorResponse(err)
			}
			return SetLocalAlias(req, device, vars["roomAlias"], cfg, rsAPI)
		}),
	).Methods(http.MethodPut, http.MethodOptions)

	v3mux.Handle("/directory/room/{roomAlias}",
		httputil.MakeAuthAPI("directory_room", userAPI, func(req *http.Request, device *userapi.Device) util.JSONResponse {
			vars, err := httputil.URLDecodeMapValues(mux.Vars(req))
			if err != nil {
				return util.ErrorResponse(err)
			}
			return RemoveLocalAlias(req, device, vars["roomAlias"], rsAPI)
		}),
	).Methods(http.MethodDelete, http.MethodOptions)
	v3mux.Handle("/directory/list/room/{roomID}",
		httputil.MakeExternalAPI("directory_list", func(req *http.Request) util.JSONResponse {
			vars, err := httputil.URLDecodeMapValues(mux.Vars(req))
			if err != nil {
				return util.ErrorResponse(err)
			}
			return GetVisibility(req, rsAPI, vars["roomID"])
		}),
	).Methods(http.MethodGet, http.MethodOptions)
	// TODO: Add AS support
	v3mux.Handle("/directory/list/room/{roomID}",
		httputil.MakeAuthAPI("directory_list", userAPI, func(req *http.Request, device *userapi.Device) util.JSONResponse {
			vars, err := httputil.URLDecodeMapValues(mux.Vars(req))
			if err != nil {
				return util.ErrorResponse(err)
			}
			return SetVisibility(req, rsAPI, device, vars["roomID"])
		}),
	).Methods(http.MethodPut, http.MethodOptions)
	v3mux.Handle("/publicRooms",
		httputil.MakeExternalAPI("public_rooms", func(req *http.Request) util.JSONResponse {
			return GetPostPublicRooms(req, rsAPI, extRoomsProvider, federation, cfg)
		}),
	).Methods(http.MethodGet, http.MethodPost, http.MethodOptions)

	v3mux.Handle("/logout",
		httputil.MakeAuthAPI("logout", userAPI, func(req *http.Request, device *userapi.Device) util.JSONResponse {
			return Logout(req, userAPI, device)
		}),
	).Methods(http.MethodPost, http.MethodOptions)

	v3mux.Handle("/logout/all",
		httputil.MakeAuthAPI("logout", userAPI, func(req *http.Request, device *userapi.Device) util.JSONResponse {
			return LogoutAll(req, userAPI, device)
		}),
	).Methods(http.MethodPost, http.MethodOptions)

	v3mux.Handle("/rooms/{roomID}/typing/{userID}",
		httputil.MakeAuthAPI("rooms_typing", userAPI, func(req *http.Request, device *userapi.Device) util.JSONResponse {
			if r := rateLimits.Limit(req); r != nil {
				return *r
			}
			vars, err := httputil.URLDecodeMapValues(mux.Vars(req))
			if err != nil {
				return util.ErrorResponse(err)
			}
			return SendTyping(req, device, vars["roomID"], vars["userID"], accountDB, eduAPI, rsAPI)
		}),
	).Methods(http.MethodPut, http.MethodOptions)
	v3mux.Handle("/rooms/{roomID}/redact/{eventID}",
		httputil.MakeAuthAPI("rooms_redact", userAPI, func(req *http.Request, device *userapi.Device) util.JSONResponse {
			vars, err := httputil.URLDecodeMapValues(mux.Vars(req))
			if err != nil {
				return util.ErrorResponse(err)
			}
			return SendRedaction(req, device, vars["roomID"], vars["eventID"], cfg, rsAPI)
		}),
	).Methods(http.MethodPost, http.MethodOptions)
	v3mux.Handle("/rooms/{roomID}/redact/{eventID}/{txnId}",
		httputil.MakeAuthAPI("rooms_redact", userAPI, func(req *http.Request, device *userapi.Device) util.JSONResponse {
			vars, err := httputil.URLDecodeMapValues(mux.Vars(req))
			if err != nil {
				return util.ErrorResponse(err)
			}
			return SendRedaction(req, device, vars["roomID"], vars["eventID"], cfg, rsAPI)
		}),
	).Methods(http.MethodPut, http.MethodOptions)

	v3mux.Handle("/sendToDevice/{eventType}/{txnID}",
		httputil.MakeAuthAPI("send_to_device", userAPI, func(req *http.Request, device *userapi.Device) util.JSONResponse {
			vars, err := httputil.URLDecodeMapValues(mux.Vars(req))
			if err != nil {
				return util.ErrorResponse(err)
			}
			txnID := vars["txnID"]
			return SendToDevice(req, device, eduAPI, transactionsCache, vars["eventType"], &txnID)
		}),
	).Methods(http.MethodPut, http.MethodOptions)

	// This is only here because sytest refers to /unstable for this endpoint
	// rather than r0. It's an exact duplicate of the above handler.
	// TODO: Remove this if/when sytest is fixed!
	unstableMux.Handle("/sendToDevice/{eventType}/{txnID}",
		httputil.MakeAuthAPI("send_to_device", userAPI, func(req *http.Request, device *userapi.Device) util.JSONResponse {
			vars, err := httputil.URLDecodeMapValues(mux.Vars(req))
			if err != nil {
				return util.ErrorResponse(err)
			}
			txnID := vars["txnID"]
			return SendToDevice(req, device, eduAPI, transactionsCache, vars["eventType"], &txnID)
		}),
	).Methods(http.MethodPut, http.MethodOptions)

	v3mux.Handle("/account/whoami",
		httputil.MakeAuthAPI("whoami", userAPI, func(req *http.Request, device *userapi.Device) util.JSONResponse {
			if r := rateLimits.Limit(req); r != nil {
				return *r
			}
			return Whoami(req, device)
		}),
	).Methods(http.MethodGet, http.MethodOptions)

	v3mux.Handle("/account/password",
		httputil.MakeAuthAPI("password", userAPI, func(req *http.Request, device *userapi.Device) util.JSONResponse {
			if r := rateLimits.Limit(req); r != nil {
				return *r
			}
			return Password(req, psAPI, userAPI, accountDB, device, cfg)
		}),
	).Methods(http.MethodPost, http.MethodOptions)

	v3mux.Handle("/account/deactivate",
		httputil.MakeAuthAPI("deactivate", userAPI, func(req *http.Request, device *userapi.Device) util.JSONResponse {
			if r := rateLimits.Limit(req); r != nil {
				return *r
			}
			return Deactivate(req, userInteractiveAuth, userAPI, device)
		}),
	).Methods(http.MethodPost, http.MethodOptions)

	// Stub endpoints required by Element

	v3mux.Handle("/login",
		httputil.MakeExternalAPI("login", func(req *http.Request) util.JSONResponse {
			if r := rateLimits.Limit(req); r != nil {
				return *r
			}
			return Login(req, accountDB, userAPI, cfg)
		}),
	).Methods(http.MethodGet, http.MethodPost, http.MethodOptions)

	v3mux.Handle("/auth/{authType}/fallback/web",
		httputil.MakeHTMLAPI("auth_fallback", func(w http.ResponseWriter, req *http.Request) *util.JSONResponse {
			vars := mux.Vars(req)
			return AuthFallback(w, req, vars["authType"], cfg)
		}),
	).Methods(http.MethodGet, http.MethodPost, http.MethodOptions)

<<<<<<< HEAD
	// Push rules

	r0mux.Handle("/pushrules",
		httputil.MakeAuthAPI("push_rules", userAPI, func(req *http.Request, device *userapi.Device) util.JSONResponse {
			return util.JSONResponse{
				Code: http.StatusBadRequest,
				JSON: jsonerror.InvalidArgumentValue("missing trailing slash"),
			}
		}),
	).Methods(http.MethodGet, http.MethodOptions)

	r0mux.Handle("/pushrules/",
		httputil.MakeAuthAPI("push_rules", userAPI, func(req *http.Request, device *userapi.Device) util.JSONResponse {
			return GetAllPushRules(req.Context(), device, psAPI)
		}),
	).Methods(http.MethodGet, http.MethodOptions)

	r0mux.Handle("/pushrules/",
		httputil.MakeAuthAPI("push_rules", userAPI, func(req *http.Request, device *userapi.Device) util.JSONResponse {
=======
	v3mux.Handle("/pushrules/",
		httputil.MakeExternalAPI("push_rules", func(req *http.Request) util.JSONResponse {
			// TODO: Implement push rules API
			res := json.RawMessage(`{
					"global": {
						"content": [],
						"override": [],
						"room": [],
						"sender": [],
						"underride": []
					}
				}`)
>>>>>>> dbded875
			return util.JSONResponse{
				Code: http.StatusBadRequest,
				JSON: jsonerror.InvalidArgumentValue("scope, kind and rule ID must be specified"),
			}
		}),
	).Methods(http.MethodPut)

	r0mux.Handle("/pushrules/{scope}/",
		httputil.MakeAuthAPI("push_rules", userAPI, func(req *http.Request, device *userapi.Device) util.JSONResponse {
			vars, err := httputil.URLDecodeMapValues(mux.Vars(req))
			if err != nil {
				return util.ErrorResponse(err)
			}
			return GetPushRulesByScope(req.Context(), vars["scope"], device, psAPI)
		}),
	).Methods(http.MethodGet, http.MethodOptions)

	r0mux.Handle("/pushrules/{scope}",
		httputil.MakeAuthAPI("push_rules", userAPI, func(req *http.Request, device *userapi.Device) util.JSONResponse {
			return util.JSONResponse{
				Code: http.StatusBadRequest,
				JSON: jsonerror.InvalidArgumentValue("missing trailing slash after scope"),
			}
		}),
	).Methods(http.MethodGet, http.MethodOptions)

	r0mux.Handle("/pushrules/{scope:[^/]+/?}",
		httputil.MakeAuthAPI("push_rules", userAPI, func(req *http.Request, device *userapi.Device) util.JSONResponse {
			return util.JSONResponse{
				Code: http.StatusBadRequest,
				JSON: jsonerror.InvalidArgumentValue("kind and rule ID must be specified"),
			}
		}),
	).Methods(http.MethodPut)

	r0mux.Handle("/pushrules/{scope}/{kind}/",
		httputil.MakeAuthAPI("push_rules", userAPI, func(req *http.Request, device *userapi.Device) util.JSONResponse {
			vars, err := httputil.URLDecodeMapValues(mux.Vars(req))
			if err != nil {
				return util.ErrorResponse(err)
			}
			return GetPushRulesByKind(req.Context(), vars["scope"], vars["kind"], device, psAPI)
		}),
	).Methods(http.MethodGet, http.MethodOptions)

	r0mux.Handle("/pushrules/{scope}/{kind}",
		httputil.MakeAuthAPI("push_rules", userAPI, func(req *http.Request, device *userapi.Device) util.JSONResponse {
			return util.JSONResponse{
				Code: http.StatusBadRequest,
				JSON: jsonerror.InvalidArgumentValue("missing trailing slash after kind"),
			}
		}),
	).Methods(http.MethodGet, http.MethodOptions)

	r0mux.Handle("/pushrules/{scope}/{kind:[^/]+/?}",
		httputil.MakeAuthAPI("push_rules", userAPI, func(req *http.Request, device *userapi.Device) util.JSONResponse {
			return util.JSONResponse{
				Code: http.StatusBadRequest,
				JSON: jsonerror.InvalidArgumentValue("rule ID must be specified"),
			}
		}),
	).Methods(http.MethodPut)

	r0mux.Handle("/pushrules/{scope}/{kind}/{ruleID}",
		httputil.MakeAuthAPI("push_rules", userAPI, func(req *http.Request, device *userapi.Device) util.JSONResponse {
			vars, err := httputil.URLDecodeMapValues(mux.Vars(req))
			if err != nil {
				return util.ErrorResponse(err)
			}
			return GetPushRuleByRuleID(req.Context(), vars["scope"], vars["kind"], vars["ruleID"], device, psAPI)
		}),
	).Methods(http.MethodGet, http.MethodOptions)

	r0mux.Handle("/pushrules/{scope}/{kind}/{ruleID}",
		httputil.MakeAuthAPI("push_rules", userAPI, func(req *http.Request, device *userapi.Device) util.JSONResponse {
			if r := rateLimits.Limit(req); r != nil {
				return *r
			}
			vars, err := httputil.URLDecodeMapValues(mux.Vars(req))
			if err != nil {
				return util.ErrorResponse(err)
			}
			query := req.URL.Query()
			return PutPushRuleByRuleID(req.Context(), vars["scope"], vars["kind"], vars["ruleID"], query.Get("after"), query.Get("before"), req.Body, device, psAPI)
		}),
	).Methods(http.MethodPut)

	r0mux.Handle("/pushrules/{scope}/{kind}/{ruleID}",
		httputil.MakeAuthAPI("push_rules", userAPI, func(req *http.Request, device *userapi.Device) util.JSONResponse {
			vars, err := httputil.URLDecodeMapValues(mux.Vars(req))
			if err != nil {
				return util.ErrorResponse(err)
			}
			return DeletePushRuleByRuleID(req.Context(), vars["scope"], vars["kind"], vars["ruleID"], device, psAPI)
		}),
	).Methods(http.MethodDelete)

	r0mux.Handle("/pushrules/{scope}/{kind}/{ruleID}/{attr}",
		httputil.MakeAuthAPI("push_rules", userAPI, func(req *http.Request, device *userapi.Device) util.JSONResponse {
			vars, err := httputil.URLDecodeMapValues(mux.Vars(req))
			if err != nil {
				return util.ErrorResponse(err)
			}
			return GetPushRuleAttrByRuleID(req.Context(), vars["scope"], vars["kind"], vars["ruleID"], vars["attr"], device, psAPI)
		}),
	).Methods(http.MethodGet, http.MethodOptions)

	r0mux.Handle("/pushrules/{scope}/{kind}/{ruleID}/{attr}",
		httputil.MakeAuthAPI("push_rules", userAPI, func(req *http.Request, device *userapi.Device) util.JSONResponse {
			vars, err := httputil.URLDecodeMapValues(mux.Vars(req))
			if err != nil {
				return util.ErrorResponse(err)
			}
			return PutPushRuleAttrByRuleID(req.Context(), vars["scope"], vars["kind"], vars["ruleID"], vars["attr"], req.Body, device, psAPI)
		}),
	).Methods(http.MethodPut)

	// Element user settings

	v3mux.Handle("/profile/{userID}",
		httputil.MakeExternalAPI("profile", func(req *http.Request) util.JSONResponse {
			vars, err := httputil.URLDecodeMapValues(mux.Vars(req))
			if err != nil {
				return util.ErrorResponse(err)
			}
			return GetProfile(req, accountDB, cfg, vars["userID"], asAPI, federation)
		}),
	).Methods(http.MethodGet, http.MethodOptions)

	v3mux.Handle("/profile/{userID}/avatar_url",
		httputil.MakeExternalAPI("profile_avatar_url", func(req *http.Request) util.JSONResponse {
			vars, err := httputil.URLDecodeMapValues(mux.Vars(req))
			if err != nil {
				return util.ErrorResponse(err)
			}
			return GetAvatarURL(req, accountDB, cfg, vars["userID"], asAPI, federation)
		}),
	).Methods(http.MethodGet, http.MethodOptions)

	v3mux.Handle("/profile/{userID}/avatar_url",
		httputil.MakeAuthAPI("profile_avatar_url", userAPI, func(req *http.Request, device *userapi.Device) util.JSONResponse {
			if r := rateLimits.Limit(req); r != nil {
				return *r
			}
			vars, err := httputil.URLDecodeMapValues(mux.Vars(req))
			if err != nil {
				return util.ErrorResponse(err)
			}
			return SetAvatarURL(req, accountDB, device, vars["userID"], cfg, rsAPI)
		}),
	).Methods(http.MethodPut, http.MethodOptions)
	// Browsers use the OPTIONS HTTP method to check if the CORS policy allows
	// PUT requests, so we need to allow this method

	v3mux.Handle("/profile/{userID}/displayname",
		httputil.MakeExternalAPI("profile_displayname", func(req *http.Request) util.JSONResponse {
			vars, err := httputil.URLDecodeMapValues(mux.Vars(req))
			if err != nil {
				return util.ErrorResponse(err)
			}
			return GetDisplayName(req, accountDB, cfg, vars["userID"], asAPI, federation)
		}),
	).Methods(http.MethodGet, http.MethodOptions)

	v3mux.Handle("/profile/{userID}/displayname",
		httputil.MakeAuthAPI("profile_displayname", userAPI, func(req *http.Request, device *userapi.Device) util.JSONResponse {
			if r := rateLimits.Limit(req); r != nil {
				return *r
			}
			vars, err := httputil.URLDecodeMapValues(mux.Vars(req))
			if err != nil {
				return util.ErrorResponse(err)
			}
			return SetDisplayName(req, accountDB, device, vars["userID"], cfg, rsAPI)
		}),
	).Methods(http.MethodPut, http.MethodOptions)
	// Browsers use the OPTIONS HTTP method to check if the CORS policy allows
	// PUT requests, so we need to allow this method

	v3mux.Handle("/account/3pid",
		httputil.MakeAuthAPI("account_3pid", userAPI, func(req *http.Request, device *userapi.Device) util.JSONResponse {
			return GetAssociated3PIDs(req, accountDB, device)
		}),
	).Methods(http.MethodGet, http.MethodOptions)

	v3mux.Handle("/account/3pid",
		httputil.MakeAuthAPI("account_3pid", userAPI, func(req *http.Request, device *userapi.Device) util.JSONResponse {
			return CheckAndSave3PIDAssociation(req, accountDB, device, cfg)
		}),
	).Methods(http.MethodPost, http.MethodOptions)

	unstableMux.Handle("/account/3pid/delete",
		httputil.MakeAuthAPI("account_3pid", userAPI, func(req *http.Request, device *userapi.Device) util.JSONResponse {
			return Forget3PID(req, accountDB)
		}),
	).Methods(http.MethodPost, http.MethodOptions)

	v3mux.Handle("/{path:(?:account/3pid|register)}/email/requestToken",
		httputil.MakeExternalAPI("account_3pid_request_token", func(req *http.Request) util.JSONResponse {
			return RequestEmailToken(req, accountDB, cfg)
		}),
	).Methods(http.MethodPost, http.MethodOptions)

	// Element logs get flooded unless this is handled
	v3mux.Handle("/presence/{userID}/status",
		httputil.MakeExternalAPI("presence", func(req *http.Request) util.JSONResponse {
			if r := rateLimits.Limit(req); r != nil {
				return *r
			}
			// TODO: Set presence (probably the responsibility of a presence server not clientapi)
			return util.JSONResponse{
				Code: http.StatusOK,
				JSON: struct{}{},
			}
		}),
	).Methods(http.MethodPut, http.MethodOptions)

	v3mux.Handle("/voip/turnServer",
		httputil.MakeAuthAPI("turn_server", userAPI, func(req *http.Request, device *userapi.Device) util.JSONResponse {
			if r := rateLimits.Limit(req); r != nil {
				return *r
			}
			return RequestTurnServer(req, device, cfg)
		}),
	).Methods(http.MethodGet, http.MethodOptions)

	v3mux.Handle("/thirdparty/protocols",
		httputil.MakeExternalAPI("thirdparty_protocols", func(req *http.Request) util.JSONResponse {
			// TODO: Return the third party protcols
			return util.JSONResponse{
				Code: http.StatusOK,
				JSON: struct{}{},
			}
		}),
	).Methods(http.MethodGet, http.MethodOptions)

	v3mux.Handle("/rooms/{roomID}/initialSync",
		httputil.MakeExternalAPI("rooms_initial_sync", func(req *http.Request) util.JSONResponse {
			// TODO: Allow people to peek into rooms.
			return util.JSONResponse{
				Code: http.StatusForbidden,
				JSON: jsonerror.GuestAccessForbidden("Guest access not implemented"),
			}
		}),
	).Methods(http.MethodGet, http.MethodOptions)

	v3mux.Handle("/user/{userID}/account_data/{type}",
		httputil.MakeAuthAPI("user_account_data", userAPI, func(req *http.Request, device *userapi.Device) util.JSONResponse {
			vars, err := httputil.URLDecodeMapValues(mux.Vars(req))
			if err != nil {
				return util.ErrorResponse(err)
			}
			return SaveAccountData(req, userAPI, device, vars["userID"], "", vars["type"], syncProducer)
		}),
	).Methods(http.MethodPut, http.MethodOptions)

	v3mux.Handle("/user/{userID}/rooms/{roomID}/account_data/{type}",
		httputil.MakeAuthAPI("user_account_data", userAPI, func(req *http.Request, device *userapi.Device) util.JSONResponse {
			vars, err := httputil.URLDecodeMapValues(mux.Vars(req))
			if err != nil {
				return util.ErrorResponse(err)
			}
			return SaveAccountData(req, userAPI, device, vars["userID"], vars["roomID"], vars["type"], syncProducer)
		}),
	).Methods(http.MethodPut, http.MethodOptions)

	v3mux.Handle("/user/{userID}/account_data/{type}",
		httputil.MakeAuthAPI("user_account_data", userAPI, func(req *http.Request, device *userapi.Device) util.JSONResponse {
			vars, err := httputil.URLDecodeMapValues(mux.Vars(req))
			if err != nil {
				return util.ErrorResponse(err)
			}
			return GetAccountData(req, userAPI, device, vars["userID"], "", vars["type"])
		}),
	).Methods(http.MethodGet)

	v3mux.Handle("/user/{userID}/rooms/{roomID}/account_data/{type}",
		httputil.MakeAuthAPI("user_account_data", userAPI, func(req *http.Request, device *userapi.Device) util.JSONResponse {
			vars, err := httputil.URLDecodeMapValues(mux.Vars(req))
			if err != nil {
				return util.ErrorResponse(err)
			}
			return GetAccountData(req, userAPI, device, vars["userID"], vars["roomID"], vars["type"])
		}),
	).Methods(http.MethodGet)

	v3mux.Handle("/admin/whois/{userID}",
		httputil.MakeAuthAPI("admin_whois", userAPI, func(req *http.Request, device *userapi.Device) util.JSONResponse {
			vars, err := httputil.URLDecodeMapValues(mux.Vars(req))
			if err != nil {
				return util.ErrorResponse(err)
			}
			return GetAdminWhois(req, userAPI, device, vars["userID"])
		}),
	).Methods(http.MethodGet)

	v3mux.Handle("/user/{userID}/openid/request_token",
		httputil.MakeAuthAPI("openid_request_token", userAPI, func(req *http.Request, device *userapi.Device) util.JSONResponse {
			if r := rateLimits.Limit(req); r != nil {
				return *r
			}
			vars, err := httputil.URLDecodeMapValues(mux.Vars(req))
			if err != nil {
				return util.ErrorResponse(err)
			}
			return CreateOpenIDToken(req, userAPI, device, vars["userID"], cfg)
		}),
	).Methods(http.MethodPost, http.MethodOptions)

	v3mux.Handle("/user_directory/search",
		httputil.MakeAuthAPI("userdirectory_search", userAPI, func(req *http.Request, device *userapi.Device) util.JSONResponse {
			if r := rateLimits.Limit(req); r != nil {
				return *r
			}
			postContent := struct {
				SearchString string `json:"search_term"`
				Limit        int    `json:"limit"`
			}{}

			if resErr := clientutil.UnmarshalJSONRequest(req, &postContent); resErr != nil {
				return *resErr
			}
			return *SearchUserDirectory(
				req.Context(),
				device,
				userAPI,
				rsAPI,
				cfg.Matrix.ServerName,
				postContent.SearchString,
				postContent.Limit,
			)
		}),
	).Methods(http.MethodPost, http.MethodOptions)

	v3mux.Handle("/rooms/{roomID}/members",
		httputil.MakeAuthAPI("rooms_members", userAPI, func(req *http.Request, device *userapi.Device) util.JSONResponse {
			vars, err := httputil.URLDecodeMapValues(mux.Vars(req))
			if err != nil {
				return util.ErrorResponse(err)
			}
			return GetMemberships(req, device, vars["roomID"], false, cfg, rsAPI)
		}),
	).Methods(http.MethodGet, http.MethodOptions)

	v3mux.Handle("/rooms/{roomID}/joined_members",
		httputil.MakeAuthAPI("rooms_members", userAPI, func(req *http.Request, device *userapi.Device) util.JSONResponse {
			vars, err := httputil.URLDecodeMapValues(mux.Vars(req))
			if err != nil {
				return util.ErrorResponse(err)
			}
			return GetMemberships(req, device, vars["roomID"], true, cfg, rsAPI)
		}),
	).Methods(http.MethodGet, http.MethodOptions)

	v3mux.Handle("/rooms/{roomID}/read_markers",
		httputil.MakeAuthAPI("rooms_read_markers", userAPI, func(req *http.Request, device *userapi.Device) util.JSONResponse {
			if r := rateLimits.Limit(req); r != nil {
				return *r
			}
			vars, err := httputil.URLDecodeMapValues(mux.Vars(req))
			if err != nil {
				return util.ErrorResponse(err)
			}
			return SaveReadMarker(req, userAPI, rsAPI, eduAPI, syncProducer, device, vars["roomID"])
		}),
	).Methods(http.MethodPost, http.MethodOptions)

	v3mux.Handle("/rooms/{roomID}/forget",
		httputil.MakeAuthAPI("rooms_forget", userAPI, func(req *http.Request, device *userapi.Device) util.JSONResponse {
			if r := rateLimits.Limit(req); r != nil {
				return *r
			}
			vars, err := httputil.URLDecodeMapValues(mux.Vars(req))
			if err != nil {
				return util.ErrorResponse(err)
			}
			return SendForget(req, device, vars["roomID"], rsAPI)
		}),
	).Methods(http.MethodPost, http.MethodOptions)

	v3mux.Handle("/devices",
		httputil.MakeAuthAPI("get_devices", userAPI, func(req *http.Request, device *userapi.Device) util.JSONResponse {
			return GetDevicesByLocalpart(req, userAPI, device)
		}),
	).Methods(http.MethodGet, http.MethodOptions)

	v3mux.Handle("/devices/{deviceID}",
		httputil.MakeAuthAPI("get_device", userAPI, func(req *http.Request, device *userapi.Device) util.JSONResponse {
			vars, err := httputil.URLDecodeMapValues(mux.Vars(req))
			if err != nil {
				return util.ErrorResponse(err)
			}
			return GetDeviceByID(req, userAPI, device, vars["deviceID"])
		}),
	).Methods(http.MethodGet, http.MethodOptions)

	v3mux.Handle("/devices/{deviceID}",
		httputil.MakeAuthAPI("device_data", userAPI, func(req *http.Request, device *userapi.Device) util.JSONResponse {
			vars, err := httputil.URLDecodeMapValues(mux.Vars(req))
			if err != nil {
				return util.ErrorResponse(err)
			}
			return UpdateDeviceByID(req, userAPI, device, vars["deviceID"])
		}),
	).Methods(http.MethodPut, http.MethodOptions)

	v3mux.Handle("/devices/{deviceID}",
		httputil.MakeAuthAPI("delete_device", userAPI, func(req *http.Request, device *userapi.Device) util.JSONResponse {
			vars, err := httputil.URLDecodeMapValues(mux.Vars(req))
			if err != nil {
				return util.ErrorResponse(err)
			}
			return DeleteDeviceById(req, userInteractiveAuth, userAPI, device, vars["deviceID"])
		}),
	).Methods(http.MethodDelete, http.MethodOptions)

	v3mux.Handle("/delete_devices",
		httputil.MakeAuthAPI("delete_devices", userAPI, func(req *http.Request, device *userapi.Device) util.JSONResponse {
			return DeleteDevices(req, userAPI, device)
		}),
	).Methods(http.MethodPost, http.MethodOptions)

	unstableMux.Handle("/notifications",
		httputil.MakeAuthAPI("get_notifications", userAPI, func(req *http.Request, device *userapi.Device) util.JSONResponse {
			return GetNotifications(req, device, psAPI)
		}),
	).Methods(http.MethodGet, http.MethodOptions)

	r0mux.Handle("/pushers",
		httputil.MakeAuthAPI("get_pushers", userAPI, func(req *http.Request, device *userapi.Device) util.JSONResponse {
			return GetPushers(req, device, psAPI)
		}),
	).Methods(http.MethodGet, http.MethodOptions)

	r0mux.Handle("/pushers/set",
		httputil.MakeAuthAPI("set_pushers", userAPI, func(req *http.Request, device *userapi.Device) util.JSONResponse {
			if r := rateLimits.Limit(req); r != nil {
				return *r
			}
			return SetPusher(req, device, psAPI)
		}),
	).Methods(http.MethodPost, http.MethodOptions)

	// Stub implementations for sytest
	v3mux.Handle("/events",
		httputil.MakeExternalAPI("events", func(req *http.Request) util.JSONResponse {
			return util.JSONResponse{Code: http.StatusOK, JSON: map[string]interface{}{
				"chunk": []interface{}{},
				"start": "",
				"end":   "",
			}}
		}),
	).Methods(http.MethodGet, http.MethodOptions)

	v3mux.Handle("/initialSync",
		httputil.MakeExternalAPI("initial_sync", func(req *http.Request) util.JSONResponse {
			return util.JSONResponse{Code: http.StatusOK, JSON: map[string]interface{}{
				"end": "",
			}}
		}),
	).Methods(http.MethodGet, http.MethodOptions)

	v3mux.Handle("/user/{userId}/rooms/{roomId}/tags",
		httputil.MakeAuthAPI("get_tags", userAPI, func(req *http.Request, device *userapi.Device) util.JSONResponse {
			vars, err := httputil.URLDecodeMapValues(mux.Vars(req))
			if err != nil {
				return util.ErrorResponse(err)
			}
			return GetTags(req, userAPI, device, vars["userId"], vars["roomId"], syncProducer)
		}),
	).Methods(http.MethodGet, http.MethodOptions)

	v3mux.Handle("/user/{userId}/rooms/{roomId}/tags/{tag}",
		httputil.MakeAuthAPI("put_tag", userAPI, func(req *http.Request, device *userapi.Device) util.JSONResponse {
			vars, err := httputil.URLDecodeMapValues(mux.Vars(req))
			if err != nil {
				return util.ErrorResponse(err)
			}
			return PutTag(req, userAPI, device, vars["userId"], vars["roomId"], vars["tag"], syncProducer)
		}),
	).Methods(http.MethodPut, http.MethodOptions)

	v3mux.Handle("/user/{userId}/rooms/{roomId}/tags/{tag}",
		httputil.MakeAuthAPI("delete_tag", userAPI, func(req *http.Request, device *userapi.Device) util.JSONResponse {
			vars, err := httputil.URLDecodeMapValues(mux.Vars(req))
			if err != nil {
				return util.ErrorResponse(err)
			}
			return DeleteTag(req, userAPI, device, vars["userId"], vars["roomId"], vars["tag"], syncProducer)
		}),
	).Methods(http.MethodDelete, http.MethodOptions)

	v3mux.Handle("/capabilities",
		httputil.MakeAuthAPI("capabilities", userAPI, func(req *http.Request, device *userapi.Device) util.JSONResponse {
			if r := rateLimits.Limit(req); r != nil {
				return *r
			}
			return GetCapabilities(req, rsAPI)
		}),
	).Methods(http.MethodGet, http.MethodOptions)

	// Key Backup Versions (Metadata)

	getBackupKeysVersion := httputil.MakeAuthAPI("get_backup_keys_version", userAPI, func(req *http.Request, device *userapi.Device) util.JSONResponse {
		vars, err := httputil.URLDecodeMapValues(mux.Vars(req))
		if err != nil {
			return util.ErrorResponse(err)
		}
		return KeyBackupVersion(req, userAPI, device, vars["version"])
	})

	getLatestBackupKeysVersion := httputil.MakeAuthAPI("get_latest_backup_keys_version", userAPI, func(req *http.Request, device *userapi.Device) util.JSONResponse {
		return KeyBackupVersion(req, userAPI, device, "")
	})

	putBackupKeysVersion := httputil.MakeAuthAPI("put_backup_keys_version", userAPI, func(req *http.Request, device *userapi.Device) util.JSONResponse {
		vars, err := httputil.URLDecodeMapValues(mux.Vars(req))
		if err != nil {
			return util.ErrorResponse(err)
		}
		return ModifyKeyBackupVersionAuthData(req, userAPI, device, vars["version"])
	})

	deleteBackupKeysVersion := httputil.MakeAuthAPI("delete_backup_keys_version", userAPI, func(req *http.Request, device *userapi.Device) util.JSONResponse {
		vars, err := httputil.URLDecodeMapValues(mux.Vars(req))
		if err != nil {
			return util.ErrorResponse(err)
		}
		return DeleteKeyBackupVersion(req, userAPI, device, vars["version"])
	})

	postNewBackupKeysVersion := httputil.MakeAuthAPI("post_new_backup_keys_version", userAPI, func(req *http.Request, device *userapi.Device) util.JSONResponse {
		return CreateKeyBackupVersion(req, userAPI, device)
	})

	v3mux.Handle("/room_keys/version/{version}", getBackupKeysVersion).Methods(http.MethodGet, http.MethodOptions)
	v3mux.Handle("/room_keys/version", getLatestBackupKeysVersion).Methods(http.MethodGet, http.MethodOptions)
	v3mux.Handle("/room_keys/version/{version}", putBackupKeysVersion).Methods(http.MethodPut)
	v3mux.Handle("/room_keys/version/{version}", deleteBackupKeysVersion).Methods(http.MethodDelete)
	v3mux.Handle("/room_keys/version", postNewBackupKeysVersion).Methods(http.MethodPost, http.MethodOptions)

	unstableMux.Handle("/room_keys/version/{version}", getBackupKeysVersion).Methods(http.MethodGet, http.MethodOptions)
	unstableMux.Handle("/room_keys/version", getLatestBackupKeysVersion).Methods(http.MethodGet, http.MethodOptions)
	unstableMux.Handle("/room_keys/version/{version}", putBackupKeysVersion).Methods(http.MethodPut)
	unstableMux.Handle("/room_keys/version/{version}", deleteBackupKeysVersion).Methods(http.MethodDelete)
	unstableMux.Handle("/room_keys/version", postNewBackupKeysVersion).Methods(http.MethodPost, http.MethodOptions)

	// Inserting E2E Backup Keys

	// Bulk room and session
	putBackupKeys := httputil.MakeAuthAPI("put_backup_keys", userAPI, func(req *http.Request, device *userapi.Device) util.JSONResponse {
		version := req.URL.Query().Get("version")
		if version == "" {
			return util.JSONResponse{
				Code: 400,
				JSON: jsonerror.InvalidArgumentValue("version must be specified"),
			}
		}
		var reqBody keyBackupSessionRequest
		resErr := clientutil.UnmarshalJSONRequest(req, &reqBody)
		if resErr != nil {
			return *resErr
		}
		return UploadBackupKeys(req, userAPI, device, version, &reqBody)
	})

	// Single room bulk session
	putBackupKeysRoom := httputil.MakeAuthAPI("put_backup_keys_room", userAPI, func(req *http.Request, device *userapi.Device) util.JSONResponse {
		vars, err := httputil.URLDecodeMapValues(mux.Vars(req))
		if err != nil {
			return util.ErrorResponse(err)
		}
		version := req.URL.Query().Get("version")
		if version == "" {
			return util.JSONResponse{
				Code: 400,
				JSON: jsonerror.InvalidArgumentValue("version must be specified"),
			}
		}
		roomID := vars["roomID"]
		var reqBody keyBackupSessionRequest
		reqBody.Rooms = make(map[string]struct {
			Sessions map[string]userapi.KeyBackupSession `json:"sessions"`
		})
		reqBody.Rooms[roomID] = struct {
			Sessions map[string]userapi.KeyBackupSession `json:"sessions"`
		}{
			Sessions: map[string]userapi.KeyBackupSession{},
		}
		body := reqBody.Rooms[roomID]
		resErr := clientutil.UnmarshalJSONRequest(req, &body)
		if resErr != nil {
			return *resErr
		}
		reqBody.Rooms[roomID] = body
		return UploadBackupKeys(req, userAPI, device, version, &reqBody)
	})

	// Single room, single session
	putBackupKeysRoomSession := httputil.MakeAuthAPI("put_backup_keys_room_session", userAPI, func(req *http.Request, device *userapi.Device) util.JSONResponse {
		vars, err := httputil.URLDecodeMapValues(mux.Vars(req))
		if err != nil {
			return util.ErrorResponse(err)
		}
		version := req.URL.Query().Get("version")
		if version == "" {
			return util.JSONResponse{
				Code: 400,
				JSON: jsonerror.InvalidArgumentValue("version must be specified"),
			}
		}
		var reqBody userapi.KeyBackupSession
		resErr := clientutil.UnmarshalJSONRequest(req, &reqBody)
		if resErr != nil {
			return *resErr
		}
		roomID := vars["roomID"]
		sessionID := vars["sessionID"]
		var keyReq keyBackupSessionRequest
		keyReq.Rooms = make(map[string]struct {
			Sessions map[string]userapi.KeyBackupSession `json:"sessions"`
		})
		keyReq.Rooms[roomID] = struct {
			Sessions map[string]userapi.KeyBackupSession `json:"sessions"`
		}{
			Sessions: make(map[string]userapi.KeyBackupSession),
		}
		keyReq.Rooms[roomID].Sessions[sessionID] = reqBody
		return UploadBackupKeys(req, userAPI, device, version, &keyReq)
	})

	v3mux.Handle("/room_keys/keys", putBackupKeys).Methods(http.MethodPut)
	v3mux.Handle("/room_keys/keys/{roomID}", putBackupKeysRoom).Methods(http.MethodPut)
	v3mux.Handle("/room_keys/keys/{roomID}/{sessionID}", putBackupKeysRoomSession).Methods(http.MethodPut)

	unstableMux.Handle("/room_keys/keys", putBackupKeys).Methods(http.MethodPut)
	unstableMux.Handle("/room_keys/keys/{roomID}", putBackupKeysRoom).Methods(http.MethodPut)
	unstableMux.Handle("/room_keys/keys/{roomID}/{sessionID}", putBackupKeysRoomSession).Methods(http.MethodPut)

	// Querying E2E Backup Keys

	getBackupKeys := httputil.MakeAuthAPI("get_backup_keys", userAPI, func(req *http.Request, device *userapi.Device) util.JSONResponse {
		return GetBackupKeys(req, userAPI, device, req.URL.Query().Get("version"), "", "")
	})

	getBackupKeysRoom := httputil.MakeAuthAPI("get_backup_keys_room", userAPI, func(req *http.Request, device *userapi.Device) util.JSONResponse {
		vars, err := httputil.URLDecodeMapValues(mux.Vars(req))
		if err != nil {
			return util.ErrorResponse(err)
		}
		return GetBackupKeys(req, userAPI, device, req.URL.Query().Get("version"), vars["roomID"], "")
	})

	getBackupKeysRoomSession := httputil.MakeAuthAPI("get_backup_keys_room_session", userAPI, func(req *http.Request, device *userapi.Device) util.JSONResponse {
		vars, err := httputil.URLDecodeMapValues(mux.Vars(req))
		if err != nil {
			return util.ErrorResponse(err)
		}
		return GetBackupKeys(req, userAPI, device, req.URL.Query().Get("version"), vars["roomID"], vars["sessionID"])
	})

	v3mux.Handle("/room_keys/keys", getBackupKeys).Methods(http.MethodGet, http.MethodOptions)
	v3mux.Handle("/room_keys/keys/{roomID}", getBackupKeysRoom).Methods(http.MethodGet, http.MethodOptions)
	v3mux.Handle("/room_keys/keys/{roomID}/{sessionID}", getBackupKeysRoomSession).Methods(http.MethodGet, http.MethodOptions)

	unstableMux.Handle("/room_keys/keys", getBackupKeys).Methods(http.MethodGet, http.MethodOptions)
	unstableMux.Handle("/room_keys/keys/{roomID}", getBackupKeysRoom).Methods(http.MethodGet, http.MethodOptions)
	unstableMux.Handle("/room_keys/keys/{roomID}/{sessionID}", getBackupKeysRoomSession).Methods(http.MethodGet, http.MethodOptions)

	// Deleting E2E Backup Keys

	// Cross-signing device keys

	postDeviceSigningKeys := httputil.MakeAuthAPI("post_device_signing_keys", userAPI, func(req *http.Request, device *userapi.Device) util.JSONResponse {
		return UploadCrossSigningDeviceKeys(req, userInteractiveAuth, keyAPI, device, accountDB, cfg)
	})

	postDeviceSigningSignatures := httputil.MakeAuthAPI("post_device_signing_signatures", userAPI, func(req *http.Request, device *userapi.Device) util.JSONResponse {
		return UploadCrossSigningDeviceSignatures(req, keyAPI, device)
	})

	v3mux.Handle("/keys/device_signing/upload", postDeviceSigningKeys).Methods(http.MethodPost, http.MethodOptions)
	v3mux.Handle("/keys/signatures/upload", postDeviceSigningSignatures).Methods(http.MethodPost, http.MethodOptions)

	unstableMux.Handle("/keys/device_signing/upload", postDeviceSigningKeys).Methods(http.MethodPost, http.MethodOptions)
	unstableMux.Handle("/keys/signatures/upload", postDeviceSigningSignatures).Methods(http.MethodPost, http.MethodOptions)

	// Supplying a device ID is deprecated.
	v3mux.Handle("/keys/upload/{deviceID}",
		httputil.MakeAuthAPI("keys_upload", userAPI, func(req *http.Request, device *userapi.Device) util.JSONResponse {
			return UploadKeys(req, keyAPI, device)
		}),
	).Methods(http.MethodPost, http.MethodOptions)
	v3mux.Handle("/keys/upload",
		httputil.MakeAuthAPI("keys_upload", userAPI, func(req *http.Request, device *userapi.Device) util.JSONResponse {
			return UploadKeys(req, keyAPI, device)
		}),
	).Methods(http.MethodPost, http.MethodOptions)
	v3mux.Handle("/keys/query",
		httputil.MakeAuthAPI("keys_query", userAPI, func(req *http.Request, device *userapi.Device) util.JSONResponse {
			return QueryKeys(req, keyAPI, device)
		}),
	).Methods(http.MethodPost, http.MethodOptions)
	v3mux.Handle("/keys/claim",
		httputil.MakeAuthAPI("keys_claim", userAPI, func(req *http.Request, device *userapi.Device) util.JSONResponse {
			return ClaimKeys(req, keyAPI)
		}),
	).Methods(http.MethodPost, http.MethodOptions)
	v3mux.Handle("/rooms/{roomId}/receipt/{receiptType}/{eventId}",
		httputil.MakeAuthAPI(gomatrixserverlib.Join, userAPI, func(req *http.Request, device *userapi.Device) util.JSONResponse {
			if r := rateLimits.Limit(req); r != nil {
				return *r
			}
			vars, err := httputil.URLDecodeMapValues(mux.Vars(req))
			if err != nil {
				return util.ErrorResponse(err)
			}

			return SetReceipt(req, eduAPI, device, vars["roomId"], vars["receiptType"], vars["eventId"])
		}),
	).Methods(http.MethodPost, http.MethodOptions)
}<|MERGE_RESOLUTION|>--- conflicted
+++ resolved
@@ -517,10 +517,9 @@
 		}),
 	).Methods(http.MethodGet, http.MethodPost, http.MethodOptions)
 
-<<<<<<< HEAD
 	// Push rules
 
-	r0mux.Handle("/pushrules",
+	v3mux.Handle("/pushrules",
 		httputil.MakeAuthAPI("push_rules", userAPI, func(req *http.Request, device *userapi.Device) util.JSONResponse {
 			return util.JSONResponse{
 				Code: http.StatusBadRequest,
@@ -529,28 +528,14 @@
 		}),
 	).Methods(http.MethodGet, http.MethodOptions)
 
-	r0mux.Handle("/pushrules/",
+	v3mux.Handle("/pushrules/",
 		httputil.MakeAuthAPI("push_rules", userAPI, func(req *http.Request, device *userapi.Device) util.JSONResponse {
 			return GetAllPushRules(req.Context(), device, psAPI)
 		}),
 	).Methods(http.MethodGet, http.MethodOptions)
 
-	r0mux.Handle("/pushrules/",
-		httputil.MakeAuthAPI("push_rules", userAPI, func(req *http.Request, device *userapi.Device) util.JSONResponse {
-=======
 	v3mux.Handle("/pushrules/",
-		httputil.MakeExternalAPI("push_rules", func(req *http.Request) util.JSONResponse {
-			// TODO: Implement push rules API
-			res := json.RawMessage(`{
-					"global": {
-						"content": [],
-						"override": [],
-						"room": [],
-						"sender": [],
-						"underride": []
-					}
-				}`)
->>>>>>> dbded875
+		httputil.MakeAuthAPI("push_rules", userAPI, func(req *http.Request, device *userapi.Device) util.JSONResponse {
 			return util.JSONResponse{
 				Code: http.StatusBadRequest,
 				JSON: jsonerror.InvalidArgumentValue("scope, kind and rule ID must be specified"),
@@ -558,7 +543,7 @@
 		}),
 	).Methods(http.MethodPut)
 
-	r0mux.Handle("/pushrules/{scope}/",
+	v3mux.Handle("/pushrules/{scope}/",
 		httputil.MakeAuthAPI("push_rules", userAPI, func(req *http.Request, device *userapi.Device) util.JSONResponse {
 			vars, err := httputil.URLDecodeMapValues(mux.Vars(req))
 			if err != nil {
@@ -568,7 +553,7 @@
 		}),
 	).Methods(http.MethodGet, http.MethodOptions)
 
-	r0mux.Handle("/pushrules/{scope}",
+	v3mux.Handle("/pushrules/{scope}",
 		httputil.MakeAuthAPI("push_rules", userAPI, func(req *http.Request, device *userapi.Device) util.JSONResponse {
 			return util.JSONResponse{
 				Code: http.StatusBadRequest,
@@ -577,7 +562,7 @@
 		}),
 	).Methods(http.MethodGet, http.MethodOptions)
 
-	r0mux.Handle("/pushrules/{scope:[^/]+/?}",
+	v3mux.Handle("/pushrules/{scope:[^/]+/?}",
 		httputil.MakeAuthAPI("push_rules", userAPI, func(req *http.Request, device *userapi.Device) util.JSONResponse {
 			return util.JSONResponse{
 				Code: http.StatusBadRequest,
@@ -586,7 +571,7 @@
 		}),
 	).Methods(http.MethodPut)
 
-	r0mux.Handle("/pushrules/{scope}/{kind}/",
+	v3mux.Handle("/pushrules/{scope}/{kind}/",
 		httputil.MakeAuthAPI("push_rules", userAPI, func(req *http.Request, device *userapi.Device) util.JSONResponse {
 			vars, err := httputil.URLDecodeMapValues(mux.Vars(req))
 			if err != nil {
@@ -596,7 +581,7 @@
 		}),
 	).Methods(http.MethodGet, http.MethodOptions)
 
-	r0mux.Handle("/pushrules/{scope}/{kind}",
+	v3mux.Handle("/pushrules/{scope}/{kind}",
 		httputil.MakeAuthAPI("push_rules", userAPI, func(req *http.Request, device *userapi.Device) util.JSONResponse {
 			return util.JSONResponse{
 				Code: http.StatusBadRequest,
@@ -605,7 +590,7 @@
 		}),
 	).Methods(http.MethodGet, http.MethodOptions)
 
-	r0mux.Handle("/pushrules/{scope}/{kind:[^/]+/?}",
+	v3mux.Handle("/pushrules/{scope}/{kind:[^/]+/?}",
 		httputil.MakeAuthAPI("push_rules", userAPI, func(req *http.Request, device *userapi.Device) util.JSONResponse {
 			return util.JSONResponse{
 				Code: http.StatusBadRequest,
@@ -614,7 +599,7 @@
 		}),
 	).Methods(http.MethodPut)
 
-	r0mux.Handle("/pushrules/{scope}/{kind}/{ruleID}",
+	v3mux.Handle("/pushrules/{scope}/{kind}/{ruleID}",
 		httputil.MakeAuthAPI("push_rules", userAPI, func(req *http.Request, device *userapi.Device) util.JSONResponse {
 			vars, err := httputil.URLDecodeMapValues(mux.Vars(req))
 			if err != nil {
@@ -624,7 +609,7 @@
 		}),
 	).Methods(http.MethodGet, http.MethodOptions)
 
-	r0mux.Handle("/pushrules/{scope}/{kind}/{ruleID}",
+	v3mux.Handle("/pushrules/{scope}/{kind}/{ruleID}",
 		httputil.MakeAuthAPI("push_rules", userAPI, func(req *http.Request, device *userapi.Device) util.JSONResponse {
 			if r := rateLimits.Limit(req); r != nil {
 				return *r
@@ -638,7 +623,7 @@
 		}),
 	).Methods(http.MethodPut)
 
-	r0mux.Handle("/pushrules/{scope}/{kind}/{ruleID}",
+	v3mux.Handle("/pushrules/{scope}/{kind}/{ruleID}",
 		httputil.MakeAuthAPI("push_rules", userAPI, func(req *http.Request, device *userapi.Device) util.JSONResponse {
 			vars, err := httputil.URLDecodeMapValues(mux.Vars(req))
 			if err != nil {
@@ -648,7 +633,7 @@
 		}),
 	).Methods(http.MethodDelete)
 
-	r0mux.Handle("/pushrules/{scope}/{kind}/{ruleID}/{attr}",
+	v3mux.Handle("/pushrules/{scope}/{kind}/{ruleID}/{attr}",
 		httputil.MakeAuthAPI("push_rules", userAPI, func(req *http.Request, device *userapi.Device) util.JSONResponse {
 			vars, err := httputil.URLDecodeMapValues(mux.Vars(req))
 			if err != nil {
@@ -658,7 +643,7 @@
 		}),
 	).Methods(http.MethodGet, http.MethodOptions)
 
-	r0mux.Handle("/pushrules/{scope}/{kind}/{ruleID}/{attr}",
+	v3mux.Handle("/pushrules/{scope}/{kind}/{ruleID}/{attr}",
 		httputil.MakeAuthAPI("push_rules", userAPI, func(req *http.Request, device *userapi.Device) util.JSONResponse {
 			vars, err := httputil.URLDecodeMapValues(mux.Vars(req))
 			if err != nil {
@@ -979,13 +964,13 @@
 		}),
 	).Methods(http.MethodGet, http.MethodOptions)
 
-	r0mux.Handle("/pushers",
+	v3mux.Handle("/pushers",
 		httputil.MakeAuthAPI("get_pushers", userAPI, func(req *http.Request, device *userapi.Device) util.JSONResponse {
 			return GetPushers(req, device, psAPI)
 		}),
 	).Methods(http.MethodGet, http.MethodOptions)
 
-	r0mux.Handle("/pushers/set",
+	v3mux.Handle("/pushers/set",
 		httputil.MakeAuthAPI("set_pushers", userAPI, func(req *http.Request, device *userapi.Device) util.JSONResponse {
 			if r := rateLimits.Limit(req); r != nil {
 				return *r
