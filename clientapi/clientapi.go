--- conflicted
+++ resolved
@@ -52,18 +52,13 @@
 	js, _ := jetstream.Prepare(process, &cfg.Matrix.JetStream)
 
 	syncProducer := &producers.SyncAPIProducer{
-<<<<<<< HEAD
 		JetStream:              js,
-		TopicClientData:        cfg.Matrix.JetStream.TopicFor(jetstream.OutputClientData),
-		TopicReceiptEvent:      cfg.Matrix.JetStream.TopicFor(jetstream.OutputReceiptEvent),
-		TopicSendToDeviceEvent: cfg.Matrix.JetStream.TopicFor(jetstream.OutputSendToDeviceEvent),
-		TopicTypingEvent:       cfg.Matrix.JetStream.TopicFor(jetstream.OutputTypingEvent),
+		TopicClientData:        cfg.Matrix.JetStream.Prefixed(jetstream.OutputClientData),
+		TopicReceiptEvent:      cfg.Matrix.JetStream.Prefixed(jetstream.OutputReceiptEvent),
+		TopicSendToDeviceEvent: cfg.Matrix.JetStream.Prefixed(jetstream.OutputSendToDeviceEvent),
+		TopicTypingEvent:       cfg.Matrix.JetStream.Prefixed(jetstream.OutputTypingEvent),
 		UserAPI:                userAPI,
 		ServerName:             cfg.Matrix.ServerName,
-=======
-		JetStream: js,
-		Topic:     cfg.Matrix.JetStream.Prefixed(jetstream.OutputClientData),
->>>>>>> 6c95f9b5
 	}
 
 	routing.Setup(
