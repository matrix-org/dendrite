// Copyright 2020 The Matrix.org Foundation C.I.C.
//
// Licensed under the Apache License, Version 2.0 (the "License");
// you may not use this file except in compliance with the License.
// You may obtain a copy of the License at
//
//     http://www.apache.org/licenses/LICENSE-2.0
//
// Unless required by applicable law or agreed to in writing, software
// distributed under the License is distributed on an "AS IS" BASIS,
// WITHOUT WARRANTIES OR CONDITIONS OF ANY KIND, either express or implied.
// See the License for the specific language governing permissions and
// limitations under the License.

package auth

import (
	"context"
	"encoding/json"
	"net/http"

	"github.com/matrix-org/dendrite/clientapi/jsonerror"
	"github.com/matrix-org/dendrite/setup/config"
	"github.com/matrix-org/dendrite/userapi/api"
	"github.com/matrix-org/util"
	"github.com/sirupsen/logrus"
	"github.com/tidwall/gjson"
)

// Type represents an auth type
// https://matrix.org/docs/spec/client_server/r0.6.1#authentication-types
type Type interface {
	// Name returns the name of the auth type e.g `m.login.password`
	Name() string
	// Login with the auth type, returning an error response on failure.
	// Not all types support login, only m.login.password and m.login.token
	// See https://matrix.org/docs/spec/client_server/r0.6.1#post-matrix-client-r0-login
	// This function will be called when doing login and when doing 'sudo' style
	// actions e.g deleting devices. The response must be a 401 as per:
	// "If the homeserver decides that an attempt on a stage was unsuccessful, but the
	// client may make a second attempt, it returns the same HTTP status 401 response as above,
	// with the addition of the standard errcode and error fields describing the error."
	//
	// The returned cleanup function must be non-nil on success, and will be called after
	// authorization has been completed. Its argument is the final result of authorization.
	LoginFromJSON(ctx context.Context, reqBytes []byte) (login *Login, cleanup LoginCleanupFunc, errRes *util.JSONResponse)
	// TODO: Extend to support Register() flow
	// Register(ctx context.Context, sessionID string, req interface{})
}

type LoginCleanupFunc func(context.Context, *util.JSONResponse)

// LoginIdentifier represents identifier types
// https://matrix.org/docs/spec/client_server/r0.6.1#identifier-types
type LoginIdentifier struct {
	Type string `json:"type"`
	// when type = m.id.user
	User string `json:"user"`
	// when type = m.id.thirdparty
	Medium  string `json:"medium"`
	Address string `json:"address"`
}

// Login represents the shared fields used in all forms of login/sudo endpoints.
type Login struct {
	LoginIdentifier                 // Flat fields deprecated in favour of `identifier`.
	Identifier      LoginIdentifier `json:"identifier"`

	// Both DeviceID and InitialDisplayName can be omitted, or empty strings ("")
	// Thus a pointer is needed to differentiate between the two
	InitialDisplayName *string `json:"initial_device_display_name"`
	DeviceID           *string `json:"device_id"`
}

// Username returns the user localpart/user_id in this request, if it exists.
func (r *Login) Username() string {
	if r.Identifier.Type == "m.id.user" || r.Identifier.Type == "m.id.publickey" {
		return r.Identifier.User
	}
	// deprecated but without it Element iOS won't log in
	return r.User
}

// ThirdPartyID returns the 3PID medium and address for this login, if it exists.
func (r *Login) ThirdPartyID() (medium, address string) {
	if r.Identifier.Type == "m.id.thirdparty" {
		return r.Identifier.Medium, r.Identifier.Address
	}
	// deprecated
	if r.Medium == "email" {
		return "email", r.Address
	}
	return "", ""
}

type userInteractiveFlow struct {
	Stages []string `json:"stages"`
}

// UserInteractive checks that the user is who they claim to be, via a UI auth.
// This is used for things like device deletion and password reset where
// the user already has a valid access token, but we want to double-check
// that it isn't stolen by re-authenticating them.
type UserInteractive struct {
	Completed []string
	Flows     []userInteractiveFlow
	// Map of login type to implementation
	Types map[string]Type
	// Map of session ID to completed login types, will need to be extended in future
	Sessions map[string][]string
	Params   map[string]interface{}
}

<<<<<<< HEAD
func NewUserInteractive(
	userAccountAPI api.UserAccountAPI,
	userRegisterAPI api.UserRegisterAPI,
	cfg *config.ClientAPI,
) *UserInteractive {
	userInteractive := UserInteractive{
=======
func NewUserInteractive(userAccountAPI api.UserLoginAPI, cfg *config.ClientAPI) *UserInteractive {
	typePassword := &LoginTypePassword{
		GetAccountByPassword: userAccountAPI.QueryAccountByPassword,
		Config:               cfg,
	}
	return &UserInteractive{
>>>>>>> fc670f03
		Completed: []string{},
		Flows:     []userInteractiveFlow{},
		Types:     make(map[string]Type),
		Sessions:  make(map[string][]string),
		Params:    make(map[string]interface{}),
	}

	if !cfg.PasswordAuthenticationDisabled {
		typePassword := &LoginTypePassword{
			GetAccountByPassword: userAccountAPI.QueryAccountByPassword,
			Config:               cfg,
		}
		typePassword.AddFLows(&userInteractive)
	}

	if cfg.PublicKeyAuthentication.Enabled() {
		typePublicKey := &LoginTypePublicKey{
			userRegisterAPI,
			&userInteractive,
			cfg,
		}
		typePublicKey.AddFlows(&userInteractive)
	}

	return &userInteractive
}

func (u *UserInteractive) IsSingleStageFlow(authType string) bool {
	for _, f := range u.Flows {
		if len(f.Stages) == 1 && f.Stages[0] == authType {
			return true
		}
	}
	return false
}

func (u *UserInteractive) AddCompletedStage(sessionID, authType string) {
	// TODO: Handle multi-stage flows
	u.Completed = append(u.Completed, authType)
	delete(u.Sessions, sessionID)
}

func (u *UserInteractive) DeleteSession(sessionID string) {
	delete(u.Sessions, sessionID)
}

type Challenge struct {
	Completed []string              `json:"completed"`
	Flows     []userInteractiveFlow `json:"flows"`
	Session   string                `json:"session"`
	// TODO: Return any additional `params`
	Params map[string]interface{} `json:"params"`
}

// Challenge returns an HTTP 401 with the supported flows for authenticating
func (u *UserInteractive) Challenge(sessionID string) *util.JSONResponse {
	return &util.JSONResponse{
		Code: 401,
		JSON: Challenge{
			Completed: u.Completed,
			Flows:     u.Flows,
			Session:   sessionID,
			Params:    u.Params,
		},
	}
}

// NewSession returns a challenge with a new session ID and remembers the session ID
func (u *UserInteractive) NewSession() *util.JSONResponse {
	sessionID, err := GenerateAccessToken()
	if err != nil {
		logrus.WithError(err).Error("failed to generate session ID")
		res := jsonerror.InternalServerError()
		return &res
	}
	u.Sessions[sessionID] = []string{}
	return u.Challenge(sessionID)
}

// ResponseWithChallenge mixes together a JSON body (e.g an error with errcode/message) with the
// standard challenge response.
func (u *UserInteractive) ResponseWithChallenge(sessionID string, response interface{}) *util.JSONResponse {
	mixedObjects := make(map[string]interface{})
	b, err := json.Marshal(response)
	if err != nil {
		ise := jsonerror.InternalServerError()
		return &ise
	}
	_ = json.Unmarshal(b, &mixedObjects)
	challenge := u.Challenge(sessionID)
	b, err = json.Marshal(challenge.JSON)
	if err != nil {
		ise := jsonerror.InternalServerError()
		return &ise
	}
	_ = json.Unmarshal(b, &mixedObjects)

	return &util.JSONResponse{
		Code: 401,
		JSON: mixedObjects,
	}
}

// Verify returns an error/challenge response to send to the client, or nil if the user is authenticated.
// `bodyBytes` is the HTTP request body which must contain an `auth` key.
// Returns the login that was verified for additional checks if required.
func (u *UserInteractive) Verify(ctx context.Context, bodyBytes []byte) (*Login, *util.JSONResponse) {
	// TODO: rate limit

	// "A client should first make a request with no auth parameter. The homeserver returns an HTTP 401 response, with a JSON body"
	// https://matrix.org/docs/spec/client_server/r0.6.1#user-interactive-api-in-the-rest-api
	hasResponse := gjson.GetBytes(bodyBytes, "auth").Exists()
	if !hasResponse {
		return nil, u.NewSession()
	}

	// extract the type so we know which login type to use
	authType := gjson.GetBytes(bodyBytes, "auth.type").Str
	loginType, ok := u.Types[authType]
	if !ok {
		return nil, &util.JSONResponse{
			Code: http.StatusBadRequest,
			JSON: jsonerror.BadJSON("Unknown auth.type: " + authType),
		}
	}

	// retrieve the session
	sessionID := gjson.GetBytes(bodyBytes, "auth.session").Str
	if _, ok = u.Sessions[sessionID]; !ok {
		// if the login type is part of a single stage flow then allow them to omit the session ID
		if !u.IsSingleStageFlow(authType) {
			return nil, &util.JSONResponse{
				Code: http.StatusBadRequest,
				JSON: jsonerror.Unknown("The auth.session is missing or unknown."),
			}
		}
	}

	login, cleanup, resErr := loginType.LoginFromJSON(ctx, []byte(gjson.GetBytes(bodyBytes, "auth").Raw))
	if resErr != nil {
		return nil, u.ResponseWithChallenge(sessionID, resErr.JSON)
	}

	u.AddCompletedStage(sessionID, authType)
	cleanup(ctx, nil)
	// TODO: Check if there's more stages to go and return an error
	return login, nil
}<|MERGE_RESOLUTION|>--- conflicted
+++ resolved
@@ -111,21 +111,12 @@
 	Params   map[string]interface{}
 }
 
-<<<<<<< HEAD
 func NewUserInteractive(
-	userAccountAPI api.UserAccountAPI,
-	userRegisterAPI api.UserRegisterAPI,
+	userAccountAPI api.UserLoginAPI,
+	clientUserAPI api.ClientUserAPI,
 	cfg *config.ClientAPI,
 ) *UserInteractive {
 	userInteractive := UserInteractive{
-=======
-func NewUserInteractive(userAccountAPI api.UserLoginAPI, cfg *config.ClientAPI) *UserInteractive {
-	typePassword := &LoginTypePassword{
-		GetAccountByPassword: userAccountAPI.QueryAccountByPassword,
-		Config:               cfg,
-	}
-	return &UserInteractive{
->>>>>>> fc670f03
 		Completed: []string{},
 		Flows:     []userInteractiveFlow{},
 		Types:     make(map[string]Type),
@@ -143,7 +134,7 @@
 
 	if cfg.PublicKeyAuthentication.Enabled() {
 		typePublicKey := &LoginTypePublicKey{
-			userRegisterAPI,
+			clientUserAPI,
 			&userInteractive,
 			cfg,
 		}
