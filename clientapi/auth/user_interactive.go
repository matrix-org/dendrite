// Copyright 2020 The Matrix.org Foundation C.I.C.
//
// Licensed under the Apache License, Version 2.0 (the "License");
// you may not use this file except in compliance with the License.
// You may obtain a copy of the License at
//
//     http://www.apache.org/licenses/LICENSE-2.0
//
// Unless required by applicable law or agreed to in writing, software
// distributed under the License is distributed on an "AS IS" BASIS,
// WITHOUT WARRANTIES OR CONDITIONS OF ANY KIND, either express or implied.
// See the License for the specific language governing permissions and
// limitations under the License.

package auth

import (
	"context"
	"encoding/json"
	"net/http"

	"github.com/matrix-org/dendrite/clientapi/jsonerror"
	"github.com/matrix-org/dendrite/internal/mapsutil"
	"github.com/matrix-org/dendrite/setup/config"
	"github.com/matrix-org/dendrite/userapi/api"
	"github.com/matrix-org/util"
	"github.com/sirupsen/logrus"
	"github.com/tidwall/gjson"
)

// Type represents an auth type
// https://matrix.org/docs/spec/client_server/r0.6.1#authentication-types
type Type interface {
	// Name returns the name of the auth type e.g `m.login.password`
	Name() string
	// Login with the auth type, returning an error response on failure.
	// Not all types support login, only m.login.password and m.login.token
	// See https://matrix.org/docs/spec/client_server/r0.6.1#post-matrix-client-r0-login
	// This function will be called when doing login and when doing 'sudo' style
	// actions e.g deleting devices. The response must be a 401 as per:
	// "If the homeserver decides that an attempt on a stage was unsuccessful, but the
	// client may make a second attempt, it returns the same HTTP status 401 response as above,
	// with the addition of the standard errcode and error fields describing the error."
	//
	// The returned cleanup function must be non-nil on success, and will be called after
	// authorization has been completed. Its argument is the final result of authorization.
	LoginFromJSON(ctx context.Context, reqBytes []byte) (login *Login, cleanup LoginCleanupFunc, errRes *util.JSONResponse)
	// TODO: Extend to support Register() flow
	// Register(ctx context.Context, sessionID string, req interface{})
}

type LoginCleanupFunc func(context.Context, *util.JSONResponse)

// LoginIdentifier represents identifier types
// https://matrix.org/docs/spec/client_server/r0.6.1#identifier-types
type LoginIdentifier struct {
	Type string `json:"type"`
	// when type = m.id.user
	User string `json:"user"`
	// when type = m.id.thirdparty
	Medium  string `json:"medium"`
	Address string `json:"address"`
}

// Login represents the shared fields used in all forms of login/sudo endpoints.
type Login struct {
	LoginIdentifier                 // Flat fields deprecated in favour of `identifier`.
	Identifier      LoginIdentifier `json:"identifier"`

	// Both DeviceID and InitialDisplayName can be omitted, or empty strings ("")
	// Thus a pointer is needed to differentiate between the two
	InitialDisplayName *string `json:"initial_device_display_name"`
	DeviceID           *string `json:"device_id"`
}

// Username returns the user localpart/user_id in this request, if it exists.
func (r *Login) Username() string {
<<<<<<< HEAD
	if r.Identifier.Type == "m.id.user" || r.Identifier.Type == "m.id.publickey" {
=======
	if r.Identifier.Type == "m.id.user" || r.Identifier.Type == "m.id.decentralizedid" {
>>>>>>> 706a5a8b
		return r.Identifier.User
	}
	// deprecated but without it Element iOS won't log in
	return r.User
}

// ThirdPartyID returns the 3PID medium and address for this login, if it exists.
func (r *Login) ThirdPartyID() (medium, address string) {
	if r.Identifier.Type == "m.id.thirdparty" {
		return r.Identifier.Medium, r.Identifier.Address
	}
	// deprecated
	if r.Medium == "email" {
		return "email", r.Address
	}
	return "", ""
}

type userInteractiveFlow struct {
	Stages []string `json:"stages"`
}

// UserInteractive checks that the user is who they claim to be, via a UI auth.
// This is used for things like device deletion and password reset where
// the user already has a valid access token, but we want to double-check
// that it isn't stolen by re-authenticating them.
type UserInteractive struct {
	Completed []string

	Flows []userInteractiveFlow
	// Map of login type to implementation
	Types map[string]Type
	// Map of session ID to completed login types, will need to be extended in future
	Sessions map[string][]string
	Params   map[string]interface{}
}

func NewUserInteractive(
	userAccountAPI api.UserLoginAPI,
	clientUserAPI api.ClientUserAPI,
	cfg *config.ClientAPI,
) *UserInteractive {
	userInteractive := UserInteractive{
<<<<<<< HEAD
		Completed: []string{},
		Flows:     []userInteractiveFlow{},
		Types:     make(map[string]Type),
		Sessions:  make(map[string][]string),
		Params:    make(map[string]interface{}),
=======
		Flows:    []userInteractiveFlow{},
		Types:    make(map[string]Type),
		Sessions: make(map[string][]string),
		Params:   make(map[string]interface{}),
>>>>>>> 706a5a8b
	}

	if !cfg.PasswordAuthenticationDisabled {
		typePassword := &LoginTypePassword{
			GetAccountByPassword: userAccountAPI.QueryAccountByPassword,
			Config:               cfg,
		}
<<<<<<< HEAD

		userInteractive.Flows = append(userInteractive.Flows, userInteractiveFlow{
			Stages: []string{typePassword.Name()},
		},
		)
		userInteractive.Types[typePassword.Name()] = typePassword
		typePassword.AddFLows(&userInteractive)
	}

	if cfg.PublicKeyAuthentication.Enabled() {
		typePublicKey := &LoginTypePublicKey{
			clientUserAPI,
			&userInteractive,
			cfg,
		}
		typePublicKey.AddFlows(&userInteractive)
	}

=======
		typePassword.AddFLows(&userInteractive)
	}

	if cfg.PublicKeyAuthentication.Enabled() {
		typePublicKey := &LoginTypePublicKey{
			clientUserAPI,
			&userInteractive,
			cfg,
		}
		typePublicKey.AddFlows(&userInteractive)
	}

>>>>>>> 706a5a8b
	return &userInteractive
}

func (u *UserInteractive) IsSingleStageFlow(authType string) bool {
	for _, f := range u.Flows {
		if len(f.Stages) == 1 && f.Stages[0] == authType {
			return true
		}
	}
	return false
}

func (u *UserInteractive) AddCompletedStage(sessionID, authType string) {
	// TODO: Handle multi-stage flows
	delete(u.Sessions, sessionID)
}

func (u *UserInteractive) DeleteSession(sessionID string) {
	delete(u.Sessions, sessionID)
}

type Challenge struct {
	Completed []string              `json:"completed"`
	Flows     []userInteractiveFlow `json:"flows"`
	Session   string                `json:"session"`
	// TODO: Return any additional `params`
	Params map[string]interface{} `json:"params"`
}

// Challenge returns an HTTP 401 with the supported flows for authenticating
func (u *UserInteractive) Challenge(sessionID string) *util.JSONResponse {
	paramsCopy := mapsutil.MapCopy(u.Params)
	for key, element := range paramsCopy {
		p := GetAuthParams(element)
		if p != nil {
			// If an auth flow has params,
			// send it as part of the challenge.
			paramsCopy[key] = p

			// If an auth flow generated a nonce, add it to the session.
			nonce := getAuthParamNonce(p)
			if nonce != "" {
				u.Sessions[sessionID] = append(u.Sessions[sessionID], nonce)
			}
		}
	}

	return &util.JSONResponse{
		Code: 401,
		JSON: Challenge{
			Completed: u.Sessions[sessionID],
			Flows:     u.Flows,
			Session:   sessionID,
<<<<<<< HEAD
			Params:    u.Params,
=======
			Params:    paramsCopy,
>>>>>>> 706a5a8b
		},
	}
}

// NewSession returns a challenge with a new session ID and remembers the session ID
func (u *UserInteractive) NewSession() *util.JSONResponse {
	sessionID, err := GenerateAccessToken()
	if err != nil {
		logrus.WithError(err).Error("failed to generate session ID")
		res := jsonerror.InternalServerError()
		return &res
	}
	u.Sessions[sessionID] = []string{}
	return u.Challenge(sessionID)
}

// ResponseWithChallenge mixes together a JSON body (e.g an error with errcode/message) with the
// standard challenge response.
func (u *UserInteractive) ResponseWithChallenge(sessionID string, response interface{}) *util.JSONResponse {
	mixedObjects := make(map[string]interface{})
	b, err := json.Marshal(response)
	if err != nil {
		ise := jsonerror.InternalServerError()
		return &ise
	}
	_ = json.Unmarshal(b, &mixedObjects)
	challenge := u.Challenge(sessionID)
	b, err = json.Marshal(challenge.JSON)
	if err != nil {
		ise := jsonerror.InternalServerError()
		return &ise
	}
	_ = json.Unmarshal(b, &mixedObjects)

	return &util.JSONResponse{
		Code: 401,
		JSON: mixedObjects,
	}
}

// Verify returns an error/challenge response to send to the client, or nil if the user is authenticated.
// `bodyBytes` is the HTTP request body which must contain an `auth` key.
// Returns the login that was verified for additional checks if required.
func (u *UserInteractive) Verify(ctx context.Context, bodyBytes []byte) (*Login, *util.JSONResponse) {
	// TODO: rate limit

	// "A client should first make a request with no auth parameter. The homeserver returns an HTTP 401 response, with a JSON body"
	// https://matrix.org/docs/spec/client_server/r0.6.1#user-interactive-api-in-the-rest-api
	hasResponse := gjson.GetBytes(bodyBytes, "auth").Exists()
	if !hasResponse {
		return nil, u.NewSession()
	}

	// extract the type so we know which login type to use
	authType := gjson.GetBytes(bodyBytes, "auth.type").Str
	loginType, ok := u.Types[authType]
	if !ok {
		return nil, &util.JSONResponse{
			Code: http.StatusBadRequest,
			JSON: jsonerror.BadJSON("Unknown auth.type: " + authType),
		}
	}

	// retrieve the session
	sessionID := gjson.GetBytes(bodyBytes, "auth.session").Str
	if _, ok = u.Sessions[sessionID]; !ok {
		// if the login type is part of a single stage flow then allow them to omit the session ID
		if !u.IsSingleStageFlow(authType) {
			return nil, &util.JSONResponse{
				Code: http.StatusBadRequest,
				JSON: jsonerror.Unknown("The auth.session is missing or unknown."),
			}
		}
	}

	login, cleanup, resErr := loginType.LoginFromJSON(ctx, []byte(gjson.GetBytes(bodyBytes, "auth").Raw))
	if resErr != nil {
		return nil, u.ResponseWithChallenge(sessionID, resErr.JSON)
	}

	u.AddCompletedStage(sessionID, authType)
	cleanup(ctx, nil)
	// TODO: Check if there's more stages to go and return an error
	return login, nil
}

func GetAuthParams(params interface{}) interface{} {
	v, ok := params.(config.AuthParams)
	if ok {
		p := v.GetParams()
		return p
	}
	return nil
}

func getAuthParamNonce(p interface{}) string {
	v, ok := p.(config.AuthParams)
	if ok {
		return v.GetNonce()
	}
	return ""
}<|MERGE_RESOLUTION|>--- conflicted
+++ resolved
@@ -75,11 +75,7 @@
 
 // Username returns the user localpart/user_id in this request, if it exists.
 func (r *Login) Username() string {
-<<<<<<< HEAD
-	if r.Identifier.Type == "m.id.user" || r.Identifier.Type == "m.id.publickey" {
-=======
 	if r.Identifier.Type == "m.id.user" || r.Identifier.Type == "m.id.decentralizedid" {
->>>>>>> 706a5a8b
 		return r.Identifier.User
 	}
 	// deprecated but without it Element iOS won't log in
@@ -107,8 +103,6 @@
 // the user already has a valid access token, but we want to double-check
 // that it isn't stolen by re-authenticating them.
 type UserInteractive struct {
-	Completed []string
-
 	Flows []userInteractiveFlow
 	// Map of login type to implementation
 	Types map[string]Type
@@ -123,18 +117,10 @@
 	cfg *config.ClientAPI,
 ) *UserInteractive {
 	userInteractive := UserInteractive{
-<<<<<<< HEAD
-		Completed: []string{},
-		Flows:     []userInteractiveFlow{},
-		Types:     make(map[string]Type),
-		Sessions:  make(map[string][]string),
-		Params:    make(map[string]interface{}),
-=======
 		Flows:    []userInteractiveFlow{},
 		Types:    make(map[string]Type),
 		Sessions: make(map[string][]string),
 		Params:   make(map[string]interface{}),
->>>>>>> 706a5a8b
 	}
 
 	if !cfg.PasswordAuthenticationDisabled {
@@ -142,13 +128,6 @@
 			GetAccountByPassword: userAccountAPI.QueryAccountByPassword,
 			Config:               cfg,
 		}
-<<<<<<< HEAD
-
-		userInteractive.Flows = append(userInteractive.Flows, userInteractiveFlow{
-			Stages: []string{typePassword.Name()},
-		},
-		)
-		userInteractive.Types[typePassword.Name()] = typePassword
 		typePassword.AddFLows(&userInteractive)
 	}
 
@@ -161,20 +140,6 @@
 		typePublicKey.AddFlows(&userInteractive)
 	}
 
-=======
-		typePassword.AddFLows(&userInteractive)
-	}
-
-	if cfg.PublicKeyAuthentication.Enabled() {
-		typePublicKey := &LoginTypePublicKey{
-			clientUserAPI,
-			&userInteractive,
-			cfg,
-		}
-		typePublicKey.AddFlows(&userInteractive)
-	}
-
->>>>>>> 706a5a8b
 	return &userInteractive
 }
 
@@ -228,11 +193,7 @@
 			Completed: u.Sessions[sessionID],
 			Flows:     u.Flows,
 			Session:   sessionID,
-<<<<<<< HEAD
-			Params:    u.Params,
-=======
 			Params:    paramsCopy,
->>>>>>> 706a5a8b
 		},
 	}
 }
@@ -276,7 +237,7 @@
 // Verify returns an error/challenge response to send to the client, or nil if the user is authenticated.
 // `bodyBytes` is the HTTP request body which must contain an `auth` key.
 // Returns the login that was verified for additional checks if required.
-func (u *UserInteractive) Verify(ctx context.Context, bodyBytes []byte) (*Login, *util.JSONResponse) {
+func (u *UserInteractive) Verify(ctx context.Context, bodyBytes []byte, device *api.Device) (*Login, *util.JSONResponse) {
 	// TODO: rate limit
 
 	// "A client should first make a request with no auth parameter. The homeserver returns an HTTP 401 response, with a JSON body"
