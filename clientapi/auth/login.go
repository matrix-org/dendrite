// Copyright 2021 The Matrix.org Foundation C.I.C.
//
// Licensed under the Apache License, Version 2.0 (the "License");
// you may not use this file except in compliance with the License.
// You may obtain a copy of the License at
//
//     http://www.apache.org/licenses/LICENSE-2.0
//
// Unless required by applicable law or agreed to in writing, software
// distributed under the License is distributed on an "AS IS" BASIS,
// WITHOUT WARRANTIES OR CONDITIONS OF ANY KIND, either express or implied.
// See the License for the specific language governing permissions and
// limitations under the License.

package auth

import (
	"context"
	"encoding/json"
	"io"
	"net/http"

	"github.com/matrix-org/dendrite/clientapi/auth/authtypes"
	"github.com/matrix-org/dendrite/clientapi/jsonerror"
	"github.com/matrix-org/dendrite/setup/config"
	uapi "github.com/matrix-org/dendrite/userapi/api"
	"github.com/matrix-org/util"
)

// LoginFromJSONReader performs authentication given a login request body reader and
// some context. It returns the basic login information and a cleanup function to be
// called after authorization has completed, with the result of the authorization.
// If the final return value is non-nil, an error occurred and the cleanup function
// is nil.
<<<<<<< HEAD
func LoginFromJSONReader(
	ctx context.Context,
	r io.Reader,
	useraccountAPI uapi.UserLoginAPI,
	userAPI UserInternalAPIForLogin,
	clientUserAPI uapi.ClientUserAPI,
	userInteractiveAuth *UserInteractive,
	cfg *config.ClientAPI,
) (*Login, LoginCleanupFunc, *util.JSONResponse) {
	reqBytes, err := ioutil.ReadAll(r)
=======
func LoginFromJSONReader(ctx context.Context, r io.Reader, useraccountAPI uapi.UserLoginAPI, userAPI UserInternalAPIForLogin, cfg *config.ClientAPI) (*Login, LoginCleanupFunc, *util.JSONResponse) {
	reqBytes, err := io.ReadAll(r)
>>>>>>> 10a151cb
	if err != nil {
		err := &util.JSONResponse{
			Code: http.StatusBadRequest,
			JSON: jsonerror.BadJSON("Reading request body failed: " + err.Error()),
		}
		return nil, nil, err
	}

	var header struct {
		Type string `json:"type"`
	}
	if err := json.Unmarshal(reqBytes, &header); err != nil {
		err := &util.JSONResponse{
			Code: http.StatusBadRequest,
			JSON: jsonerror.BadJSON("Reading request body failed: " + err.Error()),
		}
		return nil, nil, err
	}

	var typ Type
	switch {
	case header.Type == authtypes.LoginTypePassword && !cfg.PasswordAuthenticationDisabled:
		typ = &LoginTypePassword{
			GetAccountByPassword: useraccountAPI.QueryAccountByPassword,
			Config:               cfg,
		}
	case header.Type == authtypes.LoginTypeToken:
		typ = &LoginTypeToken{
			UserAPI: userAPI,
			Config:  cfg,
		}
	case header.Type == authtypes.LoginTypePublicKey && cfg.PublicKeyAuthentication.Enabled():
		typ = &LoginTypePublicKey{
			UserAPI:         clientUserAPI,
			UserInteractive: userInteractiveAuth,
			Config:          cfg,
		}
	default:
		err := util.JSONResponse{
			Code: http.StatusBadRequest,
			JSON: jsonerror.InvalidArgumentValue("unhandled login type: " + header.Type),
		}
		return nil, nil, &err
	}

	return typ.LoginFromJSON(ctx, reqBytes)
}

// UserInternalAPIForLogin contains the aspects of UserAPI required for logging in.
type UserInternalAPIForLogin interface {
	uapi.LoginTokenInternalAPI
}<|MERGE_RESOLUTION|>--- conflicted
+++ resolved
@@ -32,7 +32,6 @@
 // called after authorization has completed, with the result of the authorization.
 // If the final return value is non-nil, an error occurred and the cleanup function
 // is nil.
-<<<<<<< HEAD
 func LoginFromJSONReader(
 	ctx context.Context,
 	r io.Reader,
@@ -42,11 +41,7 @@
 	userInteractiveAuth *UserInteractive,
 	cfg *config.ClientAPI,
 ) (*Login, LoginCleanupFunc, *util.JSONResponse) {
-	reqBytes, err := ioutil.ReadAll(r)
-=======
-func LoginFromJSONReader(ctx context.Context, r io.Reader, useraccountAPI uapi.UserLoginAPI, userAPI UserInternalAPIForLogin, cfg *config.ClientAPI) (*Login, LoginCleanupFunc, *util.JSONResponse) {
 	reqBytes, err := io.ReadAll(r)
->>>>>>> 10a151cb
 	if err != nil {
 		err := &util.JSONResponse{
 			Code: http.StatusBadRequest,
