// Copyright 2021 The Matrix.org Foundation C.I.C.
//
// Licensed under the Apache License, Version 2.0 (the "License");
// you may not use this file except in compliance with the License.
// You may obtain a copy of the License at
//
//     http://www.apache.org/licenses/LICENSE-2.0
//
// Unless required by applicable law or agreed to in writing, software
// distributed under the License is distributed on an "AS IS" BASIS,
// WITHOUT WARRANTIES OR CONDITIONS OF ANY KIND, either express or implied.
// See the License for the specific language governing permissions and
// limitations under the License.

package auth

import (
	"context"
	"encoding/json"
	"io"
	"net/http"

	"github.com/matrix-org/dendrite/clientapi/auth/authtypes"
	"github.com/matrix-org/dendrite/clientapi/jsonerror"
	"github.com/matrix-org/dendrite/clientapi/ratelimit"
	"github.com/matrix-org/dendrite/setup/config"
	uapi "github.com/matrix-org/dendrite/userapi/api"
	"github.com/matrix-org/util"
)

// LoginFromJSONReader performs authentication given a login request body reader and
// some context. It returns the basic login information and a cleanup function to be
// called after authorization has completed, with the result of the authorization.
// If the final return value is non-nil, an error occurred and the cleanup function
// is nil.
<<<<<<< HEAD
func LoginFromJSONReader(ctx context.Context, r io.Reader, useraccountAPI uapi.UserLoginAPI, userAPI UserInternalAPIForLogin, cfg *config.ClientAPI) (*Login, LoginCleanupFunc, *util.JSONResponse) {
=======
func LoginFromJSONReader(ctx context.Context, r io.Reader, useraccountAPI uapi.ClientUserAPI, cfg *config.ClientAPI, rt *ratelimit.RtFailedLogin) (*Login, LoginCleanupFunc, *util.JSONResponse) {
>>>>>>> 10dc6b5a
	reqBytes, err := io.ReadAll(r)
	if err != nil {
		err := &util.JSONResponse{
			Code: http.StatusBadRequest,
			JSON: jsonerror.BadJSON("Reading request body failed: " + err.Error()),
		}
		return nil, nil, err
	}

	var header struct {
		Type string `json:"type"`
	}
	if err := json.Unmarshal(reqBytes, &header); err != nil {
		err := &util.JSONResponse{
			Code: http.StatusBadRequest,
			JSON: jsonerror.BadJSON("Reading request body failed: " + err.Error()),
		}
		return nil, nil, err
	}

	var typ Type
	switch header.Type {
	case authtypes.LoginTypePassword:
		typ = &LoginTypePassword{
			UserApi: useraccountAPI,
			Config:  cfg,
			Rt:      rt,
		}
	case authtypes.LoginTypeToken:
		typ = &LoginTypeToken{
			UserAPI: useraccountAPI,
			Config:  cfg,
		}
	case authtypes.LoginTypeJwt:
		typ = &LoginTypeTokenJwt{
			Config: cfg,
		}
	default:
		err := util.JSONResponse{
			Code: http.StatusBadRequest,
			JSON: jsonerror.InvalidArgumentValue("unhandled login type: " + header.Type),
		}
		return nil, nil, &err
	}

	return typ.LoginFromJSON(ctx, reqBytes)
}

// UserInternalAPIForLogin contains the aspects of UserAPI required for logging in.
type UserInternalAPIForLogin interface {
	uapi.LoginTokenInternalAPI
}<|MERGE_RESOLUTION|>--- conflicted
+++ resolved
@@ -33,11 +33,7 @@
 // called after authorization has completed, with the result of the authorization.
 // If the final return value is non-nil, an error occurred and the cleanup function
 // is nil.
-<<<<<<< HEAD
-func LoginFromJSONReader(ctx context.Context, r io.Reader, useraccountAPI uapi.UserLoginAPI, userAPI UserInternalAPIForLogin, cfg *config.ClientAPI) (*Login, LoginCleanupFunc, *util.JSONResponse) {
-=======
 func LoginFromJSONReader(ctx context.Context, r io.Reader, useraccountAPI uapi.ClientUserAPI, cfg *config.ClientAPI, rt *ratelimit.RtFailedLogin) (*Login, LoginCleanupFunc, *util.JSONResponse) {
->>>>>>> 10dc6b5a
 	reqBytes, err := io.ReadAll(r)
 	if err != nil {
 		err := &util.JSONResponse{
