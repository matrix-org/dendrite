package auth

import (
	"context"
	"encoding/json"
	"fmt"
	"testing"

	"github.com/matrix-org/dendrite/setup/config"
	"github.com/matrix-org/dendrite/userapi/api"
	"github.com/matrix-org/gomatrixserverlib"
	"github.com/matrix-org/util"
)

var (
	ctx        = context.Background()
	serverName = gomatrixserverlib.ServerName("example.com")
	// space separated localpart+password -> account
	lookup = make(map[string]*api.Account)
)

<<<<<<< HEAD
type fakeAccountDatabase struct {
	api.UserAccountAPI
	api.UserRegisterAPI
}
=======
type fakeAccountDatabase struct{}
>>>>>>> fc670f03

func (d *fakeAccountDatabase) PerformPasswordUpdate(ctx context.Context, req *api.PerformPasswordUpdateRequest, res *api.PerformPasswordUpdateResponse) error {
	return nil
}

func (d *fakeAccountDatabase) PerformAccountDeactivation(ctx context.Context, req *api.PerformAccountDeactivationRequest, res *api.PerformAccountDeactivationResponse) error {
	return nil
}

func (d *fakeAccountDatabase) QueryAccountByPassword(ctx context.Context, req *api.QueryAccountByPasswordRequest, res *api.QueryAccountByPasswordResponse) error {
	acc, ok := lookup[req.Localpart+" "+req.PlaintextPassword]
	if !ok {
		return fmt.Errorf("unknown user/password")
	}
	res.Account = acc
	res.Exists = true
	return nil
}

func setup() *UserInteractive {
	cfg := &config.ClientAPI{
		Matrix: &config.Global{
			ServerName: serverName,
		},
	}
	accountApi := fakeAccountDatabase{}
	return NewUserInteractive(&accountApi, &accountApi, cfg)
}

func TestUserInteractiveChallenge(t *testing.T) {
	uia := setup()
	// no auth key results in a challenge
	_, errRes := uia.Verify(ctx, []byte(`{}`))
	if errRes == nil {
		t.Fatalf("Verify succeeded with {} but expected failure")
	}
	if errRes.Code != 401 {
		t.Errorf("Expected HTTP 401, got %d", errRes.Code)
	}
}

func TestUserInteractivePasswordLogin(t *testing.T) {
	uia := setup()
	// valid password login succeeds when an account exists
	lookup["alice herpassword"] = &api.Account{
		Localpart:  "alice",
		ServerName: serverName,
		UserID:     fmt.Sprintf("@alice:%s", serverName),
	}
	// valid password requests
	testCases := []json.RawMessage{
		// deprecated form
		[]byte(`{
			"auth": {
				"type": "m.login.password",
				"user": "alice",
				"password": "herpassword"
			}
		}`),
		// new form
		[]byte(`{
			"auth": {
				"type": "m.login.password",
				"identifier": {
					"type": "m.id.user",
					"user": "alice"
				},
				"password": "herpassword"
			}
		}`),
	}
	for _, tc := range testCases {
		_, errRes := uia.Verify(ctx, tc)
		if errRes != nil {
			t.Errorf("Verify failed but expected success for request: %s - got %+v", string(tc), errRes)
		}
	}
}

func TestUserInteractivePasswordBadLogin(t *testing.T) {
	uia := setup()
	// password login fails when an account exists but is specced wrong
	lookup["bob hispassword"] = &api.Account{
		Localpart:  "bob",
		ServerName: serverName,
		UserID:     fmt.Sprintf("@bob:%s", serverName),
	}
	// invalid password requests
	testCases := []struct {
		body    json.RawMessage
		wantRes util.JSONResponse
	}{
		{
			// fields not in an auth dict
			body: []byte(`{
				"type": "m.login.password",
				"user": "bob",
				"password": "hispassword"
			}`),
			wantRes: util.JSONResponse{
				Code: 401,
			},
		},
		{
			// wrong type
			body: []byte(`{
				"auth": {
					"type": "m.login.not_password",
					"identifier": {
						"type": "m.id.user",
						"user": "bob"
					},
					"password": "hispassword"
				}
			}`),
			wantRes: util.JSONResponse{
				Code: 400,
			},
		},
		{
			// identifier type is wrong
			body: []byte(`{
				"auth": {
					"type": "m.login.password",
					"identifier": {
						"type": "m.id.thirdparty",
						"user": "bob"
					},
					"password": "hispassword"
				}
			}`),
			wantRes: util.JSONResponse{
				Code: 401,
			},
		},
		{
			// wrong password
			body: []byte(`{
				"auth": {
					"type": "m.login.password",
					"identifier": {
						"type": "m.id.user",
						"user": "bob"
					},
					"password": "not_his_password"
				}
			}`),
			wantRes: util.JSONResponse{
				Code: 401,
			},
		},
	}
	for _, tc := range testCases {
		_, errRes := uia.Verify(ctx, tc.body)
		if errRes == nil {
			t.Errorf("Verify succeeded but expected failure for request: %s", string(tc.body))
			continue
		}
		if errRes.Code != tc.wantRes.Code {
			t.Errorf("got code %d want code %d for request: %s", errRes.Code, tc.wantRes.Code, string(tc.body))
		}
	}
}<|MERGE_RESOLUTION|>--- conflicted
+++ resolved
@@ -19,14 +19,10 @@
 	lookup = make(map[string]*api.Account)
 )
 
-<<<<<<< HEAD
 type fakeAccountDatabase struct {
-	api.UserAccountAPI
-	api.UserRegisterAPI
+	api.UserLoginAPI
+	api.ClientUserAPI
 }
-=======
-type fakeAccountDatabase struct{}
->>>>>>> fc670f03
 
 func (d *fakeAccountDatabase) PerformPasswordUpdate(ctx context.Context, req *api.PerformPasswordUpdateRequest, res *api.PerformPasswordUpdateResponse) error {
 	return nil
