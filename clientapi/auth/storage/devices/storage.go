--- conflicted
+++ resolved
@@ -17,6 +17,7 @@
 	CreateDevice(ctx context.Context, localpart string, deviceID *string, accessToken string, displayName *string) (dev *authtypes.Device, returnErr error)
 	UpdateDevice(ctx context.Context, localpart, deviceID string, displayName *string) error
 	RemoveDevice(ctx context.Context, deviceID, localpart string) error
+	RemoveDevices(ctx context.Context, localpart string, devices []string) error
 	RemoveAllDevices(ctx context.Context, localpart string) error
 }
 
@@ -33,63 +34,4 @@
 	default:
 		return postgres.NewDatabase(dataSourceName, serverName)
 	}
-<<<<<<< HEAD
-=======
-	// url-safe no padding
-	return base64.RawURLEncoding.EncodeToString(b), nil
-}
-
-// UpdateDevice updates the given device with the display name.
-// Returns SQL error if there are problems and nil on success.
-func (d *Database) UpdateDevice(
-	ctx context.Context, localpart, deviceID string, displayName *string,
-) error {
-	return common.WithTransaction(d.db, func(txn *sql.Tx) error {
-		return d.devices.updateDeviceName(ctx, txn, localpart, deviceID, displayName)
-	})
-}
-
-// RemoveDevice revokes a device by deleting the entry in the database
-// matching with the given device ID and user ID localpart.
-// If the device doesn't exist, it will not return an error
-// If something went wrong during the deletion, it will return the SQL error.
-func (d *Database) RemoveDevice(
-	ctx context.Context, deviceID, localpart string,
-) error {
-	return common.WithTransaction(d.db, func(txn *sql.Tx) error {
-		if err := d.devices.deleteDevice(ctx, txn, deviceID, localpart); err != sql.ErrNoRows {
-			return err
-		}
-		return nil
-	})
-}
-
-// RemoveDevices revokes one or more devices by deleting the entry in the database
-// matching with the given device IDs and user ID localpart.
-// If the devices don't exist, it will not return an error
-// If something went wrong during the deletion, it will return the SQL error.
-func (d *Database) RemoveDevices(
-	ctx context.Context, localpart string, devices []string,
-) error {
-	return common.WithTransaction(d.db, func(txn *sql.Tx) error {
-		if err := d.devices.deleteDevices(ctx, txn, localpart, devices); err != sql.ErrNoRows {
-			return err
-		}
-		return nil
-	})
-}
-
-// RemoveAllDevices revokes devices by deleting the entry in the
-// database matching the given user ID localpart.
-// If something went wrong during the deletion, it will return the SQL error.
-func (d *Database) RemoveAllDevices(
-	ctx context.Context, localpart string,
-) error {
-	return common.WithTransaction(d.db, func(txn *sql.Tx) error {
-		if err := d.devices.deleteDevicesByLocalpart(ctx, txn, localpart); err != sql.ErrNoRows {
-			return err
-		}
-		return nil
-	})
->>>>>>> 6942ee1d
 }