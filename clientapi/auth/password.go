--- conflicted
+++ resolved
@@ -60,14 +60,9 @@
 	return login, func(context.Context, *util.JSONResponse) {}, nil
 }
 
-<<<<<<< HEAD
-func (t *LoginTypePassword) Login(ctx context.Context, r *PasswordRequest) (*Login, *util.JSONResponse) {
-	username := strings.ToLower(r.Username())
-=======
 func (t *LoginTypePassword) Login(ctx context.Context, req interface{}) (*Login, *util.JSONResponse) {
 	r := req.(*PasswordRequest)
-	username := r.Username()
->>>>>>> 908d881a
+  username := strings.ToLower(r.Username())
 	if username == "" {
 		return nil, &util.JSONResponse{
 			Code: http.StatusUnauthorized,
