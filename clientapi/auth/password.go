// Copyright 2020 The Matrix.org Foundation C.I.C.
//
// Licensed under the Apache License, Version 2.0 (the "License");
// you may not use this file except in compliance with the License.
// You may obtain a copy of the License at
//
//     http://www.apache.org/licenses/LICENSE-2.0
//
// Unless required by applicable law or agreed to in writing, software
// distributed under the License is distributed on an "AS IS" BASIS,
// WITHOUT WARRANTIES OR CONDITIONS OF ANY KIND, either express or implied.
// See the License for the specific language governing permissions and
// limitations under the License.

package auth

import (
	"context"
	"net/http"
	"strings"

	"github.com/matrix-org/dendrite/clientapi/auth/authtypes"
	"github.com/matrix-org/dendrite/clientapi/httputil"
	"github.com/matrix-org/dendrite/clientapi/jsonerror"
	"github.com/matrix-org/dendrite/clientapi/ratelimit"
	"github.com/matrix-org/dendrite/clientapi/userutil"
	"github.com/matrix-org/dendrite/setup/config"
	"github.com/matrix-org/dendrite/userapi/api"
	"github.com/matrix-org/util"
)

type GetAccountByPassword func(ctx context.Context, req *api.QueryAccountByPasswordRequest, res *api.QueryAccountByPasswordResponse) error

type PasswordRequest struct {
	Login
	Password string `json:"password"`
	Address  string `json:"address"`
	Medium   string `json:"medium"`
}

const email = "email"

// LoginTypePassword implements https://matrix.org/docs/spec/client_server/r0.6.1#password-based
type LoginTypePassword struct {
	UserApi       api.ClientUserAPI
	Config        *config.ClientAPI
	Rt            *ratelimit.RtFailedLogin
	InhibitDevice bool
}

func (t *LoginTypePassword) Name() string {
	return authtypes.LoginTypePassword
}

func (t *LoginTypePassword) LoginFromJSON(ctx context.Context, reqBytes []byte) (*Login, LoginCleanupFunc, *util.JSONResponse) {
	var r PasswordRequest
	if err := httputil.UnmarshalJSON(reqBytes, &r); err != nil {
		return nil, nil, err
	}

	login, err := t.Login(ctx, &r)
	if err != nil {
		return nil, nil, err
	}
	login.InhibitDevice = t.InhibitDevice

	return login, func(context.Context, *util.JSONResponse) {}, nil
}

func (t *LoginTypePassword) Login(ctx context.Context, req interface{}) (*Login, *util.JSONResponse) {
	r := req.(*PasswordRequest)
	if r.Identifier.Address != "" {
		r.Address = r.Identifier.Address
	}
	if r.Identifier.Medium != "" {
		r.Medium = r.Identifier.Medium
	}
	var username string
	if r.Medium == email && r.Address != "" {
		r.Address = strings.ToLower(r.Address)
		res := api.QueryLocalpartForThreePIDResponse{}
		err := t.UserApi.QueryLocalpartForThreePID(ctx, &api.QueryLocalpartForThreePIDRequest{
			ThreePID: r.Address,
			Medium:   email,
		}, &res)
		if err != nil {
			util.GetLogger(ctx).WithError(err).Error("userApi.QueryLocalpartForThreePID failed")
			resp := jsonerror.InternalServerError()
			return nil, &resp
		}
		username = res.Localpart
		if username == "" {
			return nil, &util.JSONResponse{
				Code: http.StatusUnauthorized,
				JSON: jsonerror.Forbidden("Invalid username or password"),
			}
		}
	} else {
		username = strings.ToLower(r.Username())
	}
	if username == "" {
		return nil, &util.JSONResponse{
			Code: http.StatusUnauthorized,
			JSON: jsonerror.BadJSON("A username must be supplied."),
		}
	}
	if len(r.Password) == 0 {
		return nil, &util.JSONResponse{
			Code: http.StatusUnauthorized,
			JSON: jsonerror.BadJSON("A password must be supplied."),
		}
	}
	localpart, domain, err := userutil.ParseUsernameParam(username, t.Config.Matrix)
	if err != nil {
		return nil, &util.JSONResponse{
			Code: http.StatusUnauthorized,
			JSON: jsonerror.InvalidUsername(err.Error()),
		}
	}
	if !t.Config.Matrix.IsLocalServerName(domain) {
		return nil, &util.JSONResponse{
			Code: http.StatusUnauthorized,
			JSON: jsonerror.InvalidUsername("The server name is not known."),
		}
	}
	// Squash username to all lowercase letters
	res := &api.QueryAccountByPasswordResponse{}
	if t.Rt != nil {
		ok, retryIn := t.Rt.CanAct(localpart)
		if !ok {
			return nil, &util.JSONResponse{
				Code: http.StatusTooManyRequests,
				JSON: jsonerror.LimitExceeded("Too Many Requests", retryIn.Milliseconds()),
			}
		}
	}
	err = t.UserApi.QueryAccountByPassword(ctx, &api.QueryAccountByPasswordRequest{
<<<<<<< HEAD
		Localpart:         localpart,
=======
		Localpart:         strings.ToLower(localpart),
>>>>>>> 8dd96407
		ServerName:        domain,
		PlaintextPassword: r.Password,
	}, res)
	if err != nil {
		return nil, &util.JSONResponse{
			Code: http.StatusInternalServerError,
			JSON: jsonerror.Unknown("Unable to fetch account by password."),
		}
	}

	if !res.Exists {
		err = t.UserApi.QueryAccountByPassword(ctx, &api.QueryAccountByPasswordRequest{
			Localpart:         localpart,
			ServerName:        domain,
			PlaintextPassword: r.Password,
		}, res)
		if err != nil {
			return nil, &util.JSONResponse{
				Code: http.StatusInternalServerError,
				JSON: jsonerror.Unknown("Unable to fetch account by password."),
			}
		}
		// Technically we could tell them if the user does not exist by checking if err == sql.ErrNoRows
		// but that would leak the existence of the user.
		if !res.Exists {
			if t.Rt != nil {
				t.Rt.Act(localpart)
			}
			return nil, &util.JSONResponse{
				Code: http.StatusForbidden,
				JSON: jsonerror.Forbidden("Invalid username or password"),
			}
		}
	}
	r.Login.User = username
	return &r.Login, nil
}<|MERGE_RESOLUTION|>--- conflicted
+++ resolved
@@ -135,11 +135,7 @@
 		}
 	}
 	err = t.UserApi.QueryAccountByPassword(ctx, &api.QueryAccountByPasswordRequest{
-<<<<<<< HEAD
-		Localpart:         localpart,
-=======
 		Localpart:         strings.ToLower(localpart),
->>>>>>> 8dd96407
 		ServerName:        domain,
 		PlaintextPassword: r.Password,
 	}, res)
