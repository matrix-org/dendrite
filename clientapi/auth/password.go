--- conflicted
+++ resolved
@@ -17,11 +17,12 @@
 import (
 	"context"
 	"database/sql"
+	"net/http"
+	"strings"
+
 	"github.com/go-ldap/ldap/v3"
 	"github.com/google/uuid"
 	"github.com/matrix-org/gomatrixserverlib"
-	"net/http"
-	"strings"
 
 	"github.com/matrix-org/dendrite/clientapi/auth/authtypes"
 	"github.com/matrix-org/dendrite/clientapi/httputil"
@@ -44,15 +45,11 @@
 
 // LoginTypePassword implements https://matrix.org/docs/spec/client_server/r0.6.1#password-based
 type LoginTypePassword struct {
-<<<<<<< HEAD
 	UserApi       api.ClientUserAPI
 	Config        *config.ClientAPI
 	Rt            *ratelimit.RtFailedLogin
 	InhibitDevice bool
-=======
-	Config  *config.ClientAPI
-	UserAPI api.UserLoginAPI
->>>>>>> 2070b5a4
+	UserAPI       api.UserLoginAPI
 }
 
 func (t *LoginTypePassword) Name() string {
@@ -74,7 +71,6 @@
 	return login, func(context.Context, *util.JSONResponse) {}, nil
 }
 
-<<<<<<< HEAD
 func (t *LoginTypePassword) Login(ctx context.Context, req interface{}) (*Login, *util.JSONResponse) {
 	r := req.(*PasswordRequest)
 	if r.Identifier.Address != "" {
@@ -107,23 +103,18 @@
 		username = r.Username()
 	}
 	if username == "" {
-=======
-func (t *LoginTypePassword) Login(ctx context.Context, request *PasswordRequest) (*Login, *util.JSONResponse) {
-	fullUsername := request.Username()
-	if fullUsername == "" {
->>>>>>> 2070b5a4
 		return nil, &util.JSONResponse{
 			Code: http.StatusUnauthorized,
 			JSON: jsonerror.BadJSON("A username must be supplied."),
 		}
 	}
-	if len(request.Password) == 0 {
+	if len(r.Password) == 0 {
 		return nil, &util.JSONResponse{
 			Code: http.StatusUnauthorized,
 			JSON: jsonerror.BadJSON("A password must be supplied."),
 		}
 	}
-	username, domain, err := userutil.ParseUsernameParam(fullUsername, t.Config.Matrix)
+	localpart, domain, err := userutil.ParseUsernameParam(username, t.Config.Matrix)
 	if err != nil {
 		return nil, &util.JSONResponse{
 			Code: http.StatusUnauthorized,
@@ -137,34 +128,8 @@
 		}
 	}
 
-	var account *api.Account
-	if t.Config.Ldap.Enabled {
-		isAdmin, err := t.authenticateLdap(username, request.Password)
-		if err != nil {
-			return nil, err
-		}
-		acc, err := t.getOrCreateAccount(ctx, username, domain, isAdmin)
-		if err != nil {
-			return nil, err
-		}
-		account = acc
-	} else {
-		acc, err := t.authenticateDb(ctx, username, domain, request.Password)
-		if err != nil {
-			return nil, err
-		}
-		account = acc
-	}
-
-	// Set the user, so login.Username() can do the right thing
-	request.Identifier.User = account.UserID
-	request.User = account.UserID
-	return &request.Login, nil
-}
-
-func (t *LoginTypePassword) authenticateDb(ctx context.Context, username string, domain gomatrixserverlib.ServerName, password string) (*api.Account, *util.JSONResponse) {
+	// Squash username to all lowercase letters
 	res := &api.QueryAccountByPasswordResponse{}
-<<<<<<< HEAD
 	if t.Rt != nil {
 		ok, retryIn := t.Rt.CanAct(localpart)
 		if !ok {
@@ -176,10 +141,46 @@
 	}
 	err = t.UserApi.QueryAccountByPassword(ctx, &api.QueryAccountByPasswordRequest{
 		Localpart:         strings.ToLower(localpart),
-=======
+		ServerName:        domain,
+		PlaintextPassword: r.Password,
+	}, res)
+	if err != nil {
+		return nil, &util.JSONResponse{
+			Code: http.StatusInternalServerError,
+			JSON: jsonerror.Unknown("Unable to fetch account by password."),
+		}
+	}
+
+	var account *api.Account
+	if t.Config.Ldap.Enabled {
+		isAdmin, err := t.authenticateLdap(localpart, r.Password)
+		if err != nil {
+			return nil, err
+		}
+		acc, err := t.getOrCreateAccount(ctx, localpart, domain, isAdmin)
+		if err != nil {
+			return nil, err
+		}
+		account = acc
+	} else {
+		acc, err := t.authenticateDb(ctx, localpart, domain, r.Password)
+		if err != nil {
+			return nil, err
+		}
+		account = acc
+	}
+
+	// Set the user, so login.Username() can do the right thing
+	r.Identifier.User = account.UserID
+	r.User = account.UserID
+	r.Login.User = username
+	return &r.Login, nil
+}
+
+func (t *LoginTypePassword) authenticateDb(ctx context.Context, localpart string, domain gomatrixserverlib.ServerName, password string) (*api.Account, *util.JSONResponse) {
+	res := &api.QueryAccountByPasswordResponse{}
 	err := t.UserAPI.QueryAccountByPassword(ctx, &api.QueryAccountByPasswordRequest{
-		Localpart:         strings.ToLower(username),
->>>>>>> 2070b5a4
+		Localpart:         strings.ToLower(localpart),
 		ServerName:        domain,
 		PlaintextPassword: password,
 	}, res)
@@ -190,14 +191,11 @@
 		}
 	}
 
+	// If we couldn't find the user by the lower cased localpart, try the provided
+	// localpart as is.
 	if !res.Exists {
-<<<<<<< HEAD
-		err = t.UserApi.QueryAccountByPassword(ctx, &api.QueryAccountByPasswordRequest{
+		err = t.UserAPI.QueryAccountByPassword(ctx, &api.QueryAccountByPasswordRequest{
 			Localpart:         localpart,
-=======
-		err = t.UserAPI.QueryAccountByPassword(ctx, &api.QueryAccountByPasswordRequest{
-			Localpart:         username,
->>>>>>> 2070b5a4
 			ServerName:        domain,
 			PlaintextPassword: password,
 		}, res)
@@ -207,25 +205,18 @@
 				JSON: jsonerror.Unknown("Unable to fetch account by password."),
 			}
 		}
+		// Technically we could tell them if the user does not exist by checking if err == sql.ErrNoRows
+		// but that would leak the existence of the user.
 		if !res.Exists {
-			if t.Rt != nil {
-				t.Rt.Act(localpart)
-			}
 			return nil, &util.JSONResponse{
 				Code: http.StatusForbidden,
-				JSON: jsonerror.Forbidden("Invalid username or password"),
-			}
-		}
-	}
-<<<<<<< HEAD
-	// Set the user, so login.Username() can do the right thing
-	r.Identifier.User = res.Account.UserID
-	r.User = res.Account.UserID
-	r.Login.User = username
-	return &r.Login, nil
-=======
+				JSON: jsonerror.Forbidden("The username or password was incorrect or the account does not exist."),
+			}
+		}
+	}
 	return res.Account, nil
 }
+
 func (t *LoginTypePassword) authenticateLdap(username, password string) (bool, *util.JSONResponse) {
 	var conn *ldap.Conn
 	conn, err := ldap.DialURL(t.Config.Ldap.Uri)
@@ -250,7 +241,8 @@
 			t.Config.Ldap.BaseDn, ldap.ScopeWholeSubtree, ldap.NeverDerefAliases,
 			0, 0, false, filter, []string{t.Config.Ldap.SearchAttribute}, nil,
 		)
-		result, err := conn.Search(searchRequest)
+		var result *ldap.SearchResult
+		result, err = conn.Search(searchRequest)
 		if err != nil {
 			return false, &util.JSONResponse{
 				Code: http.StatusInternalServerError,
@@ -361,5 +353,4 @@
 		}
 	}
 	return created.Account, nil
->>>>>>> 2070b5a4
 }