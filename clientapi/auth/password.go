--- conflicted
+++ resolved
@@ -22,15 +22,10 @@
 
 	"github.com/go-ldap/ldap/v3"
 	"github.com/google/uuid"
-	"github.com/matrix-org/gomatrixserverlib"
 
 	"github.com/matrix-org/dendrite/clientapi/auth/authtypes"
 	"github.com/matrix-org/dendrite/clientapi/httputil"
-<<<<<<< HEAD
-=======
-	"github.com/matrix-org/dendrite/clientapi/jsonerror"
 	"github.com/matrix-org/dendrite/clientapi/ratelimit"
->>>>>>> 1124ed08
 	"github.com/matrix-org/dendrite/clientapi/userutil"
 	"github.com/matrix-org/dendrite/setup/config"
 	"github.com/matrix-org/dendrite/userapi/api"
@@ -93,14 +88,16 @@
 		}, &res)
 		if err != nil {
 			util.GetLogger(ctx).WithError(err).Error("userApi.QueryLocalpartForThreePID failed")
-			resp := jsonerror.InternalServerError()
-			return nil, &resp
+			return nil, &util.JSONResponse{
+				Code: http.StatusInternalServerError,
+				JSON: spec.Unknown(""),
+			}
 		}
 		username = "@" + res.Localpart + ":" + string(t.Config.Matrix.ServerName)
 		if username == "" {
 			return nil, &util.JSONResponse{
 				Code: http.StatusUnauthorized,
-				JSON: jsonerror.Forbidden("Invalid username or password"),
+				JSON: spec.Forbidden("Invalid username or password"),
 			}
 		}
 	} else {
@@ -139,7 +136,7 @@
 		if !ok {
 			return nil, &util.JSONResponse{
 				Code: http.StatusTooManyRequests,
-				JSON: jsonerror.LimitExceeded("Too Many Requests", retryIn.Milliseconds()),
+				JSON: spec.LimitExceeded("Too Many Requests", retryIn.Milliseconds()),
 			}
 		}
 	}
@@ -181,7 +178,7 @@
 	return &r.Login, nil
 }
 
-func (t *LoginTypePassword) authenticateDb(ctx context.Context, localpart string, domain gomatrixserverlib.ServerName, password string) (*api.Account, *util.JSONResponse) {
+func (t *LoginTypePassword) authenticateDb(ctx context.Context, localpart string, domain spec.ServerName, password string) (*api.Account, *util.JSONResponse) {
 	res := &api.QueryAccountByPasswordResponse{}
 	err := t.UserApi.QueryAccountByPassword(ctx, &api.QueryAccountByPasswordRequest{
 		Localpart:         strings.ToLower(localpart),
@@ -191,7 +188,7 @@
 	if err != nil {
 		return nil, &util.JSONResponse{
 			Code: http.StatusInternalServerError,
-			JSON: jsonerror.Unknown("Unable to fetch account by password."),
+			JSON: spec.Unknown("Unable to fetch account by password."),
 		}
 	}
 
@@ -230,7 +227,7 @@
 	if err != nil {
 		return false, &util.JSONResponse{
 			Code: http.StatusInternalServerError,
-			JSON: jsonerror.Unknown("unable to connect to ldap: " + err.Error()),
+			JSON: spec.Unknown("unable to connect to ldap: " + err.Error()),
 		}
 	}
 	defer conn.Close()
@@ -240,7 +237,7 @@
 		if err != nil {
 			return false, &util.JSONResponse{
 				Code: http.StatusInternalServerError,
-				JSON: jsonerror.Unknown("unable to bind to ldap: " + err.Error()),
+				JSON: spec.Unknown("unable to bind to ldap: " + err.Error()),
 			}
 		}
 		filter := strings.ReplaceAll(t.Config.Ldap.SearchFilter, "{username}", username)
@@ -253,19 +250,19 @@
 		if err != nil {
 			return false, &util.JSONResponse{
 				Code: http.StatusInternalServerError,
-				JSON: jsonerror.Unknown("unable to bind to search ldap: " + err.Error()),
+				JSON: spec.Unknown("unable to bind to search ldap: " + err.Error()),
 			}
 		}
 		if len(result.Entries) > 1 {
 			return false, &util.JSONResponse{
 				Code: http.StatusUnauthorized,
-				JSON: jsonerror.BadJSON("'user' must be duplicated."),
+				JSON: spec.BadJSON("'user' must be duplicated."),
 			}
 		}
 		if len(result.Entries) < 1 {
 			return false, &util.JSONResponse{
 				Code: http.StatusUnauthorized,
-				JSON: jsonerror.BadJSON("'user' not found."),
+				JSON: spec.BadJSON("'user' not found."),
 			}
 		}
 
@@ -277,7 +274,7 @@
 			if err != nil {
 				return false, &util.JSONResponse{
 					Code: http.StatusUnauthorized,
-					JSON: jsonerror.InvalidUsername(err.Error()),
+					JSON: spec.InvalidUsername(err.Error()),
 				}
 			}
 			if t.Rt != nil {
@@ -285,7 +282,7 @@
 			}
 			return false, &util.JSONResponse{
 				Code: http.StatusForbidden,
-				JSON: jsonerror.Forbidden("The username or password was incorrect or the account does not exist."),
+				JSON: spec.Forbidden("The username or password was incorrect or the account does not exist."),
 			}
 		}
 	} else {
@@ -297,7 +294,7 @@
 			if err != nil {
 				return false, &util.JSONResponse{
 					Code: http.StatusUnauthorized,
-					JSON: jsonerror.InvalidUsername(err.Error()),
+					JSON: spec.InvalidUsername(err.Error()),
 				}
 			}
 			if t.Rt != nil {
@@ -305,7 +302,7 @@
 			}
 			return false, &util.JSONResponse{
 				Code: http.StatusForbidden,
-				JSON: jsonerror.Forbidden("The username or password was incorrect or the account does not exist."),
+				JSON: spec.Forbidden("The username or password was incorrect or the account does not exist."),
 			}
 		}
 	}
@@ -314,7 +311,7 @@
 	if err != nil {
 		return false, &util.JSONResponse{
 			Code: http.StatusUnauthorized,
-			JSON: jsonerror.InvalidUsername(err.Error()),
+			JSON: spec.InvalidUsername(err.Error()),
 		}
 	}
 	return isAdmin, nil
@@ -339,7 +336,7 @@
 	return true, nil
 }
 
-func (t *LoginTypePassword) getOrCreateAccount(ctx context.Context, localpart string, domain gomatrixserverlib.ServerName, admin bool) (*api.Account, *util.JSONResponse) {
+func (t *LoginTypePassword) getOrCreateAccount(ctx context.Context, localpart string, domain spec.ServerName, admin bool) (*api.Account, *util.JSONResponse) {
 	var existing api.QueryAccountByLocalpartResponse
 	err := t.UserLoginAPI.QueryAccountByLocalpart(ctx, &api.QueryAccountByLocalpartRequest{
 		Localpart:  localpart,
@@ -352,7 +349,7 @@
 	if err != sql.ErrNoRows {
 		return nil, &util.JSONResponse{
 			Code: http.StatusUnauthorized,
-			JSON: jsonerror.InvalidUsername(err.Error()),
+			JSON: spec.InvalidUsername(err.Error()),
 		}
 	}
 
@@ -373,12 +370,12 @@
 		if _, ok := err.(*api.ErrorConflict); ok {
 			return nil, &util.JSONResponse{
 				Code: http.StatusBadRequest,
-				JSON: jsonerror.UserInUse("Desired user ID is already taken."),
+				JSON: spec.UserInUse("Desired user ID is already taken."),
 			}
 		}
 		return nil, &util.JSONResponse{
 			Code: http.StatusInternalServerError,
-			JSON: jsonerror.Unknown("failed to create account: " + err.Error()),
+			JSON: spec.Unknown("failed to create account: " + err.Error()),
 		}
 	}
 	return created.Account, nil
