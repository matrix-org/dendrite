--- conflicted
+++ resolved
@@ -100,7 +100,6 @@
 						ServerName: serverName,
 					},
 				},
-<<<<<<< HEAD
 				Derived: &config.Derived{
 					ApplicationServices: []config.ApplicationService{
 						{
@@ -118,23 +117,17 @@
 						},
 					},
 				},
+				RtFailedLogin: ratelimit.RtFailedLoginConfig{
+					Enabled: false,
+				},
 			}
 
 			req := httptest.NewRequest(http.MethodPost, "/", strings.NewReader(tst.Body))
 			if tst.Token != "" {
 				req.Header.Add("Authorization", "Bearer "+tst.Token)
-=======
-				RtFailedLogin: ratelimit.RtFailedLoginConfig{
-					Enabled: false,
-				},
-			}
-			login, cleanup, err := LoginFromJSONReader(ctx, strings.NewReader(tst.Body), &userAPI, cfg, nil)
-			if err != nil {
-				t.Fatalf("LoginFromJSONReader failed: %+v", err)
->>>>>>> ec24920f
-			}
-
-			login, cleanup, jsonErr := LoginFromJSONReader(req, &userAPI, &userAPI, cfg)
+			}
+
+			login, cleanup, jsonErr := LoginFromJSONReader(req, &userAPI, &userAPI, cfg, nil)
 			if jsonErr != nil {
 				t.Fatalf("LoginFromJSONReader failed: %+v", jsonErr)
 			}
@@ -272,16 +265,12 @@
 					},
 				},
 			}
-<<<<<<< HEAD
 			req := httptest.NewRequest(http.MethodPost, "/", strings.NewReader(tst.Body))
 			if tst.Token != "" {
 				req.Header.Add("Authorization", "Bearer "+tst.Token)
 			}
 
-			_, cleanup, errRes := LoginFromJSONReader(req, &userAPI, &userAPI, cfg)
-=======
-			_, cleanup, errRes := LoginFromJSONReader(ctx, strings.NewReader(tst.Body), &userAPI, cfg, nil)
->>>>>>> ec24920f
+			_, cleanup, errRes := LoginFromJSONReader(req, &userAPI, &userAPI, cfg, nil)
 			if errRes == nil {
 				cleanup(ctx, nil)
 				t.Fatalf("LoginFromJSONReader err: got %+v, want code %q", errRes, tst.WantErrCode)
