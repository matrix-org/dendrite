--- conflicted
+++ resolved
@@ -187,19 +187,11 @@
     print("%s: %s (%d/%d tests)" % (header_name, pct, total_passing, total_tests))
     print("-" * (len(header_name)+1))
     for line in subsections:
-<<<<<<< HEAD
-        print("::group::%s" % (line,))
-        if verbose:
-            for test_name_and_pass_mark in subsection_test_names[line]:
-                print("    %s" % (test_name_and_pass_mark,))
-            print("::endgroup::")
-=======
         print("%s%s" % ("::group::" if ci and verbose else "", line,))
         if verbose:
             for test_name_and_pass_mark in subsection_test_names[line]:
                 print("    %s" % (test_name_and_pass_mark,))
             print("%s" % ("::endgroup::" if ci else ""))
->>>>>>> faf3b8c7
     print("")
 
 def main(results_tap_path, verbose):
