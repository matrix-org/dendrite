// Copyright 2018 Vector Creations Ltd
//
// Licensed under the Apache License, Version 2.0 (the "License");
// you may not use this file except in compliance with the License.
// You may obtain a copy of the License at
//
//     http://www.apache.org/licenses/LICENSE-2.0
//
// Unless required by applicable law or agreed to in writing, software
// distributed under the License is distributed on an "AS IS" BASIS,
// WITHOUT WARRANTIES OR CONDITIONS OF ANY KIND, either express or implied.
// See the License for the specific language governing permissions and
// limitations under the License.

package consumers

import (
	"context"
	"encoding/json"
	"fmt"

	"github.com/matrix-org/gomatrixserverlib"
	"github.com/nats-io/nats.go"

	"github.com/matrix-org/dendrite/appservice/storage"
	"github.com/matrix-org/dendrite/appservice/types"
	"github.com/matrix-org/dendrite/roomserver/api"
	"github.com/matrix-org/dendrite/setup/config"
	"github.com/matrix-org/dendrite/setup/jetstream"
	"github.com/matrix-org/dendrite/setup/process"

	log "github.com/sirupsen/logrus"
)

// OutputRoomEventConsumer consumes events that originated in the room server.
type OutputRoomEventConsumer struct {
	ctx          context.Context
	cfg          *config.AppServiceAPI
	jetstream    nats.JetStreamContext
	topic        string
	asDB         storage.Database
	rsAPI        api.AppserviceRoomserverAPI
	serverName   string
	workerStates []types.ApplicationServiceWorkerState
}

// NewOutputRoomEventConsumer creates a new OutputRoomEventConsumer. Call
// Start() to begin consuming from room servers.
func NewOutputRoomEventConsumer(
	process *process.ProcessContext,
	cfg *config.AppServiceAPI,
	js nats.JetStreamContext,
	appserviceDB storage.Database,
	rsAPI api.AppserviceRoomserverAPI,
	workerStates []types.ApplicationServiceWorkerState,
) *OutputRoomEventConsumer {
	return &OutputRoomEventConsumer{
		ctx:          process.Context(),
		cfg:          cfg,
		jetstream:    js,
		topic:        cfg.Matrix.JetStream.Prefixed(jetstream.OutputRoomEvent),
		asDB:         appserviceDB,
		rsAPI:        rsAPI,
		serverName:   string(cfg.Matrix.ServerName),
		workerStates: workerStates,
	}
}

// Start consuming from room servers
func (s *OutputRoomEventConsumer) Start() error {
<<<<<<< HEAD
	for _, as := range s.cfg.Derived.ApplicationServices {
		appsvc, token := as, jetstream.Tokenise(as.ID)
		if err := jetstream.JetStreamConsumer(
			s.ctx, s.jetstream, s.topic,
			s.cfg.Matrix.JetStream.Durable("Appservice_"+token),
			func(ctx context.Context, msg *nats.Msg) bool {
				return s.onMessage(ctx, &appsvc, msg)
			},
			nats.DeliverAll(), nats.ManualAck(),
		); err != nil {
			return fmt.Errorf("failed to create %q consumer: %w", token, err)
		}
	}
	return nil
=======
	return jetstream.JetStreamConsumer(
		s.ctx, s.jetstream, s.topic, s.durable, 1,
		s.onMessage, nats.DeliverAll(), nats.ManualAck(),
	)
>>>>>>> 175f6540
}

// onMessage is called when the appservice component receives a new event from
// the room server output log.
<<<<<<< HEAD
func (s *OutputRoomEventConsumer) onMessage(ctx context.Context, as *config.ApplicationService, msg *nats.Msg) bool {
=======
func (s *OutputRoomEventConsumer) onMessage(ctx context.Context, msgs []*nats.Msg) bool {
	msg := msgs[0] // Guaranteed to exist if onMessage is called
>>>>>>> 175f6540
	// Parse out the event JSON
	var output api.OutputEvent
	if err := json.Unmarshal(msg.Data, &output); err != nil {
		// If the message was invalid, log it and move on to the next message in the stream
		log.WithError(err).Errorf("roomserver output log: message parse failure")
		return true
	}

	log.WithFields(log.Fields{
		"type": output.Type,
	}).Debug("Got a message in OutputRoomEventConsumer")

	events := []*gomatrixserverlib.HeaderedEvent{}
	if output.Type == api.OutputTypeNewRoomEvent && output.NewRoomEvent != nil {
		newEventID := output.NewRoomEvent.Event.EventID()
		events = append(events, output.NewRoomEvent.Event)
		if len(output.NewRoomEvent.AddsStateEventIDs) > 0 {
			eventsReq := &api.QueryEventsByIDRequest{
				EventIDs: make([]string, 0, len(output.NewRoomEvent.AddsStateEventIDs)),
			}
			eventsRes := &api.QueryEventsByIDResponse{}
			for _, eventID := range output.NewRoomEvent.AddsStateEventIDs {
				if eventID != newEventID {
					eventsReq.EventIDs = append(eventsReq.EventIDs, eventID)
				}
			}
			if len(eventsReq.EventIDs) > 0 {
				if err := s.rsAPI.QueryEventsByID(s.ctx, eventsReq, eventsRes); err != nil {
					log.WithError(err).Errorf("s.rsAPI.QueryEventsByID failed")
					return false
				}
				events = append(events, eventsRes.Events...)
			}
		}
	} else if output.Type == api.OutputTypeNewInviteEvent && output.NewInviteEvent != nil {
		events = append(events, output.NewInviteEvent.Event)
	} else {
		log.WithFields(log.Fields{
			"type": output.Type,
		}).Debug("appservice OutputRoomEventConsumer ignoring event", string(msg.Data))
		return true
	}

	// Send event to any relevant application services
	if err := s.filterRoomserverEvents(ctx, events); err != nil {
		log.WithError(err).Errorf("roomserver output log: filter error")
		return true
	}

	return true
}

// filterRoomserverEvents takes in events and decides whether any of them need
// to be passed on to an external application service. It does this by checking
// each namespace of each registered application service, and if there is a
// match, adds the event to the queue for events to be sent to a particular
// application service.
func (s *OutputRoomEventConsumer) filterRoomserverEvents(
	ctx context.Context,
	events []*gomatrixserverlib.HeaderedEvent,
) error {
	for _, ws := range s.workerStates {
		for _, event := range events {
			// Check if this event is interesting to this application service
			if s.appserviceIsInterestedInEvent(ctx, event, ws.AppService) {
				// Queue this event to be sent off to the application service
				if err := s.asDB.StoreEvent(ctx, ws.AppService.ID, event); err != nil {
					log.WithError(err).Warn("failed to insert incoming event into appservices database")
					return err
				} else {
					// Tell our worker to send out new messages by updating remaining message
					// count and waking them up with a broadcast
					ws.NotifyNewEvents()
				}
			}
		}
	}

	return nil
}

// appserviceJoinedAtEvent returns a boolean depending on whether a given
// appservice has membership at the time a given event was created.
func (s *OutputRoomEventConsumer) appserviceJoinedAtEvent(ctx context.Context, event *gomatrixserverlib.HeaderedEvent, appservice config.ApplicationService) bool {
	// TODO: This is only checking the current room state, not the state at
	// the event in question. Pretty sure this is what Synapse does too, but
	// until we have a lighter way of checking the state before the event that
	// doesn't involve state res, then this is probably OK.
	membershipReq := &api.QueryMembershipsForRoomRequest{
		RoomID:     event.RoomID(),
		JoinedOnly: true,
	}
	membershipRes := &api.QueryMembershipsForRoomResponse{}

	// XXX: This could potentially race if the state for the event is not known yet
	// e.g. the event came over federation but we do not have the full state persisted.
	if err := s.rsAPI.QueryMembershipsForRoom(ctx, membershipReq, membershipRes); err == nil {
		for _, ev := range membershipRes.JoinEvents {
			var membership gomatrixserverlib.MemberContent
			if err = json.Unmarshal(ev.Content, &membership); err != nil || ev.StateKey == nil {
				continue
			}
			if appservice.IsInterestedInUserID(*ev.StateKey) {
				return true
			}
		}
	} else {
		log.WithFields(log.Fields{
			"room_id": event.RoomID(),
		}).WithError(err).Errorf("Unable to get membership for room")
	}
	return false
}

// appserviceIsInterestedInEvent returns a boolean depending on whether a given
// event falls within one of a given application service's namespaces.
//
// TODO: This should be cached, see https://github.com/matrix-org/dendrite/issues/1682
func (s *OutputRoomEventConsumer) appserviceIsInterestedInEvent(ctx context.Context, event *gomatrixserverlib.HeaderedEvent, appservice config.ApplicationService) bool {
	// No reason to queue events if they'll never be sent to the application
	// service
	if appservice.URL == "" {
		return false
	}

	// Check Room ID and Sender of the event
	if appservice.IsInterestedInUserID(event.Sender()) ||
		appservice.IsInterestedInRoomID(event.RoomID()) {
		return true
	}

	if event.Type() == gomatrixserverlib.MRoomMember && event.StateKey() != nil {
		if appservice.IsInterestedInUserID(*event.StateKey()) {
			return true
		}
	}

	// Check all known room aliases of the room the event came from
	queryReq := api.GetAliasesForRoomIDRequest{RoomID: event.RoomID()}
	var queryRes api.GetAliasesForRoomIDResponse
	if err := s.rsAPI.GetAliasesForRoomID(ctx, &queryReq, &queryRes); err == nil {
		for _, alias := range queryRes.Aliases {
			if appservice.IsInterestedInRoomAlias(alias) {
				return true
			}
		}
	} else {
		log.WithFields(log.Fields{
			"room_id": event.RoomID(),
		}).WithError(err).Errorf("Unable to get aliases for room")
	}

	// Check if any of the members in the room match the appservice
	return s.appserviceJoinedAtEvent(ctx, event, appservice)
}<|MERGE_RESOLUTION|>--- conflicted
+++ resolved
@@ -68,14 +68,13 @@
 
 // Start consuming from room servers
 func (s *OutputRoomEventConsumer) Start() error {
-<<<<<<< HEAD
 	for _, as := range s.cfg.Derived.ApplicationServices {
 		appsvc, token := as, jetstream.Tokenise(as.ID)
 		if err := jetstream.JetStreamConsumer(
 			s.ctx, s.jetstream, s.topic,
-			s.cfg.Matrix.JetStream.Durable("Appservice_"+token),
-			func(ctx context.Context, msg *nats.Msg) bool {
-				return s.onMessage(ctx, &appsvc, msg)
+			s.cfg.Matrix.JetStream.Durable("Appservice_"+token), 10,
+			func(ctx context.Context, msgs []*nats.Msg) bool {
+				return s.onMessage(ctx, &appsvc, msgs)
 			},
 			nats.DeliverAll(), nats.ManualAck(),
 		); err != nil {
@@ -83,69 +82,62 @@
 		}
 	}
 	return nil
-=======
-	return jetstream.JetStreamConsumer(
-		s.ctx, s.jetstream, s.topic, s.durable, 1,
-		s.onMessage, nats.DeliverAll(), nats.ManualAck(),
-	)
->>>>>>> 175f6540
 }
 
 // onMessage is called when the appservice component receives a new event from
 // the room server output log.
-<<<<<<< HEAD
-func (s *OutputRoomEventConsumer) onMessage(ctx context.Context, as *config.ApplicationService, msg *nats.Msg) bool {
-=======
-func (s *OutputRoomEventConsumer) onMessage(ctx context.Context, msgs []*nats.Msg) bool {
-	msg := msgs[0] // Guaranteed to exist if onMessage is called
->>>>>>> 175f6540
-	// Parse out the event JSON
-	var output api.OutputEvent
-	if err := json.Unmarshal(msg.Data, &output); err != nil {
-		// If the message was invalid, log it and move on to the next message in the stream
-		log.WithError(err).Errorf("roomserver output log: message parse failure")
-		return true
-	}
-
-	log.WithFields(log.Fields{
-		"type": output.Type,
-	}).Debug("Got a message in OutputRoomEventConsumer")
-
-	events := []*gomatrixserverlib.HeaderedEvent{}
-	if output.Type == api.OutputTypeNewRoomEvent && output.NewRoomEvent != nil {
-		newEventID := output.NewRoomEvent.Event.EventID()
-		events = append(events, output.NewRoomEvent.Event)
-		if len(output.NewRoomEvent.AddsStateEventIDs) > 0 {
-			eventsReq := &api.QueryEventsByIDRequest{
-				EventIDs: make([]string, 0, len(output.NewRoomEvent.AddsStateEventIDs)),
-			}
-			eventsRes := &api.QueryEventsByIDResponse{}
-			for _, eventID := range output.NewRoomEvent.AddsStateEventIDs {
-				if eventID != newEventID {
-					eventsReq.EventIDs = append(eventsReq.EventIDs, eventID)
-				}
-			}
-			if len(eventsReq.EventIDs) > 0 {
-				if err := s.rsAPI.QueryEventsByID(s.ctx, eventsReq, eventsRes); err != nil {
-					log.WithError(err).Errorf("s.rsAPI.QueryEventsByID failed")
-					return false
-				}
-				events = append(events, eventsRes.Events...)
-			}
-		}
-	} else if output.Type == api.OutputTypeNewInviteEvent && output.NewInviteEvent != nil {
-		events = append(events, output.NewInviteEvent.Event)
-	} else {
-		log.WithFields(log.Fields{
-			"type": output.Type,
-		}).Debug("appservice OutputRoomEventConsumer ignoring event", string(msg.Data))
-		return true
+func (s *OutputRoomEventConsumer) onMessage(ctx context.Context, as *config.ApplicationService, msgs []*nats.Msg) bool {
+	log.WithField("appservice", as.ID).Debugf("Appservice worker received %d message(s) from roomserver", len(msgs))
+	events := make([]*gomatrixserverlib.HeaderedEvent, 0, len(msgs))
+	for _, msg := range msgs {
+		// Parse out the event JSON
+		var output api.OutputEvent
+		if err := json.Unmarshal(msg.Data, &output); err != nil {
+			// If the message was invalid, log it and move on to the next message in the stream
+			log.WithError(err).Errorf("roomserver output log: message parse failure")
+			continue
+		}
+		switch output.Type {
+		case api.OutputTypeNewRoomEvent:
+			if output.NewRoomEvent == nil {
+				continue
+			}
+			events = append(events, output.NewRoomEvent.Event)
+			if len(output.NewRoomEvent.AddsStateEventIDs) > 0 {
+				newEventID := output.NewRoomEvent.Event.EventID()
+				eventsReq := &api.QueryEventsByIDRequest{
+					EventIDs: make([]string, 0, len(output.NewRoomEvent.AddsStateEventIDs)),
+				}
+				eventsRes := &api.QueryEventsByIDResponse{}
+				for _, eventID := range output.NewRoomEvent.AddsStateEventIDs {
+					if eventID != newEventID {
+						eventsReq.EventIDs = append(eventsReq.EventIDs, eventID)
+					}
+				}
+				if len(eventsReq.EventIDs) > 0 {
+					if err := s.rsAPI.QueryEventsByID(s.ctx, eventsReq, eventsRes); err != nil {
+						log.WithError(err).Errorf("s.rsAPI.QueryEventsByID failed")
+						return false
+					}
+					events = append(events, eventsRes.Events...)
+				}
+			}
+
+		case api.OutputTypeNewInviteEvent:
+			if output.NewInviteEvent == nil {
+				continue
+			}
+			events = append(events, output.NewInviteEvent.Event)
+
+		default:
+			continue
+		}
 	}
 
 	// Send event to any relevant application services
 	if err := s.filterRoomserverEvents(ctx, events); err != nil {
 		log.WithError(err).Errorf("roomserver output log: filter error")
-		return true
+		return false
 	}
 
 	return true
