// Copyright 2018 Vector Creations Ltd
//
// Licensed under the Apache License, Version 2.0 (the "License");
// you may not use this file except in compliance with the License.
// You may obtain a copy of the License at
//
//     http://www.apache.org/licenses/LICENSE-2.0
//
// Unless required by applicable law or agreed to in writing, software
// distributed under the License is distributed on an "AS IS" BASIS,
// WITHOUT WARRANTIES OR CONDITIONS OF ANY KIND, either express or implied.
// See the License for the specific language governing permissions and
// limitations under the License.

package consumers

import (
	"context"
	"encoding/json"

	"github.com/matrix-org/dendrite/appservice/storage"
	"github.com/matrix-org/dendrite/appservice/types"
	"github.com/matrix-org/dendrite/internal"
	"github.com/matrix-org/dendrite/roomserver/api"
	"github.com/matrix-org/dendrite/setup/config"
	"github.com/matrix-org/dendrite/setup/process"
	"github.com/matrix-org/gomatrixserverlib"

	"github.com/Shopify/sarama"
	log "github.com/sirupsen/logrus"
)

// OutputRoomEventConsumer consumes events that originated in the room server.
type OutputRoomEventConsumer struct {
	roomServerConsumer *internal.ContinualConsumer
	asDB               storage.Database
	rsAPI              api.RoomserverInternalAPI
	serverName         string
	workerStates       []types.ApplicationServiceWorkerState
}

// NewOutputRoomEventConsumer creates a new OutputRoomEventConsumer. Call
// Start() to begin consuming from room servers.
func NewOutputRoomEventConsumer(
	process *process.ProcessContext,
	cfg *config.Dendrite,
	kafkaConsumer sarama.Consumer,
	appserviceDB storage.Database,
	rsAPI api.RoomserverInternalAPI,
	workerStates []types.ApplicationServiceWorkerState,
) *OutputRoomEventConsumer {
	consumer := internal.ContinualConsumer{
		Process:        process,
		ComponentName:  "appservice/roomserver",
		Topic:          cfg.Global.Kafka.TopicFor(config.TopicOutputRoomEvent),
		Consumer:       kafkaConsumer,
		PartitionStore: appserviceDB,
	}
	s := &OutputRoomEventConsumer{
		roomServerConsumer: &consumer,
		asDB:               appserviceDB,
		rsAPI:              rsAPI,
		serverName:         string(cfg.Global.ServerName),
		workerStates:       workerStates,
	}
	consumer.ProcessMessage = s.onMessage

	return s
}

// Start consuming from room servers
func (s *OutputRoomEventConsumer) Start() error {
	return s.roomServerConsumer.Start()
}

// onMessage is called when the appservice component receives a new event from
// the room server output log.
func (s *OutputRoomEventConsumer) onMessage(msg *sarama.ConsumerMessage) error {
	// Parse out the event JSON
	var output api.OutputEvent
	if err := json.Unmarshal(msg.Value, &output); err != nil {
		// If the message was invalid, log it and move on to the next message in the stream
		log.WithError(err).Errorf("roomserver output log: message parse failure")
		return nil
	}

	if output.Type != api.OutputTypeNewRoomEvent {
		return nil
	}

	events := []*gomatrixserverlib.HeaderedEvent{output.NewRoomEvent.Event}
	events = append(events, output.NewRoomEvent.AddStateEvents...)

	// Send event to any relevant application services
	return s.filterRoomserverEvents(context.TODO(), events)
}

// filterRoomserverEvents takes in events and decides whether any of them need
// to be passed on to an external application service. It does this by checking
// each namespace of each registered application service, and if there is a
// match, adds the event to the queue for events to be sent to a particular
// application service.
func (s *OutputRoomEventConsumer) filterRoomserverEvents(
	ctx context.Context,
	events []*gomatrixserverlib.HeaderedEvent,
) error {
	for _, ws := range s.workerStates {
		for _, event := range events {
			// Check if this event is interesting to this application service
			if s.appserviceIsInterestedInEvent(ctx, event, ws.AppService) {
				// Queue this event to be sent off to the application service
				if err := s.asDB.StoreEvent(ctx, ws.AppService.ID, event); err != nil {
					log.WithError(err).Warn("failed to insert incoming event into appservices database")
					return err
				} else {
					// Tell our worker to send out new messages by updating remaining message
					// count and waking them up with a broadcast
					ws.NotifyNewEvents()
				}
			}
		}
	}

	return nil
}

<<<<<<< HEAD
// appserviceHasMembershipInRoom returns a boolean depending on whether a given
// appservice has membership at the time a given event was created.
func (s *OutputRoomEventConsumer) appserviceHasMembershipForEvent(ctx context.Context, event *gomatrixserverlib.HeaderedEvent, appservice config.ApplicationService) bool {
	// Check if any of the members in the room match the appservice
	membershipReq := api.QueryStateAfterEventsRequest{
		PrevEventIDs: []string{event.EventID()},
		RoomID:       event.RoomID(),
	}
	var membershipRes api.QueryStateAfterEventsResponse

	// XXX: This could potentially race if the state for the event is not known yet
	// e.g. the event came over federation but we do not have the full state persisted.
	if err := s.rsAPI.QueryStateAfterEvents(ctx, &membershipReq, &membershipRes); err == nil {
		for _, ev := range membershipRes.StateEvents {
			if ev.Type() == gomatrixserverlib.MRoomMember {
				var membership, _ = ev.Membership()
				if membership == gomatrixserverlib.Join && appservice.IsInterestedInUserID(*ev.StateKey()) {
					return true
				}
=======
// appserviceJoinedAtEvent returns a boolean depending on whether a given
// appservice has membership at the time a given event was created.
func (s *OutputRoomEventConsumer) appserviceJoinedAtEvent(ctx context.Context, event *gomatrixserverlib.HeaderedEvent, appservice config.ApplicationService) bool {
	// TODO: This is only checking the current room state, not the state at
	// the event in question. Pretty sure this is what Synapse does too, but
	// until we have a lighter way of checking the state before the event that
	// doesn't involve state res, then this is probably OK.
	membershipReq := &api.QueryMembershipsForRoomRequest{
		RoomID:     event.RoomID(),
		JoinedOnly: true,
	}
	membershipRes := &api.QueryMembershipsForRoomResponse{}

	// XXX: This could potentially race if the state for the event is not known yet
	// e.g. the event came over federation but we do not have the full state persisted.
	if err := s.rsAPI.QueryMembershipsForRoom(ctx, membershipReq, membershipRes); err == nil {
		for _, ev := range membershipRes.JoinEvents {
			var membership gomatrixserverlib.MemberContent
			if err = json.Unmarshal(ev.Content, &membership); err != nil || ev.StateKey == nil {
				continue
			}
			if appservice.IsInterestedInUserID(*ev.StateKey) {
				return true
>>>>>>> d37f1601
			}
		}
	} else {
		log.WithFields(log.Fields{
			"room_id": event.RoomID(),
		}).WithError(err).Errorf("Unable to get membership for room")
	}
	return false
}

// appserviceIsInterestedInEvent returns a boolean depending on whether a given
// event falls within one of a given application service's namespaces.
//
// TODO: This should be cached, see https://github.com/matrix-org/dendrite/issues/1682
func (s *OutputRoomEventConsumer) appserviceIsInterestedInEvent(ctx context.Context, event *gomatrixserverlib.HeaderedEvent, appservice config.ApplicationService) bool {
	// No reason to queue events if they'll never be sent to the application
	// service
	if appservice.URL == "" {
		return false
	}

	// Check Room ID and Sender of the event
	if appservice.IsInterestedInUserID(event.Sender()) ||
		appservice.IsInterestedInRoomID(event.RoomID()) {
		return true
	}

	if event.Type() == gomatrixserverlib.MRoomMember && event.StateKey() != nil {
		if appservice.IsInterestedInUserID(*event.StateKey()) {
			return true
		}
	}

	// Check all known room aliases of the room the event came from
	queryReq := api.GetAliasesForRoomIDRequest{RoomID: event.RoomID()}
	var queryRes api.GetAliasesForRoomIDResponse
	if err := s.rsAPI.GetAliasesForRoomID(ctx, &queryReq, &queryRes); err == nil {
		for _, alias := range queryRes.Aliases {
			if appservice.IsInterestedInRoomAlias(alias) {
				return true
			}
		}
	} else {
		log.WithFields(log.Fields{
			"room_id": event.RoomID(),
		}).WithError(err).Errorf("Unable to get aliases for room")
	}

	// Check if any of the members in the room match the appservice
<<<<<<< HEAD
	return s.appserviceHasMembershipForEvent(ctx, event, appservice)
=======
	return s.appserviceJoinedAtEvent(ctx, event, appservice)
>>>>>>> d37f1601
}<|MERGE_RESOLUTION|>--- conflicted
+++ resolved
@@ -124,27 +124,6 @@
 	return nil
 }
 
-<<<<<<< HEAD
-// appserviceHasMembershipInRoom returns a boolean depending on whether a given
-// appservice has membership at the time a given event was created.
-func (s *OutputRoomEventConsumer) appserviceHasMembershipForEvent(ctx context.Context, event *gomatrixserverlib.HeaderedEvent, appservice config.ApplicationService) bool {
-	// Check if any of the members in the room match the appservice
-	membershipReq := api.QueryStateAfterEventsRequest{
-		PrevEventIDs: []string{event.EventID()},
-		RoomID:       event.RoomID(),
-	}
-	var membershipRes api.QueryStateAfterEventsResponse
-
-	// XXX: This could potentially race if the state for the event is not known yet
-	// e.g. the event came over federation but we do not have the full state persisted.
-	if err := s.rsAPI.QueryStateAfterEvents(ctx, &membershipReq, &membershipRes); err == nil {
-		for _, ev := range membershipRes.StateEvents {
-			if ev.Type() == gomatrixserverlib.MRoomMember {
-				var membership, _ = ev.Membership()
-				if membership == gomatrixserverlib.Join && appservice.IsInterestedInUserID(*ev.StateKey()) {
-					return true
-				}
-=======
 // appserviceJoinedAtEvent returns a boolean depending on whether a given
 // appservice has membership at the time a given event was created.
 func (s *OutputRoomEventConsumer) appserviceJoinedAtEvent(ctx context.Context, event *gomatrixserverlib.HeaderedEvent, appservice config.ApplicationService) bool {
@@ -168,7 +147,6 @@
 			}
 			if appservice.IsInterestedInUserID(*ev.StateKey) {
 				return true
->>>>>>> d37f1601
 			}
 		}
 	} else {
@@ -218,9 +196,5 @@
 	}
 
 	// Check if any of the members in the room match the appservice
-<<<<<<< HEAD
-	return s.appserviceHasMembershipForEvent(ctx, event, appservice)
-=======
 	return s.appserviceJoinedAtEvent(ctx, event, appservice)
->>>>>>> d37f1601
 }