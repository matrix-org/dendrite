# Relies on a rejected PL event which will never be accepted into the DAG

# Caused by <https://github.com/matrix-org/sytest/pull/911>

Outbound federation requests missing prev_events and then asks for /state_ids and resolves the state

# We don't implement lazy membership loading yet

The only membership state included in a gapped incremental sync is for senders in the timeline

# Blacklisted out of flakiness after #1479

Invited user can reject local invite after originator leaves
Invited user can reject invite for empty room
If user leaves room, remote user changes device and rejoins we see update in /sync and /keys/changes

# Blacklisted due to flakiness

Forgotten room messages cannot be paginated

# Blacklisted due to flakiness after #1774

Local device key changes get to remote servers with correct prev_id

# Flakey

Local device key changes appear in /keys/changes

# we don't support groups

Remove group category
Remove group role

# Flakey

AS-ghosted users can use rooms themselves
AS-ghosted users can use rooms via AS
Events in rooms with AS-hosted room aliases are sent to AS server
Inviting an AS-hosted user asks the AS server
Accesing an AS-hosted room alias asks the AS server

# Flakey, need additional investigation

Messages that notify from another user increment notification_count
Messages that highlight from another user increment unread highlight count
Notifications can be viewed with GET /notifications

# More flakey

If remote user leaves room we no longer receive device updates
<<<<<<< HEAD
Guest users can join guest_access rooms
=======
Guest users can join guest_access rooms

# You'll be shocked to discover this is flakey too

Inbound /v1/send_join rejects joins from other servers

# For notifications extension on iOS

/event/ does not allow access to events before the user joined
>>>>>>> 10dc6b5a
<|MERGE_RESOLUTION|>--- conflicted
+++ resolved
@@ -48,9 +48,6 @@
 # More flakey
 
 If remote user leaves room we no longer receive device updates
-<<<<<<< HEAD
-Guest users can join guest_access rooms
-=======
 Guest users can join guest_access rooms
 
 # You'll be shocked to discover this is flakey too
@@ -59,5 +56,4 @@
 
 # For notifications extension on iOS
 
-/event/ does not allow access to events before the user joined
->>>>>>> 10dc6b5a
+/event/ does not allow access to events before the user joined