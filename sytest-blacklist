# Blacklisted due to https://github.com/matrix-org/matrix-spec/issues/942
The only membership state included in a gapped incremental sync is for senders in the timeline

# Flakey
AS-ghosted users can use rooms themselves
AS-ghosted users can use rooms via AS
Events in rooms with AS-hosted room aliases are sent to AS server
Inviting an AS-hosted user asks the AS server
Accesing an AS-hosted room alias asks the AS server
If user leaves room, remote user changes device and rejoins we see update in /sync and /keys/changes

# This will fail in HTTP API mode, so blacklisted for now
If a device list update goes missing, the server resyncs on the next one

# Might be a bug in the test because leaves do appear :-(
Leaves are present in non-gapped incremental syncs

<<<<<<< HEAD
# We don't have any state to calculate m.room.guest_access when accepting invites
Guest users can accept invites to private rooms over federation
=======
# Below test was passing for the wrong reason, failing correctly since #2858
New federated private chats get full presence information (SYN-115)
If a device list update goes missing, the server resyncs on the next one
# You'll be shocked to discover this is flakey too

Inbound /v1/send_join rejects joins from other servers

# For notifications extension on iOS

/event/ does not allow access to events before the user joined

# Failing after recent updates with presence

Newly joined room includes presence in incremental sync
User sees their own presence in a sync
User is offline if they set_presence=offline in their sync
User sees updates to presence from other users in the incremental sync.
>>>>>>> d08130a3
<|MERGE_RESOLUTION|>--- conflicted
+++ resolved
@@ -15,10 +15,8 @@
 # Might be a bug in the test because leaves do appear :-(
 Leaves are present in non-gapped incremental syncs
 
-<<<<<<< HEAD
 # We don't have any state to calculate m.room.guest_access when accepting invites
 Guest users can accept invites to private rooms over federation
-=======
 # Below test was passing for the wrong reason, failing correctly since #2858
 New federated private chats get full presence information (SYN-115)
 If a device list update goes missing, the server resyncs on the next one
@@ -35,5 +33,4 @@
 Newly joined room includes presence in incremental sync
 User sees their own presence in a sync
 User is offline if they set_presence=offline in their sync
-User sees updates to presence from other users in the incremental sync.
->>>>>>> d08130a3
+User sees updates to presence from other users in the incremental sync.