--- conflicted
+++ resolved
@@ -134,23 +134,6 @@
 		return 0, false
 	}
 
-<<<<<<< HEAD
-	// Check if the interrupt channel is already closed. If it is
-	// then this call should have no side effects but still return
-	// the current duration.
-	select {
-	case <-interrupt:
-		count := s.backoffCount.Load()
-		return time.Second * time.Duration(math.Exp2(float64(count))), false
-	default:
-	}
-
-	// Work out how many times we've backed off so far.
-	count := s.backoffCount.Inc()
-	duration := time.Second * time.Duration(math.Exp2(float64(count)))
-
-=======
->>>>>>> 0fea056d
 	// Work out if we should be blacklisting at this point.
 	count := s.backoffCount.Inc()
 	if count >= s.statistics.FailuresUntilBlacklist {
