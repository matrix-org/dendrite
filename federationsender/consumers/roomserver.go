// Copyright 2017 Vector Creations Ltd
//
// Licensed under the Apache License, Version 2.0 (the "License");
// you may not use this file except in compliance with the License.
// You may obtain a copy of the License at
//
//     http://www.apache.org/licenses/LICENSE-2.0
//
// Unless required by applicable law or agreed to in writing, software
// distributed under the License is distributed on an "AS IS" BASIS,
// WITHOUT WARRANTIES OR CONDITIONS OF ANY KIND, either express or implied.
// See the License for the specific language governing permissions and
// limitations under the License.

package consumers

import (
	"context"
	"encoding/json"
	"fmt"

	"github.com/matrix-org/dendrite/federationsender/queue"
	"github.com/matrix-org/dendrite/federationsender/storage"
	"github.com/matrix-org/dendrite/federationsender/types"
	"github.com/matrix-org/dendrite/roomserver/api"
	"github.com/matrix-org/dendrite/setup/config"
	"github.com/matrix-org/dendrite/setup/jetstream"
	"github.com/matrix-org/dendrite/setup/process"
	"github.com/matrix-org/gomatrixserverlib"
	"github.com/nats-io/nats.go"
	log "github.com/sirupsen/logrus"
)

// OutputRoomEventConsumer consumes events that originated in the room server.
type OutputRoomEventConsumer struct {
	cfg       *config.FederationSender
	rsAPI     api.RoomserverInternalAPI
	jetstream nats.JetStreamContext
	db        storage.Database
	queues    *queue.OutgoingQueues
	topic     string
}

// NewOutputRoomEventConsumer creates a new OutputRoomEventConsumer. Call Start() to begin consuming from room servers.
func NewOutputRoomEventConsumer(
	process *process.ProcessContext,
	cfg *config.FederationSender,
	js nats.JetStreamContext,
	queues *queue.OutgoingQueues,
	store storage.Database,
	rsAPI api.RoomserverInternalAPI,
) *OutputRoomEventConsumer {
<<<<<<< HEAD
	consumer := internal.ContinualConsumer{
		Process:        process,
		ComponentName:  "federationsender/roomserver",
		Topic:          string(cfg.Matrix.JetStream.TopicFor(jetstream.OutputRoomEvent)),
		Consumer:       kafkaConsumer,
		PartitionStore: store,
=======
	return &OutputRoomEventConsumer{
		cfg:       cfg,
		jetstream: js,
		db:        store,
		queues:    queues,
		rsAPI:     rsAPI,
		topic:     cfg.Matrix.JetStream.TopicFor(jetstream.OutputRoomEvent),
>>>>>>> eff8b360
	}
}

// Start consuming from room servers
func (s *OutputRoomEventConsumer) Start() error {
	_, err := s.jetstream.Subscribe(s.topic, s.onMessage)
	return err
}

// onMessage is called when the federation server receives a new event from the room server output log.
// It is unsafe to call this with messages for the same room in multiple gorountines
// because updates it will likely fail with a types.EventIDMismatchError when it
// realises that it cannot update the room state using the deltas.
func (s *OutputRoomEventConsumer) onMessage(msg *nats.Msg) {
	// Parse out the event JSON
	var output api.OutputEvent
	if err := json.Unmarshal(msg.Data, &output); err != nil {
		// If the message was invalid, log it and move on to the next message in the stream
		log.WithError(err).Errorf("roomserver output log: message parse failure")
		_ = msg.Ack()
		return
	}

	switch output.Type {
	case api.OutputTypeNewRoomEvent:
		ev := output.NewRoomEvent.Event

		if output.NewRoomEvent.RewritesState {
			if err := s.db.PurgeRoomState(context.TODO(), ev.RoomID()); err != nil {
				log.WithError(err).Errorf("roomserver output log: purge room state failure")
				return
			}
		}

		if err := s.processMessage(*output.NewRoomEvent); err != nil {
			switch err.(type) {
			case *queue.ErrorFederationDisabled:
				log.WithField("error", output.Type).Info(
					err.Error(),
				)
				_ = msg.Ack()
			default:
				// panic rather than continue with an inconsistent database
				log.WithFields(log.Fields{
					"event_id":   ev.EventID(),
					"event":      string(ev.JSON()),
					"add":        output.NewRoomEvent.AddsStateEventIDs,
					"del":        output.NewRoomEvent.RemovesStateEventIDs,
					log.ErrorKey: err,
				}).Panicf("roomserver output log: write room event failure")
			}
			return
		}

		_ = msg.Ack()

	case api.OutputTypeNewInboundPeek:
		if err := s.processInboundPeek(*output.NewInboundPeek); err != nil {
			log.WithFields(log.Fields{
				"event":      output.NewInboundPeek,
				log.ErrorKey: err,
			}).Panicf("roomserver output log: remote peek event failure")
			return
		}
		_ = msg.Ack()

	default:
		log.WithField("type", output.Type).Debug(
			"roomserver output log: ignoring unknown output type",
		)
		_ = msg.Ack()
		return
	}
}

// processInboundPeek starts tracking a new federated inbound peek (replacing the existing one if any)
// causing the federationsender to start sending messages to the peeking server
func (s *OutputRoomEventConsumer) processInboundPeek(orp api.OutputNewInboundPeek) error {

	// FIXME: there's a race here - we should start /sending new peeked events
	// atomically after the orp.LatestEventID to ensure there are no gaps between
	// the peek beginning and the send stream beginning.
	//
	// We probably need to track orp.LatestEventID on the inbound peek, but it's
	// unclear how we then use that to prevent the race when we start the send
	// stream.
	//
	// This is making the tests flakey.

	return s.db.AddInboundPeek(context.TODO(), orp.ServerName, orp.RoomID, orp.PeekID, orp.RenewalInterval)
}

// processMessage updates the list of currently joined hosts in the room
// and then sends the event to the hosts that were joined before the event.
func (s *OutputRoomEventConsumer) processMessage(ore api.OutputNewRoomEvent) error {
	addsJoinedHosts, err := joinedHostsFromEvents(gomatrixserverlib.UnwrapEventHeaders(ore.AddsState()))
	if err != nil {
		return err
	}
	// Update our copy of the current state.
	// We keep a copy of the current state because the state at each event is
	// expressed as a delta against the current state.
	// TODO(#290): handle EventIDMismatchError and recover the current state by
	// talking to the roomserver
	oldJoinedHosts, err := s.db.UpdateRoom(
		context.TODO(),
		ore.Event.RoomID(),
		ore.LastSentEventID,
		ore.Event.EventID(),
		addsJoinedHosts,
		ore.RemovesStateEventIDs,
	)
	if err != nil {
		return err
	}

	if oldJoinedHosts == nil {
		// This means that there is nothing to update as this is a duplicate
		// message.
		// This can happen if dendrite crashed between reading the message and
		// persisting the stream position.
		return nil
	}

	if ore.SendAsServer == api.DoNotSendToOtherServers {
		// Ignore event that we don't need to send anywhere.
		return nil
	}

	// Work out which hosts were joined at the event itself.
	joinedHostsAtEvent, err := s.joinedHostsAtEvent(ore, oldJoinedHosts)
	if err != nil {
		return err
	}

	// TODO: do housekeeping to evict unrenewed peeking hosts

	// TODO: implement query to let the fedapi check whether a given peek is live or not

	// Send the event.
	return s.queues.SendEvent(
		ore.Event, gomatrixserverlib.ServerName(ore.SendAsServer), joinedHostsAtEvent,
	)
}

// joinedHostsAtEvent works out a list of matrix servers that were joined to
// the room at the event (including peeking ones)
// It is important to use the state at the event for sending messages because:
//   1) We shouldn't send messages to servers that weren't in the room.
//   2) If a server is kicked from the rooms it should still be told about the
//      kick event,
// Usually the list can be calculated locally, but sometimes it will need fetch
// events from the room server.
// Returns an error if there was a problem talking to the room server.
func (s *OutputRoomEventConsumer) joinedHostsAtEvent(
	ore api.OutputNewRoomEvent, oldJoinedHosts []types.JoinedHost,
) ([]gomatrixserverlib.ServerName, error) {
	// Combine the delta into a single delta so that the adds and removes can
	// cancel each other out. This should reduce the number of times we need
	// to fetch a state event from the room server.
	combinedAdds, combinedRemoves := combineDeltas(
		ore.AddsStateEventIDs, ore.RemovesStateEventIDs,
		ore.StateBeforeAddsEventIDs, ore.StateBeforeRemovesEventIDs,
	)
	combinedAddsEvents, err := s.lookupStateEvents(combinedAdds, ore.Event.Event)
	if err != nil {
		return nil, err
	}

	combinedAddsJoinedHosts, err := joinedHostsFromEvents(combinedAddsEvents)
	if err != nil {
		return nil, err
	}

	removed := map[string]bool{}
	for _, eventID := range combinedRemoves {
		removed[eventID] = true
	}

	joined := map[gomatrixserverlib.ServerName]bool{}
	for _, joinedHost := range oldJoinedHosts {
		if removed[joinedHost.MemberEventID] {
			// This m.room.member event is part of the current state of the
			// room, but not part of the state at the event we are processing
			// Therefore we can't use it to tell whether the server was in
			// the room at the event.
			continue
		}
		joined[joinedHost.ServerName] = true
	}

	for _, joinedHost := range combinedAddsJoinedHosts {
		// This m.room.member event was part of the state of the room at the
		// event, but isn't part of the current state of the room now.
		joined[joinedHost.ServerName] = true
	}

	// handle peeking hosts
	inboundPeeks, err := s.db.GetInboundPeeks(context.TODO(), ore.Event.Event.RoomID())
	if err != nil {
		return nil, err
	}
	for _, inboundPeek := range inboundPeeks {
		joined[inboundPeek.ServerName] = true
	}

	var result []gomatrixserverlib.ServerName
	for serverName, include := range joined {
		if include {
			result = append(result, serverName)
		}
	}
	return result, nil
}

// joinedHostsFromEvents turns a list of state events into a list of joined hosts.
// This errors if one of the events was invalid.
// It should be impossible for an invalid event to get this far in the pipeline.
func joinedHostsFromEvents(evs []*gomatrixserverlib.Event) ([]types.JoinedHost, error) {
	var joinedHosts []types.JoinedHost
	for _, ev := range evs {
		if ev.Type() != "m.room.member" || ev.StateKey() == nil {
			continue
		}
		membership, err := ev.Membership()
		if err != nil {
			return nil, err
		}
		if membership != gomatrixserverlib.Join {
			continue
		}
		_, serverName, err := gomatrixserverlib.SplitID('@', *ev.StateKey())
		if err != nil {
			return nil, err
		}
		joinedHosts = append(joinedHosts, types.JoinedHost{
			MemberEventID: ev.EventID(), ServerName: serverName,
		})
	}
	return joinedHosts, nil
}

// combineDeltas combines two deltas into a single delta.
// Assumes that the order of operations is add(1), remove(1), add(2), remove(2).
// Removes duplicate entries and redundant operations from each delta.
func combineDeltas(adds1, removes1, adds2, removes2 []string) (adds, removes []string) {
	addSet := map[string]bool{}
	removeSet := map[string]bool{}

	// combine processes each unique value in a list.
	// If the value is in the removeFrom set then it is removed from that set.
	// Otherwise it is added to the addTo set.
	combine := func(values []string, removeFrom, addTo map[string]bool) {
		processed := map[string]bool{}
		for _, value := range values {
			if processed[value] {
				continue
			}
			processed[value] = true
			if removeFrom[value] {
				delete(removeFrom, value)
			} else {
				addTo[value] = true
			}
		}
	}

	combine(adds1, nil, addSet)
	combine(removes1, addSet, removeSet)
	combine(adds2, removeSet, addSet)
	combine(removes2, addSet, removeSet)

	for value := range addSet {
		adds = append(adds, value)
	}
	for value := range removeSet {
		removes = append(removes, value)
	}
	return
}

// lookupStateEvents looks up the state events that are added by a new event.
func (s *OutputRoomEventConsumer) lookupStateEvents(
	addsStateEventIDs []string, event *gomatrixserverlib.Event,
) ([]*gomatrixserverlib.Event, error) {
	// Fast path if there aren't any new state events.
	if len(addsStateEventIDs) == 0 {
		return nil, nil
	}

	// Fast path if the only state event added is the event itself.
	if len(addsStateEventIDs) == 1 && addsStateEventIDs[0] == event.EventID() {
		return []*gomatrixserverlib.Event{event}, nil
	}

	missing := addsStateEventIDs
	var result []*gomatrixserverlib.Event

	// Check if event itself is being added.
	for _, eventID := range missing {
		if eventID == event.EventID() {
			result = append(result, event)
			break
		}
	}
	missing = missingEventsFrom(result, addsStateEventIDs)

	if len(missing) == 0 {
		return result, nil
	}

	// At this point the missing events are neither the event itself nor are
	// they present in our local database. Our only option is to fetch them
	// from the roomserver using the query API.
	eventReq := api.QueryEventsByIDRequest{EventIDs: missing}
	var eventResp api.QueryEventsByIDResponse
	if err := s.rsAPI.QueryEventsByID(context.TODO(), &eventReq, &eventResp); err != nil {
		return nil, err
	}

	for _, headeredEvent := range eventResp.Events {
		result = append(result, headeredEvent.Event)
	}

	missing = missingEventsFrom(result, addsStateEventIDs)

	if len(missing) != 0 {
		return nil, fmt.Errorf(
			"missing %d state events IDs at event %q", len(missing), event.EventID(),
		)
	}

	return result, nil
}

func missingEventsFrom(events []*gomatrixserverlib.Event, required []string) []string {
	have := map[string]bool{}
	for _, event := range events {
		have[event.EventID()] = true
	}
	var missing []string
	for _, eventID := range required {
		if !have[eventID] {
			missing = append(missing, eventID)
		}
	}
	return missing
}<|MERGE_RESOLUTION|>--- conflicted
+++ resolved
@@ -50,14 +50,6 @@
 	store storage.Database,
 	rsAPI api.RoomserverInternalAPI,
 ) *OutputRoomEventConsumer {
-<<<<<<< HEAD
-	consumer := internal.ContinualConsumer{
-		Process:        process,
-		ComponentName:  "federationsender/roomserver",
-		Topic:          string(cfg.Matrix.JetStream.TopicFor(jetstream.OutputRoomEvent)),
-		Consumer:       kafkaConsumer,
-		PartitionStore: store,
-=======
 	return &OutputRoomEventConsumer{
 		cfg:       cfg,
 		jetstream: js,
@@ -65,7 +57,6 @@
 		queues:    queues,
 		rsAPI:     rsAPI,
 		topic:     cfg.Matrix.JetStream.TopicFor(jetstream.OutputRoomEvent),
->>>>>>> eff8b360
 	}
 }
 
