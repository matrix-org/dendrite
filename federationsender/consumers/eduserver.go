--- conflicted
+++ resolved
@@ -49,35 +49,6 @@
 	queues *queue.OutgoingQueues,
 	store storage.Database,
 ) *OutputEDUConsumer {
-<<<<<<< HEAD
-	c := &OutputEDUConsumer{
-		typingConsumer: &internal.ContinualConsumer{
-			Process:        process,
-			ComponentName:  "eduserver/typing",
-			Topic:          cfg.Matrix.JetStream.TopicFor(jetstream.OutputTypingEvent),
-			Consumer:       kafkaConsumer,
-			PartitionStore: store,
-		},
-		sendToDeviceConsumer: &internal.ContinualConsumer{
-			Process:        process,
-			ComponentName:  "eduserver/sendtodevice",
-			Topic:          cfg.Matrix.JetStream.TopicFor(jetstream.OutputSendToDeviceEvent),
-			Consumer:       kafkaConsumer,
-			PartitionStore: store,
-		},
-		receiptConsumer: &internal.ContinualConsumer{
-			Process:        process,
-			ComponentName:  "eduserver/receipt",
-			Topic:          cfg.Matrix.JetStream.TopicFor(jetstream.OutputReceiptEvent),
-			Consumer:       kafkaConsumer,
-			PartitionStore: store,
-		},
-		queues:            queues,
-		db:                store,
-		ServerName:        cfg.Matrix.ServerName,
-		TypingTopic:       cfg.Matrix.JetStream.TopicFor(jetstream.OutputTypingEvent),
-		SendToDeviceTopic: cfg.Matrix.JetStream.TopicFor(jetstream.OutputSendToDeviceEvent),
-=======
 	return &OutputEDUConsumer{
 		jetstream:         js,
 		queues:            queues,
@@ -86,7 +57,6 @@
 		typingTopic:       cfg.Matrix.JetStream.TopicFor(jetstream.OutputTypingEvent),
 		sendToDeviceTopic: cfg.Matrix.JetStream.TopicFor(jetstream.OutputSendToDeviceEvent),
 		receiptTopic:      cfg.Matrix.JetStream.TopicFor(jetstream.OutputReceiptEvent),
->>>>>>> eff8b360
 	}
 }
 
