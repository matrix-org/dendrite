--- conflicted
+++ resolved
@@ -125,8 +125,6 @@
 Checking local federation server
 Inbound federation can query profile data
 Outbound federation can send room-join requests
-<<<<<<< HEAD
-=======
 Outbound federation can send events
 # SyTest currently only implements the v1 endpoints for /send_join and /send_leave,
 # whereas Dendrite only supports the v2 endpoints for those, so let's ignore this
@@ -136,7 +134,6 @@
 # whereas Dendrite only supports the v2 endpoints for those, so let's ignore this
 # test for now.
 #Backfill checks the events requested belong to the room
->>>>>>> 6b2f461d
 Can upload without a file name
 Can download without a file name locally
 Can upload with ASCII file name
@@ -168,8 +165,6 @@
 POST /createRoom ignores attempts to set the room version via creation_content
 Inbound federation rejects remote attempts to join local users to rooms
 Inbound federation rejects remote attempts to kick local users to rooms
-<<<<<<< HEAD
-=======
 # SyTest currently only implements the v1 endpoints for /send_join and /send_leave,
 # whereas Dendrite only supports the v2 endpoints for those, so let's ignore this
 # test for now.
@@ -178,7 +173,6 @@
 # whereas Dendrite only supports the v2 endpoints for those, so let's ignore this
 # test for now.
 #A pair of events which redact each other should be ignored
->>>>>>> 6b2f461d
 Full state sync includes joined rooms
 A message sent after an initial sync appears in the timeline of an incremental sync.
 Can add tag
@@ -204,6 +198,7 @@
 Users can't delete other's aliases
 Outbound federation can query room alias directory
 After deactivating account, can't log in with an email
+Remote room alias queries can handle Unicode
 Newly joined room is included in an incremental sync after invite
 Outbound federation can query v1 /send_join
 Inbound /v1/make_join rejects remote attempts to join local users to rooms
