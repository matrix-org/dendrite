--- conflicted
+++ resolved
@@ -143,16 +143,6 @@
 Events come down the correct room
 local user can join room with version 5
 User can invite local user to room with version 5
-<<<<<<< HEAD
-Inbound federation can receive room-join requests
-GET /directory/room/:room_alias yields room ID
-PUT /directory/room/:room_alias creates alias
-Room aliases can contain Unicode
-Creators can delete alias
-Alias creators can delete alias with no ops
-Alias creators can delete canonical alias with no ops
-Regular users cannot create room aliases within the AS namespace
-=======
 Inbound federation can receive v1 room-join requests
 Typing events appear in initial sync
 Typing events appear in incremental sync
@@ -181,4 +171,10 @@
 /event/ on joined room works
 /event/ does not allow access to events before the user joined
 Federation key API allows unsigned requests for keys
->>>>>>> 5eb63f1d
+GET /directory/room/:room_alias yields room ID
+PUT /directory/room/:room_alias creates alias
+Room aliases can contain Unicode
+Creators can delete alias
+Alias creators can delete alias with no ops
+Alias creators can delete canonical alias with no ops
+Regular users cannot create room aliases within the AS namespace