--- conflicted
+++ resolved
@@ -171,10 +171,7 @@
 /event/ on joined room works
 /event/ does not allow access to events before the user joined
 Federation key API allows unsigned requests for keys
-<<<<<<< HEAD
 Inbound federation can receive v1 room-join requests
-Can paginate public room list
-=======
 Can paginate public room list
 GET /directory/room/:room_alias yields room ID
 PUT /directory/room/:room_alias creates alias
@@ -185,5 +182,4 @@
 Regular users cannot create room aliases within the AS namespace
 Deleting a non-existent alias should return a 404
 Users can't delete other's aliases
-Outbound federation can query room alias directory
->>>>>>> 145921f2
+Outbound federation can query room alias directory