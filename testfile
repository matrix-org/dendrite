GET /register yields a set of flows
POST /register can create a user
POST /register downcases capitals in usernames
POST /register rejects registration of usernames with '!'
POST /register rejects registration of usernames with '"'
POST /register rejects registration of usernames with ':'
POST /register rejects registration of usernames with '?'
POST /register rejects registration of usernames with '\'
POST /register rejects registration of usernames with '@'
POST /register rejects registration of usernames with '['
POST /register rejects registration of usernames with ']'
POST /register rejects registration of usernames with '{'
POST /register rejects registration of usernames with '|'
POST /register rejects registration of usernames with '}'
POST /register rejects registration of usernames with '£'
POST /register rejects registration of usernames with 'é'
POST /register rejects registration of usernames with '\n'
POST /register rejects registration of usernames with '''
GET /login yields a set of flows
POST /login can log in as a user
POST /login can log in as a user with just the local part of the id
POST /login as non-existing user is rejected
POST /login wrong password is rejected
GET /events initially
GET /initialSync initially
Version responds 200 OK with valid structure
PUT /profile/:user_id/displayname sets my name
GET /profile/:user_id/displayname publicly accessible
PUT /profile/:user_id/avatar_url sets my avatar
GET /profile/:user_id/avatar_url publicly accessible
GET /device/{deviceId} gives a 404 for unknown devices
PUT /device/{deviceId} gives a 404 for unknown devices
POST /createRoom makes a public room
POST /createRoom makes a private room
POST /createRoom makes a private room with invites
POST /createRoom makes a room with a name
POST /createRoom makes a room with a topic
Can /sync newly created room
GET /rooms/:room_id/state/m.room.member/:user_id fetches my membership
GET /rooms/:room_id/state/m.room.power_levels fetches powerlevels
POST /join/:room_alias can join a room
POST /join/:room_id can join a room
POST /join/:room_id can join a room with custom content
POST /join/:room_alias can join a room with custom content
POST /rooms/:room_id/join can join a room
POST /rooms/:room_id/leave can leave a room
POST /rooms/:room_id/invite can send an invite
POST /rooms/:room_id/ban can ban a user
POST /rooms/:room_id/send/:event_type sends a message
PUT /rooms/:room_id/send/:event_type/:txn_id sends a message
PUT /rooms/:room_id/send/:event_type/:txn_id deduplicates the same txn id
GET /rooms/:room_id/state/m.room.power_levels can fetch levels
PUT /rooms/:room_id/state/m.room.power_levels can set levels
PUT power_levels should not explode if the old power levels were empty
Both GET and PUT work
POST /rooms/:room_id/read_markers can create read marker
User signups are forbidden from starting with '_'
Can logout all devices
Request to logout with invalid an access token is rejected
Request to logout without an access token is rejected
Room creation reports m.room.create to myself
Room creation reports m.room.member to myself
New room members see their own join event
Existing members see new members' join events
setting 'm.room.power_levels' respects room powerlevel
Unprivileged users can set m.room.topic if it only needs level 0
Users cannot set ban powerlevel higher than their own
Users cannot set kick powerlevel higher than their own
Users cannot set redact powerlevel higher than their own
Can get rooms/{roomId}/members for a departed room (SPEC-216)
3pid invite join with wrong but valid signature are rejected
3pid invite join valid signature but revoked keys are rejected
3pid invite join valid signature but unreachable ID server are rejected
Room members can override their displayname on a room-specific basis
Room members can join a room with an overridden displayname
displayname updates affect room member events
avatar_url updates affect room member events
Real non-joined user cannot call /events on shared room
Real non-joined user cannot call /events on invited room
Real non-joined user cannot call /events on joined room
Real non-joined user cannot call /events on default room
Real non-joined users can get state for world_readable rooms
Real non-joined users can get individual state for world_readable rooms
Real non-joined users can get individual state for world_readable rooms after leaving
Real non-joined users cannot send messages to guest_access rooms if not joined
Real users can sync from world_readable guest_access rooms if joined
Real users can sync from default guest_access rooms if joined
Can't forget room you're still in
Can get rooms/{roomId}/members
Can create filter
Can download filter
Can sync
Can sync a joined room
Newly joined room is included in an incremental sync
User is offline if they set_presence=offline in their sync
Changes to state are included in an incremental sync
A change to displayname should appear in incremental /sync
Current state appears in timeline in private history
Current state appears in timeline in private history with many messages before
Rooms a user is invited to appear in an initial sync
Rooms a user is invited to appear in an incremental sync
Sync can be polled for updates
Sync is woken up for leaves
Newly left rooms appear in the leave section of incremental sync
We should see our own leave event, even if history_visibility is restricted (SYN-662)
We should see our own leave event when rejecting an invite, even if history_visibility is restricted (riot-web/3462)
Newly left rooms appear in the leave section of gapped sync
Previously left rooms don't appear in the leave section of sync
Left rooms appear in the leave section of full state sync
Newly banned rooms appear in the leave section of incremental sync
Newly banned rooms appear in the leave section of incremental sync
local user can join room with version 1
User can invite local user to room with version 1
local user can join room with version 2
User can invite local user to room with version 2
local user can join room with version 3
User can invite local user to room with version 3
local user can join room with version 4
User can invite local user to room with version 4
Should reject keys claiming to belong to a different user
Can add account data
Can add account data to room
Latest account data appears in v2 /sync
New account data appears in incremental v2 /sync
Checking local federation server
Inbound federation can query profile data
Outbound federation can send room-join requests
Outbound federation can send events
Inbound federation can backfill events
Backfill checks the events requested belong to the room
Can upload without a file name
Can download without a file name locally
Can upload with ASCII file name
Can send image in room message
AS cannot create users outside its own namespace
Regular users cannot register within the AS namespace
AS can't set displayname for random users
AS user (not ghost) can join room without registering, with user_id query param
Changing the actions of an unknown default rule fails with 404
Changing the actions of an unknown rule fails with 404
Enabling an unknown default rule fails with 404
Trying to get push rules with unknown rule_id fails with 404
Events come down the correct room
local user can join room with version 5
User can invite local user to room with version 5
Inbound federation can receive room-join requests
Typing events appear in initial sync
Typing events appear in incremental sync
Typing events appear in gapped sync
Inbound federation of state requires event_id as a mandatory paramater
Inbound federation of state_ids requires event_id as a mandatory paramater
<<<<<<< HEAD
POST /createRoom with creation content
User can create and send/receive messages in a room with version 1
POST /createRoom ignores attempts to set the room version via creation_content
=======
POST /register returns the same device_id as that in the request
POST /login returns the same device_id as that in the request
>>>>>>> 78032b3f
<|MERGE_RESOLUTION|>--- conflicted
+++ resolved
@@ -149,11 +149,8 @@
 Typing events appear in gapped sync
 Inbound federation of state requires event_id as a mandatory paramater
 Inbound federation of state_ids requires event_id as a mandatory paramater
-<<<<<<< HEAD
+POST /register returns the same device_id as that in the request
+POST /login returns the same device_id as that in the request
 POST /createRoom with creation content
 User can create and send/receive messages in a room with version 1
-POST /createRoom ignores attempts to set the room version via creation_content
-=======
-POST /register returns the same device_id as that in the request
-POST /login returns the same device_id as that in the request
->>>>>>> 78032b3f
+POST /createRoom ignores attempts to set the room version via creation_content