--- conflicted
+++ resolved
@@ -170,11 +170,8 @@
 Outbound federation can query profile data
 /event/ on joined room works
 /event/ does not allow access to events before the user joined
-<<<<<<< HEAD
+Federation key API allows unsigned requests for keys
+Can paginate public room list
 POST /rooms/:room_id/redact/:event_id as original message sender redacts message
 POST /rooms/:room_id/redact/:event_id as random user does not redact message
-POST /redact disallows redaction of event in different room
-=======
-Federation key API allows unsigned requests for keys
-Can paginate public room list
->>>>>>> 49fd47c8
+POST /redact disallows redaction of event in different room