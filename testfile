GET /register yields a set of flows
POST /register can create a user
POST /register downcases capitals in usernames
POST /register rejects registration of usernames with '!'
POST /register rejects registration of usernames with '"'
POST /register rejects registration of usernames with ':'
POST /register rejects registration of usernames with '?'
POST /register rejects registration of usernames with '\'
POST /register rejects registration of usernames with '@'
POST /register rejects registration of usernames with '['
POST /register rejects registration of usernames with ']'
POST /register rejects registration of usernames with '{'
POST /register rejects registration of usernames with '|'
POST /register rejects registration of usernames with '}'
POST /register rejects registration of usernames with '£'
POST /register rejects registration of usernames with 'é'
POST /register rejects registration of usernames with '\n'
POST /register rejects registration of usernames with '''
GET /login yields a set of flows
POST /login can log in as a user
POST /login can log in as a user with just the local part of the id
POST /login as non-existing user is rejected
POST /login wrong password is rejected
GET /events initially
GET /initialSync initially
Version responds 200 OK with valid structure
PUT /profile/:user_id/displayname sets my name
GET /profile/:user_id/displayname publicly accessible
PUT /profile/:user_id/avatar_url sets my avatar
GET /profile/:user_id/avatar_url publicly accessible
GET /device/{deviceId} gives a 404 for unknown devices
PUT /device/{deviceId} gives a 404 for unknown devices
POST /createRoom makes a public room
POST /createRoom makes a private room
POST /createRoom makes a private room with invites
POST /createRoom makes a room with a name
POST /createRoom makes a room with a topic
Can /sync newly created room
GET /rooms/:room_id/state/m.room.member/:user_id fetches my membership
GET /rooms/:room_id/state/m.room.power_levels fetches powerlevels
POST /join/:room_alias can join a room
POST /join/:room_id can join a room
POST /join/:room_id can join a room with custom content
POST /join/:room_alias can join a room with custom content
POST /rooms/:room_id/leave can leave a room
POST /rooms/:room_id/invite can send an invite
POST /rooms/:room_id/ban can ban a user
POST /rooms/:room_id/send/:event_type sends a message
PUT /rooms/:room_id/send/:event_type/:txn_id sends a message
PUT /rooms/:room_id/send/:event_type/:txn_id deduplicates the same txn id
GET /rooms/:room_id/state/m.room.power_levels can fetch levels
PUT /rooms/:room_id/state/m.room.power_levels can set levels
PUT power_levels should not explode if the old power levels were empty
Both GET and PUT work
POST /rooms/:room_id/read_markers can create read marker
User signups are forbidden from starting with '_'
Can logout all devices
Request to logout with invalid an access token is rejected
Request to logout without an access token is rejected
Room creation reports m.room.create to myself
Room creation reports m.room.member to myself
New room members see their own join event
Existing members see new members' join events
setting 'm.room.power_levels' respects room powerlevel
Unprivileged users can set m.room.topic if it only needs level 0
Users cannot set ban powerlevel higher than their own
Users cannot set kick powerlevel higher than their own
Users cannot set redact powerlevel higher than their own
Can get rooms/{roomId}/members for a departed room (SPEC-216)
3pid invite join with wrong but valid signature are rejected
3pid invite join valid signature but revoked keys are rejected
3pid invite join valid signature but unreachable ID server are rejected
Room members can override their displayname on a room-specific basis
Room members can join a room with an overridden displayname
displayname updates affect room member events
avatar_url updates affect room member events
Real non-joined user cannot call /events on shared room
Real non-joined user cannot call /events on invited room
Real non-joined user cannot call /events on joined room
Real non-joined user cannot call /events on default room
Real non-joined users can get state for world_readable rooms
Real non-joined users can get individual state for world_readable rooms
Real non-joined users can get individual state for world_readable rooms after leaving
Real non-joined users cannot send messages to guest_access rooms if not joined
Real users can sync from world_readable guest_access rooms if joined
Real users can sync from default guest_access rooms if joined
Can't forget room you're still in
Can get rooms/{roomId}/members
Can create filter
Can download filter
Can sync
Can sync a joined room
Newly joined room is included in an incremental sync
User is offline if they set_presence=offline in their sync
Changes to state are included in an incremental sync
A change to displayname should appear in incremental /sync
Current state appears in timeline in private history
Current state appears in timeline in private history with many messages before
Rooms a user is invited to appear in an initial sync
Rooms a user is invited to appear in an incremental sync
Sync can be polled for updates
Sync is woken up for leaves
Newly left rooms appear in the leave section of incremental sync
We should see our own leave event, even if history_visibility is restricted (SYN-662)
We should see our own leave event when rejecting an invite, even if history_visibility is restricted (riot-web/3462)
Newly left rooms appear in the leave section of gapped sync
Previously left rooms don't appear in the leave section of sync
Left rooms appear in the leave section of full state sync
Newly banned rooms appear in the leave section of incremental sync
Newly banned rooms appear in the leave section of incremental sync
local user can join room with version 1
User can invite local user to room with version 1
local user can join room with version 2
User can invite local user to room with version 2
local user can join room with version 3
User can invite local user to room with version 3
local user can join room with version 4
User can invite local user to room with version 4
Should reject keys claiming to belong to a different user
Can add account data
Can add account data to room
Latest account data appears in v2 /sync
New account data appears in incremental v2 /sync
Checking local federation server
Inbound federation can query profile data
Outbound federation can send room-join requests
Outbound federation can send events
Inbound federation can backfill events
Backfill checks the events requested belong to the room
Can upload without a file name
Can download without a file name locally
Can upload with ASCII file name
Can send image in room message
AS cannot create users outside its own namespace
Regular users cannot register within the AS namespace
AS can't set displayname for random users
AS user (not ghost) can join room without registering, with user_id query param
Changing the actions of an unknown default rule fails with 404
Changing the actions of an unknown rule fails with 404
Enabling an unknown default rule fails with 404
Trying to get push rules with unknown rule_id fails with 404
Events come down the correct room
local user can join room with version 5
User can invite local user to room with version 5
<<<<<<< HEAD
Outbound federation can query profile data
=======
Inbound federation can receive room-join requests
>>>>>>> da0dd064
<|MERGE_RESOLUTION|>--- conflicted
+++ resolved
@@ -142,8 +142,5 @@
 Events come down the correct room
 local user can join room with version 5
 User can invite local user to room with version 5
-<<<<<<< HEAD
-Outbound federation can query profile data
-=======
 Inbound federation can receive room-join requests
->>>>>>> da0dd064
+Outbound federation can query profile data