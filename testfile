--- conflicted
+++ resolved
@@ -159,14 +159,11 @@
 An event which redacts itself should be ignored
 A pair of events which redact each other should be ignored
 Full state sync includes joined rooms
-<<<<<<< HEAD
-POST /rooms/:room_id/redact/:event_id as original message sender redacts message
-POST /rooms/:room_id/redact/:event_id as random user does not redact message
-=======
 Can add tag
 Can remove tag
 Can list tags for a room
 Tags appear in an initial v2 /sync
 Newly updated tags appear in an incremental v2 /sync
 Deleted tags appear in an incremental v2 /sync
->>>>>>> d283676b
+POST /rooms/:room_id/redact/:event_id as original message sender redacts message
+POST /rooms/:room_id/redact/:event_id as random user does not redact message