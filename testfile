GET /register yields a set of flows
POST /register can create a user
POST /register downcases capitals in usernames
POST /register rejects registration of usernames with '!'
POST /register rejects registration of usernames with '"'
POST /register rejects registration of usernames with ':'
POST /register rejects registration of usernames with '?'
POST /register rejects registration of usernames with '\'
POST /register rejects registration of usernames with '@'
POST /register rejects registration of usernames with '['
POST /register rejects registration of usernames with ']'
POST /register rejects registration of usernames with '{'
POST /register rejects registration of usernames with '|'
POST /register rejects registration of usernames with '}'
POST /register rejects registration of usernames with '£'
POST /register rejects registration of usernames with 'é'
POST /register rejects registration of usernames with '\n'
POST /register rejects registration of usernames with '''
GET /login yields a set of flows
POST /login can log in as a user
POST /login can log in as a user with just the local part of the id
POST /login as non-existing user is rejected
POST /login wrong password is rejected
GET /events initially
GET /initialSync initially
Version responds 200 OK with valid structure
PUT /profile/:user_id/displayname sets my name
GET /profile/:user_id/displayname publicly accessible
PUT /profile/:user_id/avatar_url sets my avatar
GET /profile/:user_id/avatar_url publicly accessible
GET /device/{deviceId} gives a 404 for unknown devices
PUT /device/{deviceId} gives a 404 for unknown devices
POST /createRoom makes a public room
POST /createRoom makes a private room
POST /createRoom makes a private room with invites
POST /createRoom makes a room with a name
POST /createRoom makes a room with a topic
Can /sync newly created room
GET /rooms/:room_id/state/m.room.member/:user_id fetches my membership
GET /rooms/:room_id/state/m.room.power_levels fetches powerlevels
POST /join/:room_alias can join a room
POST /join/:room_id can join a room
POST /join/:room_id can join a room with custom content
POST /join/:room_alias can join a room with custom content
POST /rooms/:room_id/join can join a room
POST /rooms/:room_id/leave can leave a room
POST /rooms/:room_id/invite can send an invite
POST /rooms/:room_id/ban can ban a user
POST /rooms/:room_id/send/:event_type sends a message
PUT /rooms/:room_id/send/:event_type/:txn_id sends a message
PUT /rooms/:room_id/send/:event_type/:txn_id deduplicates the same txn id
GET /rooms/:room_id/state/m.room.power_levels can fetch levels
PUT /rooms/:room_id/state/m.room.power_levels can set levels
PUT power_levels should not explode if the old power levels were empty
Both GET and PUT work
POST /rooms/:room_id/read_markers can create read marker
User signups are forbidden from starting with '_'
Can logout all devices
Request to logout with invalid an access token is rejected
Request to logout without an access token is rejected
Room creation reports m.room.create to myself
Room creation reports m.room.member to myself
New room members see their own join event
Existing members see new members' join events
setting 'm.room.power_levels' respects room powerlevel
Unprivileged users can set m.room.topic if it only needs level 0
Users cannot set ban powerlevel higher than their own
Users cannot set kick powerlevel higher than their own
Users cannot set redact powerlevel higher than their own
Can get rooms/{roomId}/members for a departed room (SPEC-216)
3pid invite join with wrong but valid signature are rejected
3pid invite join valid signature but revoked keys are rejected
3pid invite join valid signature but unreachable ID server are rejected
Room members can override their displayname on a room-specific basis
Room members can join a room with an overridden displayname
displayname updates affect room member events
avatar_url updates affect room member events
Real non-joined user cannot call /events on shared room
Real non-joined user cannot call /events on invited room
Real non-joined user cannot call /events on joined room
Real non-joined user cannot call /events on default room
Real non-joined users can get state for world_readable rooms
Real non-joined users can get individual state for world_readable rooms
Real non-joined users can get individual state for world_readable rooms after leaving
Real non-joined users cannot send messages to guest_access rooms if not joined
Real users can sync from world_readable guest_access rooms if joined
Real users can sync from default guest_access rooms if joined
Can't forget room you're still in
Can get rooms/{roomId}/members
Can create filter
Can download filter
Can sync
Can sync a joined room
Newly joined room is included in an incremental sync
User is offline if they set_presence=offline in their sync
Changes to state are included in an incremental sync
A change to displayname should appear in incremental /sync
Current state appears in timeline in private history
Current state appears in timeline in private history with many messages before
Rooms a user is invited to appear in an initial sync
Rooms a user is invited to appear in an incremental sync
Sync can be polled for updates
Sync is woken up for leaves
Newly left rooms appear in the leave section of incremental sync
We should see our own leave event, even if history_visibility is restricted (SYN-662)
We should see our own leave event when rejecting an invite, even if history_visibility is restricted (riot-web/3462)
Newly left rooms appear in the leave section of gapped sync
Previously left rooms don't appear in the leave section of sync
Left rooms appear in the leave section of full state sync
Newly banned rooms appear in the leave section of incremental sync
Newly banned rooms appear in the leave section of incremental sync
local user can join room with version 1
User can invite local user to room with version 1
local user can join room with version 2
User can invite local user to room with version 2
local user can join room with version 3
User can invite local user to room with version 3
local user can join room with version 4
User can invite local user to room with version 4
Should reject keys claiming to belong to a different user
Can add account data
Can add account data to room
Latest account data appears in v2 /sync
New account data appears in incremental v2 /sync
Checking local federation server
Inbound federation can query profile data
Outbound federation can send room-join requests
Outbound federation can send events
Inbound federation can backfill events
Backfill checks the events requested belong to the room
Can upload without a file name
Can download without a file name locally
Can upload with ASCII file name
Can send image in room message
AS cannot create users outside its own namespace
Regular users cannot register within the AS namespace
AS can't set displayname for random users
AS user (not ghost) can join room without registering, with user_id query param
Changing the actions of an unknown default rule fails with 404
Changing the actions of an unknown rule fails with 404
Enabling an unknown default rule fails with 404
Trying to get push rules with unknown rule_id fails with 404
Events come down the correct room
local user can join room with version 5
User can invite local user to room with version 5
Inbound federation can receive room-join requests
Typing events appear in initial sync
Typing events appear in incremental sync
Typing events appear in gapped sync
<<<<<<< HEAD
Outbound federation can query profile data
=======
Inbound federation of state requires event_id as a mandatory paramater
Inbound federation of state_ids requires event_id as a mandatory paramater
>>>>>>> e56d6e41
<|MERGE_RESOLUTION|>--- conflicted
+++ resolved
@@ -147,9 +147,6 @@
 Typing events appear in initial sync
 Typing events appear in incremental sync
 Typing events appear in gapped sync
-<<<<<<< HEAD
-Outbound federation can query profile data
-=======
 Inbound federation of state requires event_id as a mandatory paramater
 Inbound federation of state_ids requires event_id as a mandatory paramater
->>>>>>> e56d6e41
+Outbound federation can query profile data