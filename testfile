--- conflicted
+++ resolved
@@ -172,11 +172,6 @@
 /event/ does not allow access to events before the user joined
 Federation key API allows unsigned requests for keys
 Can paginate public room list
-<<<<<<< HEAD
-POST /rooms/:room_id/redact/:event_id as original message sender redacts message
-POST /rooms/:room_id/redact/:event_id as random user does not redact message
-POST /redact disallows redaction of event in different room
-=======
 GET /directory/room/:room_alias yields room ID
 PUT /directory/room/:room_alias creates alias
 Room aliases can contain Unicode
@@ -187,4 +182,6 @@
 Deleting a non-existent alias should return a 404
 Users can't delete other's aliases
 Outbound federation can query room alias directory
->>>>>>> 3e2bb8bf
+POST /rooms/:room_id/redact/:event_id as original message sender redacts message
+POST /rooms/:room_id/redact/:event_id as random user does not redact message
+POST /redact disallows redaction of event in different room