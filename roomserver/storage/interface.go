--- conflicted
+++ resolved
@@ -175,8 +175,6 @@
 	GetLeftUsers(ctx context.Context, userIDs []string) ([]string, error)
 	PurgeRoom(ctx context.Context, roomID string) error
 	UpgradeRoom(ctx context.Context, oldRoomID, newRoomID, eventSender string) error
-<<<<<<< HEAD
-=======
 
 	// GetMembershipForHistoryVisibility queries the membership events for the given eventIDs.
 	// Returns a map from (input) eventID -> membership event. If no membership event is found, returns an empty event, resulting in
@@ -184,5 +182,4 @@
 	GetMembershipForHistoryVisibility(
 		ctx context.Context, userNID types.EventStateKeyNID, info *types.RoomInfo, eventIDs ...string,
 	) (map[string]*gomatrixserverlib.HeaderedEvent, error)
->>>>>>> eb29a315
 }