// Copyright 2020 The Matrix.org Foundation C.I.C.
//
// Licensed under the Apache License, Version 2.0 (the "License");
// you may not use this file except in compliance with the License.
// You may obtain a copy of the License at
//
//     http://www.apache.org/licenses/LICENSE-2.0
//
// Unless required by applicable law or agreed to in writing, software
// distributed under the License is distributed on an "AS IS" BASIS,
// WITHOUT WARRANTIES OR CONDITIONS OF ANY KIND, either express or implied.
// See the License for the specific language governing permissions and
// limitations under the License.

package storage

import (
	"context"

	"github.com/matrix-org/gomatrixserverlib"

	"github.com/matrix-org/dendrite/roomserver/storage/shared"
	"github.com/matrix-org/dendrite/roomserver/storage/tables"
	"github.com/matrix-org/dendrite/roomserver/types"
)

type Database interface {
	// Do we support processing input events for more than one room at a time?
	SupportsConcurrentRoomInputs() bool
	// RoomInfo returns room information for the given room ID, or nil if there is no room.
	RoomInfo(ctx context.Context, roomID string) (*types.RoomInfo, error)
	// Store the room state at an event in the database
	AddState(
		ctx context.Context,
		roomNID types.RoomNID,
		stateBlockNIDs []types.StateBlockNID,
		state []types.StateEntry,
	) (types.StateSnapshotNID, error)

	MissingAuthPrevEvents(
		ctx context.Context, e *gomatrixserverlib.Event,
	) (missingAuth, missingPrev []string, err error)

	// Look up the state of a room at each event for a list of string event IDs.
	// Returns an error if there is an error talking to the database.
	// The length of []types.StateAtEvent is guaranteed to equal the length of eventIDs if no error is returned.
	// Returns a types.MissingEventError if the room state for the event IDs aren't in the database
	StateAtEventIDs(ctx context.Context, eventIDs []string) ([]types.StateAtEvent, error)
	// Look up the numeric IDs for a list of string event types.
	// Returns a map from string event type to numeric ID for the event type.
	EventTypeNIDs(ctx context.Context, eventTypes []string) (map[string]types.EventTypeNID, error)
	// Look up the numeric IDs for a list of string event state keys.
	// Returns a map from string state key to numeric ID for the state key.
	EventStateKeyNIDs(ctx context.Context, eventStateKeys []string) (map[string]types.EventStateKeyNID, error)
	// Look up the numeric state data IDs for each numeric state snapshot ID
	// The returned slice is sorted by numeric state snapshot ID.
	StateBlockNIDs(ctx context.Context, stateNIDs []types.StateSnapshotNID) ([]types.StateBlockNIDList, error)
	// Look up the state data for each numeric state data ID
	// The returned slice is sorted by numeric state data ID.
	StateEntries(ctx context.Context, stateBlockNIDs []types.StateBlockNID) ([]types.StateEntryList, error)
	// Look up the state data for the state key tuples for each numeric state block ID
	// This is used to fetch a subset of the room state at a snapshot.
	// If a block doesn't contain any of the requested tuples then it can be discarded from the result.
	// The returned slice is sorted by numeric state block ID.
	StateEntriesForTuples(
		ctx context.Context,
		stateBlockNIDs []types.StateBlockNID,
		stateKeyTuples []types.StateKeyTuple,
	) ([]types.StateEntryList, error)
	// Look up the Events for a list of numeric event IDs.
	// Returns a sorted list of events.
	Events(ctx context.Context, eventNIDs []types.EventNID) ([]types.Event, error)
	// Look up snapshot NID for an event ID string
	SnapshotNIDFromEventID(ctx context.Context, eventID string) (types.StateSnapshotNID, error)
	BulkSelectSnapshotsFromEventIDs(ctx context.Context, eventIDs []string) (map[types.StateSnapshotNID][]string, error)
	// Stores a matrix room event in the database. Returns the room NID, the state snapshot and the redacted event ID if any, or an error.
	StoreEvent(
		ctx context.Context, event *gomatrixserverlib.Event, authEventNIDs []types.EventNID,
		isRejected bool,
	) (types.EventNID, types.RoomNID, types.StateAtEvent, *gomatrixserverlib.Event, string, error)
	// Look up the state entries for a list of string event IDs
	// Returns an error if the there is an error talking to the database
	// Returns a types.MissingEventError if the event IDs aren't in the database.
	StateEntriesForEventIDs(ctx context.Context, eventIDs []string, excludeRejected bool) ([]types.StateEntry, error)
	// Look up the string event state keys for a list of numeric event state keys
	// Returns an error if there was a problem talking to the database.
	EventStateKeys(ctx context.Context, eventStateKeyNIDs []types.EventStateKeyNID) (map[types.EventStateKeyNID]string, error)
	// Look up the numeric IDs for a list of events.
	// Returns an error if there was a problem talking to the database.
	EventNIDs(ctx context.Context, eventIDs []string) (map[string]types.EventNID, error)
	// Set the state at an event. FIXME TODO: "at"
	SetState(ctx context.Context, eventNID types.EventNID, stateNID types.StateSnapshotNID) error
	// Lookup the event IDs for a batch of event numeric IDs.
	// Returns an error if the retrieval went wrong.
	EventIDs(ctx context.Context, eventNIDs []types.EventNID) (map[types.EventNID]string, error)
	// Opens and returns a room updater, which locks the room and opens a transaction.
	// The GetRoomUpdater must have Commit or Rollback called on it if this doesn't return an error.
	// If this returns an error then no further action is required.
	// IsEventRejected returns true if the event is known and rejected.
	IsEventRejected(ctx context.Context, roomNID types.RoomNID, eventID string) (rejected bool, err error)
	GetRoomUpdater(ctx context.Context, roomInfo *types.RoomInfo) (*shared.RoomUpdater, error)
	// Look up event references for the latest events in the room and the current state snapshot.
	// Returns the latest events, the current state and the maximum depth of the latest events plus 1.
	// Returns an error if there was a problem talking to the database.
	LatestEventIDs(ctx context.Context, roomNID types.RoomNID) ([]gomatrixserverlib.EventReference, types.StateSnapshotNID, int64, error)
	// Look up the active invites targeting a user in a room and return the
	// numeric state key IDs for the user IDs who sent them along with the event IDs for the invites.
	// Returns an error if there was a problem talking to the database.
	GetInvitesForUser(ctx context.Context, roomNID types.RoomNID, targetUserNID types.EventStateKeyNID) (senderUserIDs []types.EventStateKeyNID, eventIDs []string, inviteEventJSON []byte, err error)
	// Save a given room alias with the room ID it refers to.
	// Returns an error if there was a problem talking to the database.
	SetRoomAlias(ctx context.Context, alias string, roomID string, creatorUserID string) error
	// Look up the room ID a given alias refers to.
	// Returns an error if there was a problem talking to the database.
	GetRoomIDForAlias(ctx context.Context, alias string) (string, error)
	// Look up all aliases referring to a given room ID.
	// Returns an error if there was a problem talking to the database.
	GetAliasesForRoomID(ctx context.Context, roomID string) ([]string, error)
	// Get the user ID of the creator of an alias.
	// Returns an error if there was a problem talking to the database.
	GetCreatorIDForAlias(ctx context.Context, alias string) (string, error)
	// Remove a given room alias.
	// Returns an error if there was a problem talking to the database.
	RemoveRoomAlias(ctx context.Context, alias string) error
	// Build a membership updater for the target user in a room.
	MembershipUpdater(ctx context.Context, roomID, targetUserID string, targetLocal bool, roomVersion gomatrixserverlib.RoomVersion) (*shared.MembershipUpdater, error)
	// Lookup the membership of a given user in a given room.
	// Returns the numeric ID of the latest membership event sent from this user
	// in this room, along a boolean set to true if the user is still in this room,
	// false if not.
	// Returns an error if there was a problem talking to the database.
	GetMembership(ctx context.Context, roomNID types.RoomNID, requestSenderUserID string) (membershipEventNID types.EventNID, stillInRoom, isRoomForgotten bool, err error)
	// Lookup the membership event numeric IDs for all user that are or have
	// been members of a given room. Only lookup events of "join" membership if
	// joinOnly is set to true.
	// Returns an error if there was a problem talking to the database.
	GetMembershipEventNIDsForRoom(ctx context.Context, roomNID types.RoomNID, joinOnly bool, localOnly bool) ([]types.EventNID, error)
	// EventsFromIDs looks up the Events for a list of event IDs. Does not error if event was
	// not found.
	// Returns an error if the retrieval went wrong.
	EventsFromIDs(ctx context.Context, eventIDs []string) ([]types.Event, error)
	// Publish or unpublish a room from the room directory.
	PublishRoom(ctx context.Context, roomID, appserviceID, networkID string, publish bool) error
	// Returns a list of room IDs for rooms which are published.
	GetPublishedRooms(ctx context.Context, networkID string, includeAllNetworks bool) ([]string, error)
	// Returns whether a given room is published or not.
	GetPublishedRoom(ctx context.Context, roomID string) (bool, error)

	// TODO: factor out - from currentstateserver

	// GetStateEvent returns the state event of a given type for a given room with a given state key
	// If no event could be found, returns nil
	// If there was an issue during the retrieval, returns an error
	GetStateEvent(ctx context.Context, roomID, evType, stateKey string) (*gomatrixserverlib.HeaderedEvent, error)
	GetStateEventsWithEventType(ctx context.Context, roomID, evType string) ([]*gomatrixserverlib.HeaderedEvent, error)
	// GetRoomsByMembership returns a list of room IDs matching the provided membership and user ID (as state_key).
	GetRoomsByMembership(ctx context.Context, userID, membership string) ([]string, error)
	// GetBulkStateContent returns all state events which match a given room ID and a given state key tuple. Both must be satisfied for a match.
	// If a tuple has the StateKey of '*' and allowWildcards=true then all state events with the EventType should be returned.
	GetBulkStateContent(ctx context.Context, roomIDs []string, tuples []gomatrixserverlib.StateKeyTuple, allowWildcards bool) ([]tables.StrippedEvent, error)
	// JoinedUsersSetInRooms returns how many times each of the given users appears across the given rooms.
	JoinedUsersSetInRooms(ctx context.Context, roomIDs, userIDs []string, localOnly bool) (map[string]int, error)
	// GetLocalServerInRoom returns true if we think we're in a given room or false otherwise.
	GetLocalServerInRoom(ctx context.Context, roomNID types.RoomNID) (bool, error)
	// GetServerInRoom returns true if we think a server is in a given room or false otherwise.
	GetServerInRoom(ctx context.Context, roomNID types.RoomNID, serverName gomatrixserverlib.ServerName) (bool, error)
	// GetKnownUsers searches all users that userID knows about.
	GetKnownUsers(ctx context.Context, userID, searchString string, limit int) ([]string, error)
	// GetKnownRooms returns a list of all rooms we know about.
	GetKnownRooms(ctx context.Context) ([]string, error)
	// ForgetRoom sets a flag in the membership table, that the user wishes to forget a specific room
	ForgetRoom(ctx context.Context, userID, roomID string, forget bool) error

	GetHistoryVisibilityState(ctx context.Context, roomInfo *types.RoomInfo, eventID string, domain string) ([]*gomatrixserverlib.Event, error)
<<<<<<< HEAD

	GetLeftUsers(ctx context.Context, userIDs []string) ([]string, error)
=======
	UpgradeRoom(ctx context.Context, oldRoomID, newRoomID, eventSender string) error
>>>>>>> 2a77a910
}<|MERGE_RESOLUTION|>--- conflicted
+++ resolved
@@ -172,10 +172,6 @@
 	ForgetRoom(ctx context.Context, userID, roomID string, forget bool) error
 
 	GetHistoryVisibilityState(ctx context.Context, roomInfo *types.RoomInfo, eventID string, domain string) ([]*gomatrixserverlib.Event, error)
-<<<<<<< HEAD
-
 	GetLeftUsers(ctx context.Context, userIDs []string) ([]string, error)
-=======
 	UpgradeRoom(ctx context.Context, oldRoomID, newRoomID, eventSender string) error
->>>>>>> 2a77a910
 }