--- conflicted
+++ resolved
@@ -172,10 +172,7 @@
 	ForgetRoom(ctx context.Context, userID, roomID string, forget bool) error
 
 	GetHistoryVisibilityState(ctx context.Context, roomInfo *types.RoomInfo, eventID string, domain string) ([]*gomatrixserverlib.Event, error)
-<<<<<<< HEAD
+	GetLeftUsers(ctx context.Context, userIDs []string) ([]string, error)
 	PurgeRoom(ctx context.Context, roomID string) error
-=======
-	GetLeftUsers(ctx context.Context, userIDs []string) ([]string, error)
->>>>>>> 76db8e90
 	UpgradeRoom(ctx context.Context, oldRoomID, newRoomID, eventSender string) error
 }