package shared

import (
	"context"
	"database/sql"
	"encoding/json"
	"fmt"
	"sort"

	"github.com/matrix-org/gomatrixserverlib"
	"github.com/matrix-org/util"
	"github.com/tidwall/gjson"

	"github.com/matrix-org/dendrite/internal/caching"
	"github.com/matrix-org/dendrite/internal/sqlutil"
	"github.com/matrix-org/dendrite/roomserver/storage/tables"
	"github.com/matrix-org/dendrite/roomserver/types"
)

// Ideally, when we have both events we should redact the event JSON and forget about the redaction, but we currently
// don't because the redaction code is brand new. When we are more certain that redactions don't misbehave or are
// vulnerable to attacks from remote servers (e.g a server bypassing event auth rules shouldn't redact our data)
// then we should flip this to true. This will mean redactions /actually delete information irretrievably/ which
// will be necessary for compliance with the law. Note that downstream components (syncapi) WILL delete information
// in their database on receipt of a redaction. Also note that we still modify the event JSON to set the field
// unsigned.redacted_because - we just don't clear out the content fields yet.
const redactionsArePermanent = true

type Database struct {
	DB                  *sql.DB
	Cache               caching.RoomServerCaches
	Writer              sqlutil.Writer
	EventsTable         tables.Events
	EventJSONTable      tables.EventJSON
	EventTypesTable     tables.EventTypes
	EventStateKeysTable tables.EventStateKeys
	RoomsTable          tables.Rooms
	StateSnapshotTable  tables.StateSnapshot
	StateBlockTable     tables.StateBlock
	RoomAliasesTable    tables.RoomAliases
	PrevEventsTable     tables.PreviousEvents
	InvitesTable        tables.Invites
	MembershipTable     tables.Membership
	PublishedTable      tables.Published
	RedactionsTable     tables.Redactions
	Purge               tables.Purge
	GetRoomUpdaterFn    func(ctx context.Context, roomInfo *types.RoomInfo) (*RoomUpdater, error)
}

func (d *Database) SupportsConcurrentRoomInputs() bool {
	return true
}

func (d *Database) EventTypeNIDs(
	ctx context.Context, eventTypes []string,
) (map[string]types.EventTypeNID, error) {
	return d.eventTypeNIDs(ctx, nil, eventTypes)
}

func (d *Database) eventTypeNIDs(
	ctx context.Context, txn *sql.Tx, eventTypes []string,
) (map[string]types.EventTypeNID, error) {
	result := make(map[string]types.EventTypeNID)
	nids, err := d.EventTypesTable.BulkSelectEventTypeNID(ctx, txn, eventTypes)
	if err != nil {
		return nil, err
	}
	for eventType, nid := range nids {
		result[eventType] = nid
	}
	return result, nil
}

func (d *Database) EventStateKeys(
	ctx context.Context, eventStateKeyNIDs []types.EventStateKeyNID,
) (map[types.EventStateKeyNID]string, error) {
	result := make(map[types.EventStateKeyNID]string, len(eventStateKeyNIDs))
	fetch := make([]types.EventStateKeyNID, 0, len(eventStateKeyNIDs))
	for _, nid := range eventStateKeyNIDs {
		if key, ok := d.Cache.GetEventStateKey(nid); ok {
			result[nid] = key
		} else {
			fetch = append(fetch, nid)
		}
	}
	fromDB, err := d.EventStateKeysTable.BulkSelectEventStateKey(ctx, nil, fetch)
	if err != nil {
		return nil, err
	}
	for nid, key := range fromDB {
		result[nid] = key
		d.Cache.StoreEventStateKey(nid, key)
	}
	return result, nil
}

func (d *Database) EventStateKeyNIDs(
	ctx context.Context, eventStateKeys []string,
) (map[string]types.EventStateKeyNID, error) {
	return d.eventStateKeyNIDs(ctx, nil, eventStateKeys)
}

func (d *Database) eventStateKeyNIDs(
	ctx context.Context, txn *sql.Tx, eventStateKeys []string,
) (map[string]types.EventStateKeyNID, error) {
	result := make(map[string]types.EventStateKeyNID)
	eventStateKeys = util.UniqueStrings(eventStateKeys)
	nids, err := d.EventStateKeysTable.BulkSelectEventStateKeyNID(ctx, txn, eventStateKeys)
	if err != nil {
		return nil, err
	}
	for eventStateKey, nid := range nids {
		result[eventStateKey] = nid
	}
	// We received some nids, but are still missing some, work out which and create them
	if len(eventStateKeys) > len(result) {
		var nid types.EventStateKeyNID
		err = d.Writer.Do(d.DB, txn, func(txn *sql.Tx) error {
			for _, eventStateKey := range eventStateKeys {
				if _, ok := result[eventStateKey]; ok {
					continue
				}

				nid, err = d.assignStateKeyNID(ctx, txn, eventStateKey)
				if err != nil {
					return err
				}
				result[eventStateKey] = nid
			}
			return nil
		})
		if err != nil {
			return nil, err
		}
	}
	return result, nil
}

func (d *Database) StateEntriesForEventIDs(
	ctx context.Context, eventIDs []string, excludeRejected bool,
) ([]types.StateEntry, error) {
	return d.EventsTable.BulkSelectStateEventByID(ctx, nil, eventIDs, excludeRejected)
}

func (d *Database) StateEntriesForTuples(
	ctx context.Context,
	stateBlockNIDs []types.StateBlockNID,
	stateKeyTuples []types.StateKeyTuple,
) ([]types.StateEntryList, error) {
	return d.stateEntriesForTuples(ctx, nil, stateBlockNIDs, stateKeyTuples)
}

func (d *Database) stateEntriesForTuples(
	ctx context.Context, txn *sql.Tx,
	stateBlockNIDs []types.StateBlockNID,
	stateKeyTuples []types.StateKeyTuple,
) ([]types.StateEntryList, error) {
	entries, err := d.StateBlockTable.BulkSelectStateBlockEntries(
		ctx, txn, stateBlockNIDs,
	)
	if err != nil {
		return nil, fmt.Errorf("d.StateBlockTable.BulkSelectStateBlockEntries: %w", err)
	}
	lists := []types.StateEntryList{}
	for i, entry := range entries {
		entries, err := d.EventsTable.BulkSelectStateEventByNID(ctx, txn, entry, stateKeyTuples)
		if err != nil {
			return nil, fmt.Errorf("d.EventsTable.BulkSelectStateEventByNID: %w", err)
		}
		lists = append(lists, types.StateEntryList{
			StateBlockNID: stateBlockNIDs[i],
			StateEntries:  entries,
		})
	}
	return lists, nil
}

func (d *Database) RoomInfo(ctx context.Context, roomID string) (*types.RoomInfo, error) {
	return d.roomInfo(ctx, nil, roomID)
}

func (d *Database) roomInfo(ctx context.Context, txn *sql.Tx, roomID string) (*types.RoomInfo, error) {
	roomInfo, err := d.RoomsTable.SelectRoomInfo(ctx, txn, roomID)
	if err != nil {
		return nil, err
	}
	if roomInfo != nil {
		d.Cache.StoreRoomServerRoomID(roomInfo.RoomNID, roomID)
		d.Cache.StoreRoomVersion(roomID, roomInfo.RoomVersion)
	}
	return roomInfo, err
}

func (d *Database) AddState(
	ctx context.Context,
	roomNID types.RoomNID,
	stateBlockNIDs []types.StateBlockNID,
	state []types.StateEntry,
) (stateNID types.StateSnapshotNID, err error) {
	return d.addState(ctx, nil, roomNID, stateBlockNIDs, state)
}

func (d *Database) addState(
	ctx context.Context, txn *sql.Tx,
	roomNID types.RoomNID,
	stateBlockNIDs []types.StateBlockNID,
	state []types.StateEntry,
) (stateNID types.StateSnapshotNID, err error) {
	if len(stateBlockNIDs) > 0 && len(state) > 0 {
		// Check to see if the event already appears in any of the existing state
		// blocks. If it does then we should not add it again, as this will just
		// result in excess state blocks and snapshots.
		// TODO: Investigate why this is happening - probably input_events.go!
		blocks, berr := d.StateBlockTable.BulkSelectStateBlockEntries(ctx, txn, stateBlockNIDs)
		if berr != nil {
			return 0, fmt.Errorf("d.StateBlockTable.BulkSelectStateBlockEntries: %w", berr)
		}
		var found bool
		for i := len(state) - 1; i >= 0; i-- {
			found = false
			for _, events := range blocks {
				for _, event := range events {
					if state[i].EventNID == event {
						found = true
						break
					}
				}
			}
			if found {
				state = append(state[:i], state[i+1:]...)
				i--
			}
		}
	}
	err = d.Writer.Do(d.DB, txn, func(txn *sql.Tx) error {
		if len(state) > 0 {
			// If there's any state left to add then let's add new blocks.
			var stateBlockNID types.StateBlockNID
			stateBlockNID, err = d.StateBlockTable.BulkInsertStateData(ctx, txn, state)
			if err != nil {
				return fmt.Errorf("d.StateBlockTable.BulkInsertStateData: %w", err)
			}
			stateBlockNIDs = append(stateBlockNIDs[:len(stateBlockNIDs):len(stateBlockNIDs)], stateBlockNID)
		}
		stateNID, err = d.StateSnapshotTable.InsertState(ctx, txn, roomNID, stateBlockNIDs)
		if err != nil {
			return fmt.Errorf("d.StateSnapshotTable.InsertState: %w", err)
		}
		return nil
	})
	if err != nil {
		return 0, fmt.Errorf("d.Writer.Do: %w", err)
	}
	return
}

func (d *Database) EventNIDs(
	ctx context.Context, eventIDs []string,
) (map[string]types.EventNID, error) {
	return d.eventNIDs(ctx, nil, eventIDs, NoFilter)
}

type UnsentFilter bool

const (
	NoFilter         UnsentFilter = false
	FilterUnsentOnly UnsentFilter = true
)

func (d *Database) eventNIDs(
	ctx context.Context, txn *sql.Tx, eventIDs []string, filter UnsentFilter,
) (map[string]types.EventNID, error) {
	switch filter {
	case FilterUnsentOnly:
		return d.EventsTable.BulkSelectUnsentEventNID(ctx, txn, eventIDs)
	case NoFilter:
		return d.EventsTable.BulkSelectEventNID(ctx, txn, eventIDs)
	default:
		panic("impossible case")
	}
}

func (d *Database) SetState(
	ctx context.Context, eventNID types.EventNID, stateNID types.StateSnapshotNID,
) error {
	return d.Writer.Do(d.DB, nil, func(txn *sql.Tx) error {
		return d.EventsTable.UpdateEventState(ctx, txn, eventNID, stateNID)
	})
}

func (d *Database) StateAtEventIDs(
	ctx context.Context, eventIDs []string,
) ([]types.StateAtEvent, error) {
	return d.EventsTable.BulkSelectStateAtEventByID(ctx, nil, eventIDs)
}

func (d *Database) SnapshotNIDFromEventID(
	ctx context.Context, eventID string,
) (types.StateSnapshotNID, error) {
	return d.snapshotNIDFromEventID(ctx, nil, eventID)
}

func (d *Database) snapshotNIDFromEventID(
	ctx context.Context, txn *sql.Tx, eventID string,
) (types.StateSnapshotNID, error) {
	_, stateNID, err := d.EventsTable.SelectEvent(ctx, txn, eventID)
	if err != nil {
		return 0, err
	}
	if stateNID == 0 {
		return 0, sql.ErrNoRows // effectively there's no state entry
	}
	return stateNID, err
}

func (d *Database) EventIDs(
	ctx context.Context, eventNIDs []types.EventNID,
) (map[types.EventNID]string, error) {
	return d.EventsTable.BulkSelectEventID(ctx, nil, eventNIDs)
}

func (d *Database) EventsFromIDs(ctx context.Context, eventIDs []string) ([]types.Event, error) {
	return d.eventsFromIDs(ctx, nil, eventIDs, NoFilter)
}

func (d *Database) eventsFromIDs(ctx context.Context, txn *sql.Tx, eventIDs []string, filter UnsentFilter) ([]types.Event, error) {
	nidMap, err := d.eventNIDs(ctx, txn, eventIDs, filter)
	if err != nil {
		return nil, err
	}

	var nids []types.EventNID
	for _, nid := range nidMap {
		nids = append(nids, nid)
	}

	return d.events(ctx, txn, nids)
}

func (d *Database) LatestEventIDs(
	ctx context.Context, roomNID types.RoomNID,
) (references []gomatrixserverlib.EventReference, currentStateSnapshotNID types.StateSnapshotNID, depth int64, err error) {
	var eventNIDs []types.EventNID
	eventNIDs, currentStateSnapshotNID, err = d.RoomsTable.SelectLatestEventNIDs(ctx, nil, roomNID)
	if err != nil {
		return
	}
	references, err = d.EventsTable.BulkSelectEventReference(ctx, nil, eventNIDs)
	if err != nil {
		return
	}
	depth, err = d.EventsTable.SelectMaxEventDepth(ctx, nil, eventNIDs)
	if err != nil {
		return
	}
	return
}

func (d *Database) StateBlockNIDs(
	ctx context.Context, stateNIDs []types.StateSnapshotNID,
) ([]types.StateBlockNIDList, error) {
	return d.stateBlockNIDs(ctx, nil, stateNIDs)
}

func (d *Database) stateBlockNIDs(
	ctx context.Context, txn *sql.Tx, stateNIDs []types.StateSnapshotNID,
) ([]types.StateBlockNIDList, error) {
	return d.StateSnapshotTable.BulkSelectStateBlockNIDs(ctx, txn, stateNIDs)
}

func (d *Database) StateEntries(
	ctx context.Context, stateBlockNIDs []types.StateBlockNID,
) ([]types.StateEntryList, error) {
	return d.stateEntries(ctx, nil, stateBlockNIDs)
}

func (d *Database) stateEntries(
	ctx context.Context, txn *sql.Tx, stateBlockNIDs []types.StateBlockNID,
) ([]types.StateEntryList, error) {
	entries, err := d.StateBlockTable.BulkSelectStateBlockEntries(
		ctx, txn, stateBlockNIDs,
	)
	if err != nil {
		return nil, fmt.Errorf("d.StateBlockTable.BulkSelectStateBlockEntries: %w", err)
	}
	lists := make([]types.StateEntryList, 0, len(entries))
	for i, entry := range entries {
		eventNIDs, err := d.EventsTable.BulkSelectStateEventByNID(ctx, txn, entry, nil)
		if err != nil {
			return nil, fmt.Errorf("d.EventsTable.BulkSelectStateEventByNID: %w", err)
		}
		lists = append(lists, types.StateEntryList{
			StateBlockNID: stateBlockNIDs[i],
			StateEntries:  eventNIDs,
		})
	}
	return lists, nil
}

func (d *Database) SetRoomAlias(ctx context.Context, alias string, roomID string, creatorUserID string) error {
	return d.Writer.Do(d.DB, nil, func(txn *sql.Tx) error {
		return d.RoomAliasesTable.InsertRoomAlias(ctx, txn, alias, roomID, creatorUserID)
	})
}

func (d *Database) GetRoomIDForAlias(ctx context.Context, alias string) (string, error) {
	return d.RoomAliasesTable.SelectRoomIDFromAlias(ctx, nil, alias)
}

func (d *Database) GetAliasesForRoomID(ctx context.Context, roomID string) ([]string, error) {
	return d.RoomAliasesTable.SelectAliasesFromRoomID(ctx, nil, roomID)
}

func (d *Database) GetCreatorIDForAlias(
	ctx context.Context, alias string,
) (string, error) {
	return d.RoomAliasesTable.SelectCreatorIDFromAlias(ctx, nil, alias)
}

func (d *Database) RemoveRoomAlias(ctx context.Context, alias string) error {
	return d.Writer.Do(d.DB, nil, func(txn *sql.Tx) error {
		return d.RoomAliasesTable.DeleteRoomAlias(ctx, txn, alias)
	})
}

func (d *Database) GetMembership(ctx context.Context, roomNID types.RoomNID, requestSenderUserID string) (membershipEventNID types.EventNID, stillInRoom, isRoomforgotten bool, err error) {
	var requestSenderUserNID types.EventStateKeyNID
	err = d.Writer.Do(d.DB, nil, func(txn *sql.Tx) error {
		requestSenderUserNID, err = d.assignStateKeyNID(ctx, txn, requestSenderUserID)
		return err
	})
	if err != nil {
		return 0, false, false, fmt.Errorf("d.assignStateKeyNID: %w", err)
	}

	senderMembershipEventNID, senderMembership, isRoomforgotten, err :=
		d.MembershipTable.SelectMembershipFromRoomAndTarget(
			ctx, nil, roomNID, requestSenderUserNID,
		)
	if err == sql.ErrNoRows {
		// The user has never been a member of that room
		return 0, false, false, nil
	} else if err != nil {
		return
	}

	return senderMembershipEventNID, senderMembership == tables.MembershipStateJoin, isRoomforgotten, nil
}

func (d *Database) GetMembershipEventNIDsForRoom(
	ctx context.Context, roomNID types.RoomNID, joinOnly bool, localOnly bool,
) ([]types.EventNID, error) {
	return d.getMembershipEventNIDsForRoom(ctx, nil, roomNID, joinOnly, localOnly)
}

func (d *Database) getMembershipEventNIDsForRoom(
	ctx context.Context, txn *sql.Tx, roomNID types.RoomNID, joinOnly bool, localOnly bool,
) ([]types.EventNID, error) {
	if joinOnly {
		return d.MembershipTable.SelectMembershipsFromRoomAndMembership(
			ctx, txn, roomNID, tables.MembershipStateJoin, localOnly,
		)
	}

	return d.MembershipTable.SelectMembershipsFromRoom(ctx, txn, roomNID, localOnly)
}

func (d *Database) GetInvitesForUser(
	ctx context.Context,
	roomNID types.RoomNID,
	targetUserNID types.EventStateKeyNID,
) (senderUserIDs []types.EventStateKeyNID, eventIDs []string, inviteEventJSON []byte, err error) {
	return d.InvitesTable.SelectInviteActiveForUserInRoom(ctx, nil, targetUserNID, roomNID)
}

func (d *Database) Events(
	ctx context.Context, eventNIDs []types.EventNID,
) ([]types.Event, error) {
	return d.events(ctx, nil, eventNIDs)
}

func (d *Database) events(
	ctx context.Context, txn *sql.Tx, inputEventNIDs types.EventNIDs,
) ([]types.Event, error) {
	sort.Sort(inputEventNIDs)
	events := make(map[types.EventNID]*gomatrixserverlib.Event, len(inputEventNIDs))
	eventNIDs := make([]types.EventNID, 0, len(inputEventNIDs))
	for _, nid := range inputEventNIDs {
		if event, ok := d.Cache.GetRoomServerEvent(nid); ok && event != nil {
			events[nid] = event
		} else {
			eventNIDs = append(eventNIDs, nid)
		}
	}
	// If we don't need to get any events from the database, short circuit now
	if len(eventNIDs) == 0 {
		results := make([]types.Event, 0, len(inputEventNIDs))
		for _, nid := range inputEventNIDs {
			event, ok := events[nid]
			if !ok || event == nil {
				return nil, fmt.Errorf("event %d missing", nid)
			}
			results = append(results, types.Event{
				EventNID: nid,
				Event:    event,
			})
		}
		if !redactionsArePermanent {
			d.applyRedactions(results)
		}
	}
	eventJSONs, err := d.EventJSONTable.BulkSelectEventJSON(ctx, txn, eventNIDs)
	if err != nil {
		return nil, err
	}
	eventIDs, _ := d.EventsTable.BulkSelectEventID(ctx, txn, eventNIDs)
	if err != nil {
		eventIDs = map[types.EventNID]string{}
	}
	var roomNIDs map[types.EventNID]types.RoomNID
	roomNIDs, err = d.EventsTable.SelectRoomNIDsForEventNIDs(ctx, txn, eventNIDs)
	if err != nil {
		return nil, err
	}
	uniqueRoomNIDs := make(map[types.RoomNID]struct{})
	for _, n := range roomNIDs {
		uniqueRoomNIDs[n] = struct{}{}
	}
	roomVersions := make(map[types.RoomNID]gomatrixserverlib.RoomVersion)
	fetchNIDList := make([]types.RoomNID, 0, len(uniqueRoomNIDs))
	for n := range uniqueRoomNIDs {
		if roomID, ok := d.Cache.GetRoomServerRoomID(n); ok {
			if roomVersion, ok := d.Cache.GetRoomVersion(roomID); ok {
				roomVersions[n] = roomVersion
				continue
			}
		}
		fetchNIDList = append(fetchNIDList, n)
	}
	dbRoomVersions, err := d.RoomsTable.SelectRoomVersionsForRoomNIDs(ctx, txn, fetchNIDList)
	if err != nil {
		return nil, err
	}
	for n, v := range dbRoomVersions {
		roomVersions[n] = v
	}
	for _, eventJSON := range eventJSONs {
		roomNID := roomNIDs[eventJSON.EventNID]
		roomVersion := roomVersions[roomNID]
		events[eventJSON.EventNID], err = gomatrixserverlib.NewEventFromTrustedJSONWithEventID(
			eventIDs[eventJSON.EventNID], eventJSON.EventJSON, false, roomVersion,
		)
		if err != nil {
			return nil, err
		}
		if event := events[eventJSON.EventNID]; event != nil {
			d.Cache.StoreRoomServerEvent(eventJSON.EventNID, event)
		}
	}
	results := make([]types.Event, 0, len(inputEventNIDs))
	for _, nid := range inputEventNIDs {
		event, ok := events[nid]
		if !ok || event == nil {
			return nil, fmt.Errorf("event %d missing", nid)
		}
		results = append(results, types.Event{
			EventNID: nid,
			Event:    event,
		})
	}
	if !redactionsArePermanent {
		d.applyRedactions(results)
	}
	return results, nil
}

func (d *Database) BulkSelectSnapshotsFromEventIDs(
	ctx context.Context, eventIDs []string,
) (map[types.StateSnapshotNID][]string, error) {
	return d.EventsTable.BulkSelectSnapshotsFromEventIDs(ctx, nil, eventIDs)
}

func (d *Database) MembershipUpdater(
	ctx context.Context, roomID, targetUserID string,
	targetLocal bool, roomVersion gomatrixserverlib.RoomVersion,
) (*MembershipUpdater, error) {
	txn, err := d.DB.Begin()
	if err != nil {
		return nil, err
	}
	var updater *MembershipUpdater
	_ = d.Writer.Do(d.DB, txn, func(txn *sql.Tx) error {
		updater, err = NewMembershipUpdater(ctx, d, txn, roomID, targetUserID, targetLocal, roomVersion)
		return err
	})
	return updater, err
}

func (d *Database) GetRoomUpdater(
	ctx context.Context, roomInfo *types.RoomInfo,
) (*RoomUpdater, error) {
	if d.GetRoomUpdaterFn != nil {
		return d.GetRoomUpdaterFn(ctx, roomInfo)
	}
	txn, err := d.DB.Begin()
	if err != nil {
		return nil, err
	}
	var updater *RoomUpdater
	_ = d.Writer.Do(d.DB, txn, func(txn *sql.Tx) error {
		updater, err = NewRoomUpdater(ctx, d, txn, roomInfo)
		return err
	})
	return updater, err
}

func (d *Database) IsEventRejected(ctx context.Context, roomNID types.RoomNID, eventID string) (bool, error) {
	return d.EventsTable.SelectEventRejected(ctx, nil, roomNID, eventID)
}

func (d *Database) StoreEvent(
	ctx context.Context, event *gomatrixserverlib.Event,
	authEventNIDs []types.EventNID, isRejected bool,
) (types.EventNID, types.RoomNID, types.StateAtEvent, *gomatrixserverlib.Event, string, error) {
	return d.storeEvent(ctx, nil, event, authEventNIDs, isRejected)
}

func (d *Database) storeEvent(
	ctx context.Context, updater *RoomUpdater, event *gomatrixserverlib.Event,
	authEventNIDs []types.EventNID, isRejected bool,
) (types.EventNID, types.RoomNID, types.StateAtEvent, *gomatrixserverlib.Event, string, error) {
	var (
		roomNID          types.RoomNID
		eventTypeNID     types.EventTypeNID
		eventStateKeyNID types.EventStateKeyNID
		eventNID         types.EventNID
		stateNID         types.StateSnapshotNID
		redactionEvent   *gomatrixserverlib.Event
		redactedEventID  string
		err              error
	)
	var txn *sql.Tx
	if updater != nil && updater.txn != nil {
		txn = updater.txn
	}
	// First writer is with a database-provided transaction, so that NIDs are assigned
	// globally outside of the updater context, to help avoid races.
	err = d.Writer.Do(d.DB, nil, func(txn *sql.Tx) error {
		// TODO: Here we should aim to have two different code paths for new rooms
		// vs existing ones.

		// Get the default room version. If the client doesn't supply a room_version
		// then we will use our configured default to create the room.
		// https://matrix.org/docs/spec/client_server/r0.6.0#post-matrix-client-r0-createroom
		// Note that the below logic depends on the m.room.create event being the
		// first event that is persisted to the database when creating or joining a
		// room.
		var roomVersion gomatrixserverlib.RoomVersion
		if roomVersion, err = extractRoomVersionFromCreateEvent(event); err != nil {
			return fmt.Errorf("extractRoomVersionFromCreateEvent: %w", err)
		}

		if roomNID, err = d.assignRoomNID(ctx, txn, event.RoomID(), roomVersion); err != nil {
			return fmt.Errorf("d.assignRoomNID: %w", err)
		}

		if eventTypeNID, err = d.assignEventTypeNID(ctx, txn, event.Type()); err != nil {
			return fmt.Errorf("d.assignEventTypeNID: %w", err)
		}

		eventStateKey := event.StateKey()
		// Assigned a numeric ID for the state_key if there is one present.
		// Otherwise set the numeric ID for the state_key to 0.
		if eventStateKey != nil {
			if eventStateKeyNID, err = d.assignStateKeyNID(ctx, txn, *eventStateKey); err != nil {
				return fmt.Errorf("d.assignStateKeyNID: %w", err)
			}
		}

		return nil
	})
	if err != nil {
		return 0, 0, types.StateAtEvent{}, nil, "", fmt.Errorf("d.Writer.Do: %w", err)
	}
	// Second writer is using the database-provided transaction, probably from the
	// room updater, for easy roll-back if required.
	err = d.Writer.Do(d.DB, txn, func(txn *sql.Tx) error {
		if eventNID, stateNID, err = d.EventsTable.InsertEvent(
			ctx,
			txn,
			roomNID,
			eventTypeNID,
			eventStateKeyNID,
			event.EventID(),
			event.EventReference().EventSHA256,
			authEventNIDs,
			event.Depth(),
			isRejected,
		); err != nil {
			if err == sql.ErrNoRows {
				// We've already inserted the event so select the numeric event ID
				eventNID, stateNID, err = d.EventsTable.SelectEvent(ctx, txn, event.EventID())
			} else if err != nil {
				return fmt.Errorf("d.EventsTable.InsertEvent: %w", err)
			}
			if err != nil {
				return fmt.Errorf("d.EventsTable.SelectEvent: %w", err)
			}
		}

		if err = d.EventJSONTable.InsertEventJSON(ctx, txn, eventNID, event.JSON()); err != nil {
			return fmt.Errorf("d.EventJSONTable.InsertEventJSON: %w", err)
		}
		if !isRejected { // ignore rejected redaction events
			redactionEvent, redactedEventID, err = d.handleRedactions(ctx, txn, eventNID, event)
			if err != nil {
				return fmt.Errorf("d.handleRedactions: %w", err)
			}
		}
		return nil
	})
	if err != nil {
		return 0, 0, types.StateAtEvent{}, nil, "", fmt.Errorf("d.Writer.Do: %w", err)
	}

	// We should attempt to update the previous events table with any
	// references that this new event makes. We do this using a latest
	// events updater because it somewhat works as a mutex, ensuring
	// that there's a row-level lock on the latest room events (well,
	// on Postgres at least).
	if prevEvents := event.PrevEvents(); len(prevEvents) > 0 {
		// Create an updater - NB: on sqlite this WILL create a txn as we are directly calling the shared DB form of
		// GetLatestEventsForUpdate - not via the SQLiteDatabase form which has `nil` txns. This
		// function only does SELECTs though so the created txn (at this point) is just a read txn like
		// any other so this is fine. If we ever update GetLatestEventsForUpdate or NewLatestEventsUpdater
		// to do writes however then this will need to go inside `Writer.Do`.
		succeeded := false
		if updater == nil {
			var roomInfo *types.RoomInfo
			roomInfo, err = d.roomInfo(ctx, txn, event.RoomID())
			if err != nil {
				return 0, 0, types.StateAtEvent{}, nil, "", fmt.Errorf("d.RoomInfo: %w", err)
			}
			if roomInfo == nil && len(prevEvents) > 0 {
				return 0, 0, types.StateAtEvent{}, nil, "", fmt.Errorf("expected room %q to exist", event.RoomID())
			}
			updater, err = d.GetRoomUpdater(ctx, roomInfo)
			if err != nil {
				return 0, 0, types.StateAtEvent{}, nil, "", fmt.Errorf("GetRoomUpdater: %w", err)
			}
			defer sqlutil.EndTransactionWithCheck(updater, &succeeded, &err)
		}
		if err = updater.StorePreviousEvents(eventNID, prevEvents); err != nil {
			return 0, 0, types.StateAtEvent{}, nil, "", fmt.Errorf("updater.StorePreviousEvents: %w", err)
		}
		succeeded = true
	}

	return eventNID, roomNID, types.StateAtEvent{
		BeforeStateSnapshotNID: stateNID,
		StateEntry: types.StateEntry{
			StateKeyTuple: types.StateKeyTuple{
				EventTypeNID:     eventTypeNID,
				EventStateKeyNID: eventStateKeyNID,
			},
			EventNID: eventNID,
		},
	}, redactionEvent, redactedEventID, err
}

func (d *Database) PublishRoom(ctx context.Context, roomID, appserviceID, networkID string, publish bool) error {
	return d.Writer.Do(d.DB, nil, func(txn *sql.Tx) error {
		return d.PublishedTable.UpsertRoomPublished(ctx, txn, roomID, appserviceID, networkID, publish)
	})
}

func (d *Database) GetPublishedRoom(ctx context.Context, roomID string) (bool, error) {
	return d.PublishedTable.SelectPublishedFromRoomID(ctx, nil, roomID)
}

func (d *Database) GetPublishedRooms(ctx context.Context, networkID string, includeAllNetworks bool) ([]string, error) {
	return d.PublishedTable.SelectAllPublishedRooms(ctx, nil, networkID, true, includeAllNetworks)
}

func (d *Database) MissingAuthPrevEvents(
	ctx context.Context, e *gomatrixserverlib.Event,
) (missingAuth, missingPrev []string, err error) {
	authEventNIDs, err := d.EventNIDs(ctx, e.AuthEventIDs())
	if err != nil {
		return nil, nil, fmt.Errorf("d.EventNIDs: %w", err)
	}
	for _, authEventID := range e.AuthEventIDs() {
		if _, ok := authEventNIDs[authEventID]; !ok {
			missingAuth = append(missingAuth, authEventID)
		}
	}

	for _, prevEventID := range e.PrevEventIDs() {
		state, err := d.StateAtEventIDs(ctx, []string{prevEventID})
		if err != nil || len(state) == 0 || (!state[0].IsCreate() && state[0].BeforeStateSnapshotNID == 0) {
			missingPrev = append(missingPrev, prevEventID)
		}
	}

	return
}

func (d *Database) assignRoomNID(
	ctx context.Context, txn *sql.Tx, roomID string, roomVersion gomatrixserverlib.RoomVersion,
) (types.RoomNID, error) {
	// Check if we already have a numeric ID in the database.
	roomNID, err := d.RoomsTable.SelectRoomNID(ctx, txn, roomID)
	if err == sql.ErrNoRows {
		// We don't have a numeric ID so insert one into the database.
		roomNID, err = d.RoomsTable.InsertRoomNID(ctx, txn, roomID, roomVersion)
		if err == sql.ErrNoRows {
			// We raced with another insert so run the select again.
			roomNID, err = d.RoomsTable.SelectRoomNID(ctx, txn, roomID)
		}
	}
	return roomNID, err
}

func (d *Database) assignEventTypeNID(
	ctx context.Context, txn *sql.Tx, eventType string,
) (types.EventTypeNID, error) {
	// Check if we already have a numeric ID in the database.
	eventTypeNID, err := d.EventTypesTable.SelectEventTypeNID(ctx, txn, eventType)
	if err == sql.ErrNoRows {
		// We don't have a numeric ID so insert one into the database.
		eventTypeNID, err = d.EventTypesTable.InsertEventTypeNID(ctx, txn, eventType)
		if err == sql.ErrNoRows {
			// We raced with another insert so run the select again.
			eventTypeNID, err = d.EventTypesTable.SelectEventTypeNID(ctx, txn, eventType)
		}
	}
	return eventTypeNID, err
}

func (d *Database) assignStateKeyNID(
	ctx context.Context, txn *sql.Tx, eventStateKey string,
) (types.EventStateKeyNID, error) {
	// Check if we already have a numeric ID in the database.
	eventStateKeyNID, err := d.EventStateKeysTable.SelectEventStateKeyNID(ctx, txn, eventStateKey)
	if err == sql.ErrNoRows {
		// We don't have a numeric ID so insert one into the database.
		eventStateKeyNID, err = d.EventStateKeysTable.InsertEventStateKeyNID(ctx, txn, eventStateKey)
		if err == sql.ErrNoRows {
			// We raced with another insert so run the select again.
			eventStateKeyNID, err = d.EventStateKeysTable.SelectEventStateKeyNID(ctx, txn, eventStateKey)
		}
	}
	return eventStateKeyNID, err
}

func extractRoomVersionFromCreateEvent(event *gomatrixserverlib.Event) (
	gomatrixserverlib.RoomVersion, error,
) {
	var err error
	var roomVersion gomatrixserverlib.RoomVersion
	// Look for m.room.create events.
	if event.Type() != gomatrixserverlib.MRoomCreate {
		return gomatrixserverlib.RoomVersion(""), nil
	}
	roomVersion = gomatrixserverlib.RoomVersionV1
	var createContent gomatrixserverlib.CreateContent
	// The m.room.create event contains an optional "room_version" key in
	// the event content, so we need to unmarshal that first.
	if err = json.Unmarshal(event.Content(), &createContent); err != nil {
		return gomatrixserverlib.RoomVersion(""), err
	}
	// A room version was specified in the event content?
	if createContent.RoomVersion != nil {
		roomVersion = gomatrixserverlib.RoomVersion(*createContent.RoomVersion)
	}
	return roomVersion, err
}

// handleRedactions manages the redacted status of events. There's two cases to consider in order to comply with the spec:
// "servers should not apply or send redactions to clients until both the redaction event and original event have been seen, and are valid."
// https://matrix.org/docs/spec/rooms/v3#authorization-rules-for-events
// These cases are:
//   - This is a redaction event, redact the event it references if we know about it.
//   - This is a normal event which may have been previously redacted.
//
// In the first case, check if we have the referenced event then apply the redaction, else store it
// in the redactions table with validated=FALSE. In the second case, check if there is a redaction for it:
// if there is then apply the redactions and set validated=TRUE.
//
// When an event is redacted, the redacted event JSON is modified to add an `unsigned.redacted_because` field. We use this field
// when loading events to determine whether to apply redactions. This keeps the hot-path of reading events quick as we don't need
// to cross-reference with other tables when loading.
//
// Returns the redaction event and the event ID of the redacted event if this call resulted in a redaction.
func (d *Database) handleRedactions(
	ctx context.Context, txn *sql.Tx, eventNID types.EventNID, event *gomatrixserverlib.Event,
) (*gomatrixserverlib.Event, string, error) {
	var err error
	isRedactionEvent := event.Type() == gomatrixserverlib.MRoomRedaction && event.StateKey() == nil
	if isRedactionEvent {
		// an event which redacts itself should be ignored
		if event.EventID() == event.Redacts() {
			return nil, "", nil
		}

		err = d.RedactionsTable.InsertRedaction(ctx, txn, tables.RedactionInfo{
			Validated:        false,
			RedactionEventID: event.EventID(),
			RedactsEventID:   event.Redacts(),
		})
		if err != nil {
			return nil, "", fmt.Errorf("d.RedactionsTable.InsertRedaction: %w", err)
		}
	}

	redactionEvent, redactedEvent, validated, err := d.loadRedactionPair(ctx, txn, eventNID, event)
	if err != nil {
		return nil, "", fmt.Errorf("d.loadRedactionPair: %w", err)
	}
	if validated || redactedEvent == nil || redactionEvent == nil {
		// we've seen this redaction before or there is nothing to redact
		return nil, "", nil
	}
	if redactedEvent.RoomID() != redactionEvent.RoomID() {
		// redactions across rooms aren't allowed
		return nil, "", nil
	}

	// Get the power level from the database, so we can verify the user is allowed to redact the event
	powerLevels, err := d.GetStateEvent(ctx, event.RoomID(), gomatrixserverlib.MRoomPowerLevels, "")
	if err != nil {
		return nil, "", fmt.Errorf("d.GetStateEvent: %w", err)
	}
	if powerLevels == nil {
		return nil, "", fmt.Errorf("unable to fetch m.room.power_levels event from database for room %s", event.RoomID())
	}
	pl, err := powerLevels.PowerLevels()
	if err != nil {
		return nil, "", fmt.Errorf("unable to get powerlevels for room: %w", err)
	}

	redactUser := pl.UserLevel(redactionEvent.Sender())
	switch {
	case redactUser >= pl.Redact:
		// The power level of the redaction event’s sender is greater than or equal to the redact level.
	case redactedEvent.Sender() == redactionEvent.Sender():
		// The domain of the redaction event’s sender matches that of the original event’s sender.
	default:
		return nil, "", nil
	}

	// mark the event as redacted
	if redactionsArePermanent {
		redactedEvent.Redact()
	}

	err = redactedEvent.SetUnsignedField("redacted_because", redactionEvent)
	if err != nil {
		return nil, "", fmt.Errorf("redactedEvent.SetUnsignedField: %w", err)
	}
	// NOTSPEC: sytest relies on this unspecced field existing :(
	err = redactedEvent.SetUnsignedField("redacted_by", redactionEvent.EventID())
	if err != nil {
		return nil, "", fmt.Errorf("redactedEvent.SetUnsignedField: %w", err)
	}
	// overwrite the eventJSON table
	err = d.EventJSONTable.InsertEventJSON(ctx, txn, redactedEvent.EventNID, redactedEvent.JSON())
	if err != nil {
		return nil, "", fmt.Errorf("d.EventJSONTable.InsertEventJSON: %w", err)
	}

	err = d.RedactionsTable.MarkRedactionValidated(ctx, txn, redactionEvent.EventID(), true)
	if err != nil {
		err = fmt.Errorf("d.RedactionsTable.MarkRedactionValidated: %w", err)
	}

	return redactionEvent.Event, redactedEvent.EventID(), err
}

// loadRedactionPair returns both the redaction event and the redacted event, else nil.
func (d *Database) loadRedactionPair(
	ctx context.Context, txn *sql.Tx, eventNID types.EventNID, event *gomatrixserverlib.Event,
) (*types.Event, *types.Event, bool, error) {
	var redactionEvent, redactedEvent *types.Event
	var info *tables.RedactionInfo
	var err error
	isRedactionEvent := event.Type() == gomatrixserverlib.MRoomRedaction && event.StateKey() == nil

	var eventBeingRedacted string
	if isRedactionEvent {
		eventBeingRedacted = event.Redacts()
		redactionEvent = &types.Event{
			EventNID: eventNID,
			Event:    event,
		}
	} else {
		eventBeingRedacted = event.EventID() // maybe, we'll see if we have info
		redactedEvent = &types.Event{
			EventNID: eventNID,
			Event:    event,
		}
	}

	info, err = d.RedactionsTable.SelectRedactionInfoByEventBeingRedacted(ctx, txn, eventBeingRedacted)
	if err != nil {
		return nil, nil, false, err
	}
	if info == nil {
		// this event hasn't been redacted or we don't have the redaction for it yet
		return nil, nil, false, nil
	}

	if isRedactionEvent {
		redactedEvent = d.loadEvent(ctx, info.RedactsEventID)
	} else {
		redactionEvent = d.loadEvent(ctx, info.RedactionEventID)
	}

	return redactionEvent, redactedEvent, info.Validated, nil
}

// applyRedactions will redact events that have an `unsigned.redacted_because` field.
func (d *Database) applyRedactions(events []types.Event) {
	for i := range events {
		if result := gjson.GetBytes(events[i].Unsigned(), "redacted_because"); result.Exists() {
			events[i].Redact()
		}
	}
}

// loadEvent loads a single event or returns nil on any problems/missing event
func (d *Database) loadEvent(ctx context.Context, eventID string) *types.Event {
	nids, err := d.EventNIDs(ctx, []string{eventID})
	if err != nil {
		return nil
	}
	if len(nids) == 0 {
		return nil
	}
	evs, err := d.Events(ctx, []types.EventNID{nids[eventID]})
	if err != nil {
		return nil
	}
	if len(evs) != 1 {
		return nil
	}
	return &evs[0]
}

func (d *Database) GetHistoryVisibilityState(ctx context.Context, roomInfo *types.RoomInfo, eventID string, domain string) ([]*gomatrixserverlib.Event, error) {
	eventStates, err := d.EventsTable.BulkSelectStateAtEventByID(ctx, nil, []string{eventID})
	if err != nil {
		return nil, err
	}
	stateSnapshotNID := eventStates[0].BeforeStateSnapshotNID
	if stateSnapshotNID == 0 {
		return nil, nil
	}
	eventNIDs, err := d.StateSnapshotTable.BulkSelectStateForHistoryVisibility(ctx, nil, stateSnapshotNID, domain)
	if err != nil {
		return nil, err
	}
	eventIDs, _ := d.EventsTable.BulkSelectEventID(ctx, nil, eventNIDs)
	if err != nil {
		eventIDs = map[types.EventNID]string{}
	}
	events := make([]*gomatrixserverlib.Event, 0, len(eventNIDs))
	for _, eventNID := range eventNIDs {
		data, err := d.EventJSONTable.BulkSelectEventJSON(ctx, nil, []types.EventNID{eventNID})
		if err != nil {
			return nil, err
		}
		ev, err := gomatrixserverlib.NewEventFromTrustedJSONWithEventID(eventIDs[eventNID], data[0].EventJSON, false, roomInfo.RoomVersion)
		if err != nil {
			return nil, err
		}
		events = append(events, ev)
	}
	return events, nil
}

// GetStateEvent returns the current state event of a given type for a given room with a given state key
// If no event could be found, returns nil
// If there was an issue during the retrieval, returns an error
func (d *Database) GetStateEvent(ctx context.Context, roomID, evType, stateKey string) (*gomatrixserverlib.HeaderedEvent, error) {
	roomInfo, err := d.RoomInfo(ctx, roomID)
	if err != nil {
		return nil, err
	}
	if roomInfo == nil {
		return nil, fmt.Errorf("room %s doesn't exist", roomID)
	}
	// e.g invited rooms
	if roomInfo.IsStub() {
		return nil, nil
	}
	eventTypeNID, err := d.EventTypesTable.SelectEventTypeNID(ctx, nil, evType)
	if err == sql.ErrNoRows {
		// No rooms have an event of this type, otherwise we'd have an event type NID
		return nil, nil
	}
	if err != nil {
		return nil, err
	}
	stateKeyNID, err := d.EventStateKeysTable.SelectEventStateKeyNID(ctx, nil, stateKey)
	if err == sql.ErrNoRows {
		// No rooms have a state event with this state key, otherwise we'd have an state key NID
		return nil, nil
	}
	if err != nil {
		return nil, err
	}
	entries, err := d.loadStateAtSnapshot(ctx, roomInfo.StateSnapshotNID())
	if err != nil {
		return nil, err
	}
	var eventNIDs []types.EventNID
	for _, e := range entries {
		if e.EventTypeNID == eventTypeNID && e.EventStateKeyNID == stateKeyNID {
			eventNIDs = append(eventNIDs, e.EventNID)
		}
	}
	eventIDs, _ := d.EventsTable.BulkSelectEventID(ctx, nil, eventNIDs)
	if err != nil {
		eventIDs = map[types.EventNID]string{}
	}
	// return the event requested
	for _, e := range entries {
		if e.EventTypeNID == eventTypeNID && e.EventStateKeyNID == stateKeyNID {
			data, err := d.EventJSONTable.BulkSelectEventJSON(ctx, nil, []types.EventNID{e.EventNID})
			if err != nil {
				return nil, err
			}
			if len(data) == 0 {
				return nil, fmt.Errorf("GetStateEvent: no json for event nid %d", e.EventNID)
			}
			ev, err := gomatrixserverlib.NewEventFromTrustedJSONWithEventID(eventIDs[e.EventNID], data[0].EventJSON, false, roomInfo.RoomVersion)
			if err != nil {
				return nil, err
			}
			return ev.Headered(roomInfo.RoomVersion), nil
		}
	}

	return nil, nil
}

// Same as GetStateEvent but returns all matching state events with this event type. Returns no error
// if there are no events with this event type.
func (d *Database) GetStateEventsWithEventType(ctx context.Context, roomID, evType string) ([]*gomatrixserverlib.HeaderedEvent, error) {
	roomInfo, err := d.RoomInfo(ctx, roomID)
	if err != nil {
		return nil, err
	}
	if roomInfo == nil {
		return nil, fmt.Errorf("room %s doesn't exist", roomID)
	}
	// e.g invited rooms
	if roomInfo.IsStub() {
		return nil, nil
	}
	eventTypeNID, err := d.EventTypesTable.SelectEventTypeNID(ctx, nil, evType)
	if err == sql.ErrNoRows {
		// No rooms have an event of this type, otherwise we'd have an event type NID
		return nil, nil
	}
	if err != nil {
		return nil, err
	}
	entries, err := d.loadStateAtSnapshot(ctx, roomInfo.StateSnapshotNID())
	if err != nil {
		return nil, err
	}
	var eventNIDs []types.EventNID
	for _, e := range entries {
		if e.EventTypeNID == eventTypeNID {
			eventNIDs = append(eventNIDs, e.EventNID)
		}
	}
	eventIDs, _ := d.EventsTable.BulkSelectEventID(ctx, nil, eventNIDs)
	if err != nil {
		eventIDs = map[types.EventNID]string{}
	}
	// return the events requested
	eventPairs, err := d.EventJSONTable.BulkSelectEventJSON(ctx, nil, eventNIDs)
	if err != nil {
		return nil, err
	}
	if len(eventPairs) == 0 {
		return nil, nil
	}
	var result []*gomatrixserverlib.HeaderedEvent
	for _, pair := range eventPairs {
		ev, err := gomatrixserverlib.NewEventFromTrustedJSONWithEventID(eventIDs[pair.EventNID], pair.EventJSON, false, roomInfo.RoomVersion)
		if err != nil {
			return nil, err
		}
		result = append(result, ev.Headered(roomInfo.RoomVersion))
	}

	return result, nil
}

// GetRoomsByMembership returns a list of room IDs matching the provided membership and user ID (as state_key).
func (d *Database) GetRoomsByMembership(ctx context.Context, userID, membership string) ([]string, error) {
	var membershipState tables.MembershipState
	switch membership {
	case "join":
		membershipState = tables.MembershipStateJoin
	case "invite":
		membershipState = tables.MembershipStateInvite
	case "leave":
		membershipState = tables.MembershipStateLeaveOrBan
	case "ban":
		membershipState = tables.MembershipStateLeaveOrBan
	default:
		return nil, fmt.Errorf("GetRoomsByMembership: invalid membership %s", membership)
	}
	stateKeyNID, err := d.EventStateKeysTable.SelectEventStateKeyNID(ctx, nil, userID)
	if err != nil {
		if err == sql.ErrNoRows {
			return nil, nil
		}
		return nil, fmt.Errorf("GetRoomsByMembership: cannot map user ID to state key NID: %w", err)
	}
	roomNIDs, err := d.MembershipTable.SelectRoomsWithMembership(ctx, nil, stateKeyNID, membershipState)
	if err != nil {
		return nil, fmt.Errorf("GetRoomsByMembership: failed to SelectRoomsWithMembership: %w", err)
	}
	roomIDs, err := d.RoomsTable.BulkSelectRoomIDs(ctx, nil, roomNIDs)
	if err != nil {
		return nil, fmt.Errorf("GetRoomsByMembership: failed to lookup room nids: %w", err)
	}
	if len(roomIDs) != len(roomNIDs) {
		return nil, fmt.Errorf("GetRoomsByMembership: missing room IDs, got %d want %d", len(roomIDs), len(roomNIDs))
	}
	return roomIDs, nil
}

// GetBulkStateContent returns all state events which match a given room ID and a given state key tuple. Both must be satisfied for a match.
// If a tuple has the StateKey of '*' and allowWildcards=true then all state events with the EventType should be returned.
func (d *Database) GetBulkStateContent(ctx context.Context, roomIDs []string, tuples []gomatrixserverlib.StateKeyTuple, allowWildcards bool) ([]tables.StrippedEvent, error) {
	eventTypes := make([]string, 0, len(tuples))
	for _, tuple := range tuples {
		eventTypes = append(eventTypes, tuple.EventType)
	}
	// we don't bother failing the request if we get asked for event types we don't know about, as all that would result in is no matches which
	// isn't a failure.
	eventTypeNIDMap, err := d.EventTypesTable.BulkSelectEventTypeNID(ctx, nil, eventTypes)
	if err != nil {
		return nil, fmt.Errorf("GetBulkStateContent: failed to map event type nids: %w", err)
	}
	typeNIDSet := make(map[types.EventTypeNID]bool)
	for _, nid := range eventTypeNIDMap {
		typeNIDSet[nid] = true
	}

	allowWildcard := make(map[types.EventTypeNID]bool)
	eventStateKeys := make([]string, 0, len(tuples))
	for _, tuple := range tuples {
		if allowWildcards && tuple.StateKey == "*" {
			allowWildcard[eventTypeNIDMap[tuple.EventType]] = true
			continue
		}
		eventStateKeys = append(eventStateKeys, tuple.StateKey)

	}

	eventStateKeyNIDMap, err := d.eventStateKeyNIDs(ctx, nil, eventStateKeys)
	if err != nil {
		return nil, fmt.Errorf("GetBulkStateContent: failed to map state key nids: %w", err)
	}
	stateKeyNIDSet := make(map[types.EventStateKeyNID]bool)
	for _, nid := range eventStateKeyNIDMap {
		stateKeyNIDSet[nid] = true
	}

	var eventNIDs []types.EventNID
	eventNIDToVer := make(map[types.EventNID]gomatrixserverlib.RoomVersion)
	// TODO: This feels like this is going to be really slow...
	for _, roomID := range roomIDs {
		roomInfo, err2 := d.RoomInfo(ctx, roomID)
		if err2 != nil {
			return nil, fmt.Errorf("GetBulkStateContent: failed to load room info for room %s : %w", roomID, err2)
		}
		// for unknown rooms or rooms which we don't have the current state, skip them.
		if roomInfo == nil || roomInfo.IsStub() {
			continue
		}
		entries, err2 := d.loadStateAtSnapshot(ctx, roomInfo.StateSnapshotNID())
		if err2 != nil {
			return nil, fmt.Errorf("GetBulkStateContent: failed to load state for room %s : %w", roomID, err2)
		}
		for _, entry := range entries {
			if typeNIDSet[entry.EventTypeNID] {
				if allowWildcard[entry.EventTypeNID] || stateKeyNIDSet[entry.EventStateKeyNID] {
					eventNIDs = append(eventNIDs, entry.EventNID)
					eventNIDToVer[entry.EventNID] = roomInfo.RoomVersion
				}
			}
		}
	}
	eventIDs, _ := d.EventsTable.BulkSelectEventID(ctx, nil, eventNIDs)
	if err != nil {
		eventIDs = map[types.EventNID]string{}
	}
	events, err := d.EventJSONTable.BulkSelectEventJSON(ctx, nil, eventNIDs)
	if err != nil {
		return nil, fmt.Errorf("GetBulkStateContent: failed to load event JSON for event nids: %w", err)
	}
	result := make([]tables.StrippedEvent, len(events))
	for i := range events {
		roomVer := eventNIDToVer[events[i].EventNID]
		ev, err := gomatrixserverlib.NewEventFromTrustedJSONWithEventID(eventIDs[events[i].EventNID], events[i].EventJSON, false, roomVer)
		if err != nil {
			return nil, fmt.Errorf("GetBulkStateContent: failed to load event JSON for event NID %v : %w", events[i].EventNID, err)
		}
		result[i] = tables.StrippedEvent{
			EventType:    ev.Type(),
			RoomID:       ev.RoomID(),
			StateKey:     *ev.StateKey(),
			ContentValue: tables.ExtractContentValue(ev.Headered(roomVer)),
		}
	}

	return result, nil
}

// JoinedUsersSetInRooms returns a map of how many times the given users appear in the specified rooms.
func (d *Database) JoinedUsersSetInRooms(ctx context.Context, roomIDs, userIDs []string, localOnly bool) (map[string]int, error) {
	roomNIDs, err := d.RoomsTable.BulkSelectRoomNIDs(ctx, nil, roomIDs)
	if err != nil {
		return nil, err
	}
	userNIDsMap, err := d.eventStateKeyNIDs(ctx, nil, userIDs)
	if err != nil {
		return nil, err
	}
	userNIDs := make([]types.EventStateKeyNID, 0, len(userNIDsMap))
	nidToUserID := make(map[types.EventStateKeyNID]string, len(userNIDsMap))
	for id, nid := range userNIDsMap {
		userNIDs = append(userNIDs, nid)
		nidToUserID[nid] = id
	}
	userNIDToCount, err := d.MembershipTable.SelectJoinedUsersSetForRooms(ctx, nil, roomNIDs, userNIDs, localOnly)
	if err != nil {
		return nil, err
	}
	stateKeyNIDs := make([]types.EventStateKeyNID, len(userNIDToCount))
	i := 0
	for nid := range userNIDToCount {
		stateKeyNIDs[i] = nid
		i++
	}
	// If we didn't have any userIDs to look up, get the UserIDs for the returned userNIDToCount now
	if len(userIDs) == 0 {
		nidToUserID, err = d.EventStateKeys(ctx, stateKeyNIDs)
		if err != nil {
			return nil, err
		}
	}
	result := make(map[string]int, len(userNIDToCount))
	for nid, count := range userNIDToCount {
		result[nidToUserID[nid]] = count
	}
	return result, nil
}

// GetLocalServerInRoom returns true if we think we're in a given room or false otherwise.
func (d *Database) GetLocalServerInRoom(ctx context.Context, roomNID types.RoomNID) (bool, error) {
	return d.MembershipTable.SelectLocalServerInRoom(ctx, nil, roomNID)
}

// GetServerInRoom returns true if we think a server is in a given room or false otherwise.
func (d *Database) GetServerInRoom(ctx context.Context, roomNID types.RoomNID, serverName gomatrixserverlib.ServerName) (bool, error) {
	return d.MembershipTable.SelectServerInRoom(ctx, nil, roomNID, serverName)
}

// GetKnownUsers searches all users that userID knows about.
func (d *Database) GetKnownUsers(ctx context.Context, userID, searchString string, limit int) ([]string, error) {
	stateKeyNID, err := d.EventStateKeysTable.SelectEventStateKeyNID(ctx, nil, userID)
	if err != nil {
		return nil, err
	}
	return d.MembershipTable.SelectKnownUsers(ctx, nil, stateKeyNID, searchString, limit)
}

// GetKnownRooms returns a list of all rooms we know about.
func (d *Database) GetKnownRooms(ctx context.Context) ([]string, error) {
	return d.RoomsTable.SelectRoomIDsWithEvents(ctx, nil)
}

// ForgetRoom sets a users room to forgotten
func (d *Database) ForgetRoom(ctx context.Context, userID, roomID string, forget bool) error {
	roomNIDs, err := d.RoomsTable.BulkSelectRoomNIDs(ctx, nil, []string{roomID})
	if err != nil {
		return err
	}
	if len(roomNIDs) > 1 {
		return fmt.Errorf("expected one room, got %d", len(roomNIDs))
	}
	stateKeyNID, err := d.EventStateKeysTable.SelectEventStateKeyNID(ctx, nil, userID)
	if err != nil {
		return err
	}

	return d.Writer.Do(d.DB, nil, func(txn *sql.Tx) error {
		return d.MembershipTable.UpdateForgetMembership(ctx, nil, roomNIDs[0], stateKeyNID, forget)
	})
}

<<<<<<< HEAD
// PurgeRoom removes all information about a given room from the roomserver.
// For large rooms this operation may take a considerable amount of time.
func (d *Database) PurgeRoom(ctx context.Context, roomID string) error {
	if d.Purge == nil {
		return fmt.Errorf("not supported on this database engine")
	}
	return d.Writer.Do(d.DB, nil, func(txn *sql.Tx) error {
		roomNID, err := d.RoomsTable.SelectRoomNIDForUpdate(ctx, txn, roomID)
		if err != nil {
			if err == sql.ErrNoRows {
				return nil
			}
			return fmt.Errorf("failed to lock the room: %w", err)
		}
		if err := d.Purge.PurgeStateBlocks(ctx, txn, roomNID); err != nil {
			return fmt.Errorf("failed to purge state blocks: %w", err)
		}
		if err := d.Purge.PurgeStateSnapshots(ctx, txn, roomNID); err != nil {
			return fmt.Errorf("failed to purge state blocks: %w", err)
		}
		if err := d.Purge.PurgeInvites(ctx, txn, roomNID); err != nil {
			return fmt.Errorf("failed to purge invites: %w", err)
		}
		if err := d.Purge.PurgeMemberships(ctx, txn, roomNID); err != nil {
			return fmt.Errorf("failed to purge memberships: %w", err)
		}
		if err := d.Purge.PurgeRoomAliases(ctx, txn, roomID); err != nil {
			return fmt.Errorf("failed to purge room aliases: %w", err)
		}
		if err := d.Purge.PurgePublished(ctx, txn, roomID); err != nil {
			return fmt.Errorf("failed to purge published: %w", err)
		}
		if err := d.Purge.PurgePreviousEvents(ctx, txn, roomNID); err != nil {
			return fmt.Errorf("failed to purge previous events: %w", err)
		}
		if err := d.Purge.PurgeEventJSONs(ctx, txn, roomNID); err != nil {
			return fmt.Errorf("failed to purge event JSONs: %w", err)
		}
		if err := d.Purge.PurgeRedactions(ctx, txn, roomNID); err != nil {
			return fmt.Errorf("failed to purge redactions: %w", err)
		}
		if err := d.Purge.PurgeEvents(ctx, txn, roomNID); err != nil {
			return fmt.Errorf("failed to purge events: %w", err)
		}
		if err := d.Purge.PurgeRoom(ctx, txn, roomNID); err != nil {
			return fmt.Errorf("failed to purge room: %w", err)
=======
func (d *Database) UpgradeRoom(ctx context.Context, oldRoomID, newRoomID, eventSender string) error {

	return d.Writer.Do(d.DB, nil, func(txn *sql.Tx) error {
		// un-publish old room
		if err := d.PublishedTable.UpsertRoomPublished(ctx, txn, oldRoomID, "", "", false); err != nil {
			return fmt.Errorf("failed to unpublish room: %w", err)
		}
		// publish new room
		if err := d.PublishedTable.UpsertRoomPublished(ctx, txn, newRoomID, "", "", true); err != nil {
			return fmt.Errorf("failed to publish room: %w", err)
		}

		// Migrate any existing room aliases
		aliases, err := d.RoomAliasesTable.SelectAliasesFromRoomID(ctx, txn, oldRoomID)
		if err != nil {
			return fmt.Errorf("failed to get room aliases: %w", err)
		}

		for _, alias := range aliases {
			if err = d.RoomAliasesTable.DeleteRoomAlias(ctx, txn, alias); err != nil {
				return fmt.Errorf("failed to remove room alias: %w", err)
			}
			if err = d.RoomAliasesTable.InsertRoomAlias(ctx, txn, alias, newRoomID, eventSender); err != nil {
				return fmt.Errorf("failed to set room alias: %w", err)
			}
>>>>>>> f009e541
		}
		return nil
	})
}

// FIXME TODO: Remove all this - horrible dupe with roomserver/state. Can't use the original impl because of circular loops
// it should live in this package!

func (d *Database) loadStateAtSnapshot(
	ctx context.Context, stateNID types.StateSnapshotNID,
) ([]types.StateEntry, error) {
	stateBlockNIDLists, err := d.StateBlockNIDs(ctx, []types.StateSnapshotNID{stateNID})
	if err != nil {
		return nil, err
	}
	// We've asked for exactly one snapshot from the db so we should have exactly one entry in the result.
	stateBlockNIDList := stateBlockNIDLists[0]

	stateEntryLists, err := d.StateEntries(ctx, stateBlockNIDList.StateBlockNIDs)
	if err != nil {
		return nil, err
	}
	stateEntriesMap := stateEntryListMap(stateEntryLists)

	// Combine all the state entries for this snapshot.
	// The order of state block NIDs in the list tells us the order to combine them in.
	var fullState []types.StateEntry
	for _, stateBlockNID := range stateBlockNIDList.StateBlockNIDs {
		entries, ok := stateEntriesMap.lookup(stateBlockNID)
		if !ok {
			// This should only get hit if the database is corrupt.
			// It should be impossible for an event to reference a NID that doesn't exist
			panic(fmt.Errorf("corrupt DB: Missing state block numeric ID %d", stateBlockNID))
		}
		fullState = append(fullState, entries...)
	}

	// Stable sort so that the most recent entry for each state key stays
	// remains later in the list than the older entries for the same state key.
	sort.Stable(stateEntryByStateKeySorter(fullState))
	// Unique returns the last entry and hence the most recent entry for each state key.
	fullState = fullState[:util.Unique(stateEntryByStateKeySorter(fullState))]
	return fullState, nil
}

type stateEntryListMap []types.StateEntryList

func (m stateEntryListMap) lookup(stateBlockNID types.StateBlockNID) (stateEntries []types.StateEntry, ok bool) {
	list := []types.StateEntryList(m)
	i := sort.Search(len(list), func(i int) bool {
		return list[i].StateBlockNID >= stateBlockNID
	})
	if i < len(list) && list[i].StateBlockNID == stateBlockNID {
		ok = true
		stateEntries = list[i].StateEntries
	}
	return
}

type stateEntryByStateKeySorter []types.StateEntry

func (s stateEntryByStateKeySorter) Len() int { return len(s) }
func (s stateEntryByStateKeySorter) Less(i, j int) bool {
	return s[i].StateKeyTuple.LessThan(s[j].StateKeyTuple)
}
func (s stateEntryByStateKeySorter) Swap(i, j int) { s[i], s[j] = s[j], s[i] }<|MERGE_RESOLUTION|>--- conflicted
+++ resolved
@@ -1409,7 +1409,6 @@
 	})
 }
 
-<<<<<<< HEAD
 // PurgeRoom removes all information about a given room from the roomserver.
 // For large rooms this operation may take a considerable amount of time.
 func (d *Database) PurgeRoom(ctx context.Context, roomID string) error {
@@ -1456,7 +1455,11 @@
 		}
 		if err := d.Purge.PurgeRoom(ctx, txn, roomNID); err != nil {
 			return fmt.Errorf("failed to purge room: %w", err)
-=======
+		}
+		return nil
+	})
+}
+
 func (d *Database) UpgradeRoom(ctx context.Context, oldRoomID, newRoomID, eventSender string) error {
 
 	return d.Writer.Do(d.DB, nil, func(txn *sql.Tx) error {
@@ -1482,7 +1485,6 @@
 			if err = d.RoomAliasesTable.InsertRoomAlias(ctx, txn, alias, newRoomID, eventSender); err != nil {
 				return fmt.Errorf("failed to set room alias: %w", err)
 			}
->>>>>>> f009e541
 		}
 		return nil
 	})
