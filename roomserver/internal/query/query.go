// Copyright 2020 The Matrix.org Foundation C.I.C.
//
// Licensed under the Apache License, Version 2.0 (the "License");
// you may not use this file except in compliance with the License.
// You may obtain a copy of the License at
//
//     http://www.apache.org/licenses/LICENSE-2.0
//
// Unless required by applicable law or agreed to in writing, software
// distributed under the License is distributed on an "AS IS" BASIS,
// WITHOUT WARRANTIES OR CONDITIONS OF ANY KIND, either express or implied.
// See the License for the specific language governing permissions and
// limitations under the License.

package query

import (
	"context"
	"database/sql"
	"encoding/json"
	"errors"
	"fmt"

	"github.com/matrix-org/gomatrixserverlib"
	"github.com/matrix-org/gomatrixserverlib/spec"
	"github.com/matrix-org/util"
	"github.com/sirupsen/logrus"

	"github.com/matrix-org/dendrite/roomserver/storage/tables"
	"github.com/matrix-org/dendrite/syncapi/synctypes"

	"github.com/matrix-org/dendrite/clientapi/auth/authtypes"
	"github.com/matrix-org/dendrite/internal/caching"
	"github.com/matrix-org/dendrite/roomserver/acls"
	"github.com/matrix-org/dendrite/roomserver/api"
	"github.com/matrix-org/dendrite/roomserver/internal/helpers"
	"github.com/matrix-org/dendrite/roomserver/state"
	"github.com/matrix-org/dendrite/roomserver/storage"
	"github.com/matrix-org/dendrite/roomserver/types"
)

type Queryer struct {
	DB                storage.Database
	Cache             caching.RoomServerCaches
	IsLocalServerName func(spec.ServerName) bool
	ServerACLs        *acls.ServerACLs
}

// QueryLatestEventsAndState implements api.RoomserverInternalAPI
func (r *Queryer) QueryLatestEventsAndState(
	ctx context.Context,
	request *api.QueryLatestEventsAndStateRequest,
	response *api.QueryLatestEventsAndStateResponse,
) error {
	return helpers.QueryLatestEventsAndState(ctx, r.DB, request, response)
}

// QueryStateAfterEvents implements api.RoomserverInternalAPI
func (r *Queryer) QueryStateAfterEvents(
	ctx context.Context,
	request *api.QueryStateAfterEventsRequest,
	response *api.QueryStateAfterEventsResponse,
) error {
	info, err := r.DB.RoomInfo(ctx, request.RoomID)
	if err != nil {
		return err
	}
	if info == nil || info.IsStub() {
		return nil
	}

	roomState := state.NewStateResolution(r.DB, info)
	response.RoomExists = true
	response.RoomVersion = info.RoomVersion

	prevStates, err := r.DB.StateAtEventIDs(ctx, request.PrevEventIDs)
	if err != nil {
		if _, ok := err.(types.MissingEventError); ok {
			return nil
		}
		return err
	}
	response.PrevEventsExist = true

	var stateEntries []types.StateEntry
	if len(request.StateToFetch) == 0 {
		// Look up all of the current room state.
		stateEntries, err = roomState.LoadCombinedStateAfterEvents(
			ctx, prevStates,
		)
	} else {
		// Look up the current state for the requested tuples.
		stateEntries, err = roomState.LoadStateAfterEventsForStringTuples(
			ctx, prevStates, request.StateToFetch,
		)
	}
	if err != nil {
		if _, ok := err.(types.MissingEventError); ok {
			return nil
		}
		if _, ok := err.(types.MissingStateError); ok {
			return nil
		}
		return err
	}

	stateEvents, err := helpers.LoadStateEvents(ctx, r.DB, info, stateEntries)
	if err != nil {
		return err
	}

	if len(request.PrevEventIDs) > 1 {
		var authEventIDs []string
		for _, e := range stateEvents {
			authEventIDs = append(authEventIDs, e.AuthEventIDs()...)
		}
		authEventIDs = util.UniqueStrings(authEventIDs)

		authEvents, err := GetAuthChain(ctx, r.DB.EventsFromIDs, info, authEventIDs)
		if err != nil {
			return fmt.Errorf("getAuthChain: %w", err)
		}

		stateEvents, err = gomatrixserverlib.ResolveConflicts(info.RoomVersion, stateEvents, authEvents)
		if err != nil {
			return fmt.Errorf("state.ResolveConflictsAdhoc: %w", err)
		}
	}

	for _, event := range stateEvents {
		response.StateEvents = append(response.StateEvents, &types.HeaderedEvent{Event: event})
	}

	return nil
}

// QueryEventsByID queries a list of events by event ID for one room. If no room is specified, it will try to determine
// which room to use by querying the first events roomID.
func (r *Queryer) QueryEventsByID(
	ctx context.Context,
	request *api.QueryEventsByIDRequest,
	response *api.QueryEventsByIDResponse,
) error {
	if len(request.EventIDs) == 0 {
		return nil
	}
	var err error
	// We didn't receive a room ID, we need to fetch it first before we can continue.
	// This happens for e.g. ` /_matrix/federation/v1/event/{eventId}`
	var roomInfo *types.RoomInfo
	if request.RoomID == "" {
		var eventNIDs map[string]types.EventMetadata
		eventNIDs, err = r.DB.EventNIDs(ctx, []string{request.EventIDs[0]})
		if err != nil {
			return err
		}
		if len(eventNIDs) == 0 {
			return nil
		}
		roomInfo, err = r.DB.RoomInfoByNID(ctx, eventNIDs[request.EventIDs[0]].RoomNID)
	} else {
		roomInfo, err = r.DB.RoomInfo(ctx, request.RoomID)
	}
	if err != nil {
		return err
	}
	if roomInfo == nil {
		return nil
	}
	events, err := r.DB.EventsFromIDs(ctx, roomInfo, request.EventIDs)
	if err != nil {
		return err
	}

	for _, event := range events {
		response.Events = append(response.Events, &types.HeaderedEvent{Event: event.Event})
	}

	return nil
}

// QueryMembershipForUser implements api.RoomserverInternalAPI
func (r *Queryer) QueryMembershipForUser(
	ctx context.Context,
	request *api.QueryMembershipForUserRequest,
	response *api.QueryMembershipForUserResponse,
) error {
	info, err := r.DB.RoomInfo(ctx, request.RoomID)
	if err != nil {
		return err
	}
	if info == nil {
		response.RoomExists = false
		return nil
	}
	response.RoomExists = true

	membershipEventNID, stillInRoom, isRoomforgotten, err := r.DB.GetMembership(ctx, info.RoomNID, request.UserID)
	if err != nil {
		return err
	}

	response.IsRoomForgotten = isRoomforgotten

	if membershipEventNID == 0 {
		response.HasBeenInRoom = false
		return nil
	}

	response.IsInRoom = stillInRoom
	response.HasBeenInRoom = true

	evs, err := r.DB.Events(ctx, info, []types.EventNID{membershipEventNID})
	if err != nil {
		return err
	}
	if len(evs) != 1 {
		return fmt.Errorf("failed to load membership event for event NID %d", membershipEventNID)
	}

	response.EventID = evs[0].EventID()
	response.Membership, err = evs[0].Membership()
	return err
}

// QueryMembershipAtEvent returns the known memberships at a given event.
// If the state before an event is not known, an empty list will be returned
// for that event instead.
func (r *Queryer) QueryMembershipAtEvent(
	ctx context.Context,
	request *api.QueryMembershipAtEventRequest,
	response *api.QueryMembershipAtEventResponse,
) error {
	response.Membership = make(map[string]*types.HeaderedEvent)

	info, err := r.DB.RoomInfo(ctx, request.RoomID)
	if err != nil {
		return fmt.Errorf("unable to get roomInfo: %w", err)
	}
	if info == nil {
		return fmt.Errorf("no roomInfo found")
	}

	// get the users stateKeyNID
	stateKeyNIDs, err := r.DB.EventStateKeyNIDs(ctx, []string{request.UserID})
	if err != nil {
		return fmt.Errorf("unable to get stateKeyNIDs for %s: %w", request.UserID, err)
	}
	if _, ok := stateKeyNIDs[request.UserID]; !ok {
		return fmt.Errorf("requested stateKeyNID for %s was not found", request.UserID)
	}

	response.Membership, err = r.DB.GetMembershipForHistoryVisibility(ctx, stateKeyNIDs[request.UserID], info, request.EventIDs...)
	switch err {
	case nil:
		return nil
	case tables.OptimisationNotSupportedError: // fallthrough, slow way of getting the membership events for each event
	default:
		return err
	}

	response.Membership = make(map[string]*types.HeaderedEvent)
	stateEntries, err := helpers.MembershipAtEvent(ctx, r.DB, nil, request.EventIDs, stateKeyNIDs[request.UserID])
	if err != nil {
		return fmt.Errorf("unable to get state before event: %w", err)
	}

	// If we only have one or less state entries, we can short circuit the below
	// loop and avoid hitting the database
	allStateEventNIDs := make(map[types.EventNID]types.StateEntry)
	for _, eventID := range request.EventIDs {
		stateEntry := stateEntries[eventID]
		for _, s := range stateEntry {
			allStateEventNIDs[s.EventNID] = s
		}
	}

	var canShortCircuit bool
	if len(allStateEventNIDs) <= 1 {
		canShortCircuit = true
	}

	var memberships []types.Event
	for _, eventID := range request.EventIDs {
		stateEntry, ok := stateEntries[eventID]
		if !ok || len(stateEntry) == 0 {
			response.Membership[eventID] = nil
			continue
		}

		// If we can short circuit, e.g. we only have 0 or 1 membership events, we only get the memberships
		// once. If we have more than one membership event, we need to get the state for each state entry.
		if canShortCircuit {
			if len(memberships) == 0 {
				memberships, err = helpers.GetMembershipsAtState(ctx, r.DB, info, stateEntry, false)
			}
		} else {
			memberships, err = helpers.GetMembershipsAtState(ctx, r.DB, info, stateEntry, false)
		}
		if err != nil {
			return fmt.Errorf("unable to get memberships at state: %w", err)
		}

		// Iterate over all membership events we got. Given we only query the membership for
		// one user and assuming this user only ever has one membership event associated to
		// a given event, overwrite any other existing membership events.
		for i := range memberships {
			ev := memberships[i]
			if ev.Type() == spec.MRoomMember && ev.StateKeyEquals(request.UserID) {
				response.Membership[eventID] = &types.HeaderedEvent{Event: ev.Event}
			}
		}
	}

	return nil
}

// QueryMembershipsForRoom implements api.RoomserverInternalAPI
func (r *Queryer) QueryMembershipsForRoom(
	ctx context.Context,
	request *api.QueryMembershipsForRoomRequest,
	response *api.QueryMembershipsForRoomResponse,
) error {
	info, err := r.DB.RoomInfo(ctx, request.RoomID)
	if err != nil {
		return err
	}
	if info == nil {
		return nil
	}

	// If no sender is specified then we will just return the entire
	// set of memberships for the room, regardless of whether a specific
	// user is allowed to see them or not.
	if request.Sender == "" {
		var events []types.Event
		var eventNIDs []types.EventNID
		eventNIDs, err = r.DB.GetMembershipEventNIDsForRoom(ctx, info.RoomNID, request.JoinedOnly, request.LocalOnly)
		if err != nil {
			if err == sql.ErrNoRows {
				return nil
			}
			return fmt.Errorf("r.DB.GetMembershipEventNIDsForRoom: %w", err)
		}
		events, err = r.DB.Events(ctx, info, eventNIDs)
		if err != nil {
			return fmt.Errorf("r.DB.Events: %w", err)
		}
		for _, event := range events {
			clientEvent := synctypes.ToClientEvent(event.Event, synctypes.FormatAll)
			response.JoinEvents = append(response.JoinEvents, clientEvent)
		}
		return nil
	}

	membershipEventNID, stillInRoom, isRoomforgotten, err := r.DB.GetMembership(ctx, info.RoomNID, request.Sender)
	if err != nil {
		return err
	}

	response.IsRoomForgotten = isRoomforgotten

	if membershipEventNID == 0 {
		response.HasBeenInRoom = false
		response.JoinEvents = nil
		return nil
	}

	response.HasBeenInRoom = true
	response.JoinEvents = []synctypes.ClientEvent{}

	var events []types.Event
	var stateEntries []types.StateEntry
	if stillInRoom {
		var eventNIDs []types.EventNID
		eventNIDs, err = r.DB.GetMembershipEventNIDsForRoom(ctx, info.RoomNID, request.JoinedOnly, false)
		if err != nil {
			if err == sql.ErrNoRows {
				return nil
			}
			return err
		}

		events, err = r.DB.Events(ctx, info, eventNIDs)
	} else {
		stateEntries, err = helpers.StateBeforeEvent(ctx, r.DB, info, membershipEventNID)
		if err != nil {
			logrus.WithField("membership_event_nid", membershipEventNID).WithError(err).Error("failed to load state before event")
			return err
		}
		events, err = helpers.GetMembershipsAtState(ctx, r.DB, info, stateEntries, request.JoinedOnly)
	}

	if err != nil {
		return err
	}

	for _, event := range events {
		clientEvent := synctypes.ToClientEvent(event.Event, synctypes.FormatAll)
		response.JoinEvents = append(response.JoinEvents, clientEvent)
	}

	return nil
}

// QueryServerJoinedToRoom implements api.RoomserverInternalAPI
func (r *Queryer) QueryServerJoinedToRoom(
	ctx context.Context,
	request *api.QueryServerJoinedToRoomRequest,
	response *api.QueryServerJoinedToRoomResponse,
) error {
	info, err := r.DB.RoomInfo(ctx, request.RoomID)
	if err != nil {
		return fmt.Errorf("r.DB.RoomInfo: %w", err)
	}
	if info == nil || info.IsStub() {
		return nil
	}
	response.RoomExists = true

	if r.IsLocalServerName(request.ServerName) || request.ServerName == "" {
		response.IsInRoom, err = r.DB.GetLocalServerInRoom(ctx, info.RoomNID)
		if err != nil {
			return fmt.Errorf("r.DB.GetLocalServerInRoom: %w", err)
		}
	} else {
		response.IsInRoom, err = r.DB.GetServerInRoom(ctx, info.RoomNID, request.ServerName)
		if err != nil {
			return fmt.Errorf("r.DB.GetServerInRoom: %w", err)
		}
	}

	return nil
}

// QueryServerAllowedToSeeEvent implements api.RoomserverInternalAPI
func (r *Queryer) QueryServerAllowedToSeeEvent(
	ctx context.Context,
	serverName spec.ServerName,
	eventID string,
) (allowed bool, err error) {
	events, err := r.DB.EventNIDs(ctx, []string{eventID})
	if err != nil {
		return
	}
	if len(events) == 0 {
		return allowed, nil
	}
	info, err := r.DB.RoomInfoByNID(ctx, events[eventID].RoomNID)
	if err != nil {
		return allowed, err
	}
	if info == nil || info.IsStub() {
		return allowed, nil
	}
	var isInRoom bool
	if r.IsLocalServerName(serverName) || serverName == "" {
		isInRoom, err = r.DB.GetLocalServerInRoom(ctx, info.RoomNID)
		if err != nil {
			return allowed, fmt.Errorf("r.DB.GetLocalServerInRoom: %w", err)
		}
	} else {
		isInRoom, err = r.DB.GetServerInRoom(ctx, info.RoomNID, serverName)
		if err != nil {
			return allowed, fmt.Errorf("r.DB.GetServerInRoom: %w", err)
		}
	}

	return helpers.CheckServerAllowedToSeeEvent(
		ctx, r.DB, info, eventID, serverName, isInRoom,
	)
}

// QueryMissingEvents implements api.RoomserverInternalAPI
func (r *Queryer) QueryMissingEvents(
	ctx context.Context,
	request *api.QueryMissingEventsRequest,
	response *api.QueryMissingEventsResponse,
) error {
	var front []string
	eventsToFilter := make(map[string]bool, len(request.LatestEvents))
	visited := make(map[string]bool, request.Limit) // request.Limit acts as a hint to size.
	for _, id := range request.EarliestEvents {
		visited[id] = true
	}

	for _, id := range request.LatestEvents {
		if !visited[id] {
			front = append(front, id)
			eventsToFilter[id] = true
		}
	}
	if len(front) == 0 {
		return nil // no events to query, give up.
	}
	events, err := r.DB.EventNIDs(ctx, []string{front[0]})
	if err != nil {
		return err
	}
	if len(events) == 0 {
		return nil // we are missing the events being asked to search from, give up.
	}
	info, err := r.DB.RoomInfoByNID(ctx, events[front[0]].RoomNID)
	if err != nil {
		return err
	}
	if info == nil || info.IsStub() {
		return fmt.Errorf("missing RoomInfo for room %d", events[front[0]].RoomNID)
	}

	resultNIDs, redactEventIDs, err := helpers.ScanEventTree(ctx, r.DB, info, front, visited, request.Limit, request.ServerName)
	if err != nil {
		return err
	}

	loadedEvents, err := helpers.LoadEvents(ctx, r.DB, info, resultNIDs)
	if err != nil {
		return err
	}

	response.Events = make([]*types.HeaderedEvent, 0, len(loadedEvents)-len(eventsToFilter))
	for _, event := range loadedEvents {
		if !eventsToFilter[event.EventID()] {
<<<<<<< HEAD
			_, verr := r.roomVersion(event.RoomID())
			if verr != nil {
				return verr
			}
			if _, ok := redactEventIDs[event.EventID()]; ok {
				event.Redact()
			}
			response.Events = append(response.Events, &types.HeaderedEvent{Event: event})
=======
			if _, ok := redactEventIDs[event.EventID()]; ok {
				event.Redact()
			}
			response.Events = append(response.Events, event.Headered(info.RoomVersion))
>>>>>>> 2475cf4b
		}
	}

	return err
}

// QueryStateAndAuthChain implements api.RoomserverInternalAPI
func (r *Queryer) QueryStateAndAuthChain(
	ctx context.Context,
	request *api.QueryStateAndAuthChainRequest,
	response *api.QueryStateAndAuthChainResponse,
) error {
	info, err := r.DB.RoomInfo(ctx, request.RoomID)
	if err != nil {
		return err
	}
	if info == nil || info.IsStub() {
		return nil
	}
	response.RoomExists = true
	response.RoomVersion = info.RoomVersion

	// handle this entirely separately to the other case so we don't have to pull out
	// the entire current state of the room
	// TODO: this probably means it should be a different query operation...
	if request.OnlyFetchAuthChain {
		var authEvents []*gomatrixserverlib.Event
		authEvents, err = GetAuthChain(ctx, r.DB.EventsFromIDs, info, request.AuthEventIDs)
		if err != nil {
			return err
		}
		for _, event := range authEvents {
			response.AuthChainEvents = append(response.AuthChainEvents, &types.HeaderedEvent{Event: event})
		}
		return nil
	}

	var stateEvents []*gomatrixserverlib.Event
	stateEvents, rejected, stateMissing, err := r.loadStateAtEventIDs(ctx, info, request.PrevEventIDs)
	if err != nil {
		return err
	}
	response.StateKnown = !stateMissing
	response.IsRejected = rejected
	response.PrevEventsExist = true

	// add the auth event IDs for the current state events too
	var authEventIDs []string
	authEventIDs = append(authEventIDs, request.AuthEventIDs...)
	for _, se := range stateEvents {
		authEventIDs = append(authEventIDs, se.AuthEventIDs()...)
	}
	authEventIDs = util.UniqueStrings(authEventIDs) // de-dupe

	authEvents, err := GetAuthChain(ctx, r.DB.EventsFromIDs, info, authEventIDs)
	if err != nil {
		return err
	}

	if request.ResolveState {
		if stateEvents, err = gomatrixserverlib.ResolveConflicts(
			info.RoomVersion, stateEvents, authEvents,
		); err != nil {
			return err
		}
	}

	for _, event := range stateEvents {
		response.StateEvents = append(response.StateEvents, &types.HeaderedEvent{Event: event})
	}

	for _, event := range authEvents {
		response.AuthChainEvents = append(response.AuthChainEvents, &types.HeaderedEvent{Event: event})
	}

	return err
}

// first bool: is rejected, second bool: state missing
func (r *Queryer) loadStateAtEventIDs(ctx context.Context, roomInfo *types.RoomInfo, eventIDs []string) ([]*gomatrixserverlib.Event, bool, bool, error) {
	roomState := state.NewStateResolution(r.DB, roomInfo)
	prevStates, err := r.DB.StateAtEventIDs(ctx, eventIDs)
	if err != nil {
		switch err.(type) {
		case types.MissingEventError:
			return nil, false, true, nil
		case types.MissingStateError:
			return nil, false, true, nil
		default:
			return nil, false, false, err
		}
	}
	// Currently only used on /state and /state_ids
	rejected := false
	for i := range prevStates {
		if prevStates[i].IsRejected {
			rejected = true
			break
		}
	}

	// Look up the currrent state for the requested tuples.
	stateEntries, err := roomState.LoadCombinedStateAfterEvents(
		ctx, prevStates,
	)
	if err != nil {
		return nil, rejected, false, err
	}

	events, err := helpers.LoadStateEvents(ctx, r.DB, roomInfo, stateEntries)
	return events, rejected, false, err
}

type eventsFromIDs func(context.Context, *types.RoomInfo, []string) ([]types.Event, error)

// GetAuthChain fetches the auth chain for the given auth events. An auth chain
// is the list of all events that are referenced in the auth_events section, and
// all their auth_events, recursively. The returned set of events contain the
// given events. Will *not* error if we don't have all auth events.
func GetAuthChain(
	ctx context.Context, fn eventsFromIDs, roomInfo *types.RoomInfo, authEventIDs []string,
) ([]*gomatrixserverlib.Event, error) {
	// List of event IDs to fetch. On each pass, these events will be requested
	// from the database and the `eventsToFetch` will be updated with any new
	// events that we have learned about and need to find. When `eventsToFetch`
	// is eventually empty, we should have reached the end of the chain.
	eventsToFetch := authEventIDs
	authEventsMap := make(map[string]*gomatrixserverlib.Event)

	for len(eventsToFetch) > 0 {
		// Try to retrieve the events from the database.
		events, err := fn(ctx, roomInfo, eventsToFetch)
		if err != nil {
			return nil, err
		}

		// We've now fetched these events so clear out `eventsToFetch`. Soon we may
		// add newly discovered events to this for the next pass.
		eventsToFetch = eventsToFetch[:0]

		for _, event := range events {
			// Store the event in the event map - this prevents us from requesting it
			// from the database again.
			authEventsMap[event.EventID()] = event.Event

			// Extract all of the auth events from the newly obtained event. If we
			// don't already have a record of the event, record it in the list of
			// events we want to request for the next pass.
			for _, authEvent := range event.AuthEvents() {
				if _, ok := authEventsMap[authEvent.EventID]; !ok {
					eventsToFetch = append(eventsToFetch, authEvent.EventID)
				}
			}
		}
	}

	// We've now retrieved all of the events we can. Flatten them down into an
	// array and return them.
	var authEvents []*gomatrixserverlib.Event
	for _, event := range authEventsMap {
		authEvents = append(authEvents, event)
	}

	return authEvents, nil
}

// QueryRoomVersionForRoom implements api.RoomserverInternalAPI
func (r *Queryer) QueryRoomVersionForRoom(ctx context.Context, roomID string) (gomatrixserverlib.RoomVersion, error) {
	if roomVersion, ok := r.Cache.GetRoomVersion(roomID); ok {
		return roomVersion, nil
	}

	info, err := r.DB.RoomInfo(ctx, roomID)
	if err != nil {
		return "", err
	}
	if info == nil {
		return "", fmt.Errorf("QueryRoomVersionForRoom: missing room info for room %s", roomID)
	}
	r.Cache.StoreRoomVersion(roomID, info.RoomVersion)
	return info.RoomVersion, nil
}

func (r *Queryer) QueryPublishedRooms(
	ctx context.Context,
	req *api.QueryPublishedRoomsRequest,
	res *api.QueryPublishedRoomsResponse,
) error {
	if req.RoomID != "" {
		visible, err := r.DB.GetPublishedRoom(ctx, req.RoomID)
		if err == nil && visible {
			res.RoomIDs = []string{req.RoomID}
			return nil
		}
		return err
	}
	rooms, err := r.DB.GetPublishedRooms(ctx, req.NetworkID, req.IncludeAllNetworks)
	if err != nil {
		return err
	}
	res.RoomIDs = rooms
	return nil
}

func (r *Queryer) QueryCurrentState(ctx context.Context, req *api.QueryCurrentStateRequest, res *api.QueryCurrentStateResponse) error {
	res.StateEvents = make(map[gomatrixserverlib.StateKeyTuple]*types.HeaderedEvent)
	for _, tuple := range req.StateTuples {
		if tuple.StateKey == "*" && req.AllowWildcards {
			events, err := r.DB.GetStateEventsWithEventType(ctx, req.RoomID, tuple.EventType)
			if err != nil {
				return err
			}
			for _, e := range events {
				res.StateEvents[gomatrixserverlib.StateKeyTuple{
					EventType: e.Type(),
					StateKey:  *e.StateKey(),
				}] = e
			}
		} else {
			ev, err := r.DB.GetStateEvent(ctx, req.RoomID, tuple.EventType, tuple.StateKey)
			if err != nil {
				return err
			}
			if ev != nil {
				res.StateEvents[tuple] = ev
			}
		}
	}
	return nil
}

func (r *Queryer) QueryRoomsForUser(ctx context.Context, req *api.QueryRoomsForUserRequest, res *api.QueryRoomsForUserResponse) error {
	roomIDs, err := r.DB.GetRoomsByMembership(ctx, req.UserID, req.WantMembership)
	if err != nil {
		return err
	}
	res.RoomIDs = roomIDs
	return nil
}

func (r *Queryer) QueryKnownUsers(ctx context.Context, req *api.QueryKnownUsersRequest, res *api.QueryKnownUsersResponse) error {
	users, err := r.DB.GetKnownUsers(ctx, req.UserID, req.SearchString, req.Limit)
	if err != nil && err != sql.ErrNoRows {
		return err
	}
	for _, user := range users {
		res.Users = append(res.Users, authtypes.FullyQualifiedProfile{
			UserID: user,
		})
	}
	return nil
}

func (r *Queryer) QueryBulkStateContent(ctx context.Context, req *api.QueryBulkStateContentRequest, res *api.QueryBulkStateContentResponse) error {
	events, err := r.DB.GetBulkStateContent(ctx, req.RoomIDs, req.StateTuples, req.AllowWildcards)
	if err != nil {
		return err
	}
	res.Rooms = make(map[string]map[gomatrixserverlib.StateKeyTuple]string)
	for _, ev := range events {
		if res.Rooms[ev.RoomID] == nil {
			res.Rooms[ev.RoomID] = make(map[gomatrixserverlib.StateKeyTuple]string)
		}
		room := res.Rooms[ev.RoomID]
		room[gomatrixserverlib.StateKeyTuple{
			EventType: ev.EventType,
			StateKey:  ev.StateKey,
		}] = ev.ContentValue
		res.Rooms[ev.RoomID] = room
	}
	return nil
}

func (r *Queryer) QueryLeftUsers(ctx context.Context, req *api.QueryLeftUsersRequest, res *api.QueryLeftUsersResponse) error {
	var err error
	res.LeftUsers, err = r.DB.GetLeftUsers(ctx, req.StaleDeviceListUsers)
	return err
}

func (r *Queryer) QuerySharedUsers(ctx context.Context, req *api.QuerySharedUsersRequest, res *api.QuerySharedUsersResponse) error {
	roomIDs, err := r.DB.GetRoomsByMembership(ctx, req.UserID, "join")
	if err != nil {
		return err
	}
	roomIDs = append(roomIDs, req.IncludeRoomIDs...)
	excludeMap := make(map[string]bool)
	for _, roomID := range req.ExcludeRoomIDs {
		excludeMap[roomID] = true
	}
	// filter out excluded rooms
	j := 0
	for i := range roomIDs {
		// move elements to include to the beginning of the slice
		// then trim elements on the right
		if !excludeMap[roomIDs[i]] {
			roomIDs[j] = roomIDs[i]
			j++
		}
	}
	roomIDs = roomIDs[:j]

	users, err := r.DB.JoinedUsersSetInRooms(ctx, roomIDs, req.OtherUserIDs, req.LocalOnly)
	if err != nil {
		return err
	}
	res.UserIDsToCount = users
	return nil
}

func (r *Queryer) QueryServerBannedFromRoom(ctx context.Context, req *api.QueryServerBannedFromRoomRequest, res *api.QueryServerBannedFromRoomResponse) error {
	if r.ServerACLs == nil {
		return errors.New("no server ACL tracking")
	}
	res.Banned = r.ServerACLs.IsServerBannedFromRoom(req.ServerName, req.RoomID)
	return nil
}

func (r *Queryer) QueryAuthChain(ctx context.Context, req *api.QueryAuthChainRequest, res *api.QueryAuthChainResponse) error {
	chain, err := GetAuthChain(ctx, r.DB.EventsFromIDs, nil, req.EventIDs)
	if err != nil {
		return err
	}
	hchain := make([]*types.HeaderedEvent, len(chain))
	for i := range chain {
		hchain[i] = &types.HeaderedEvent{Event: chain[i]}
	}
	res.AuthChain = hchain
	return nil
}

// nolint:gocyclo
func (r *Queryer) QueryRestrictedJoinAllowed(ctx context.Context, req *api.QueryRestrictedJoinAllowedRequest, res *api.QueryRestrictedJoinAllowedResponse) error {
	// Look up if we know anything about the room. If it doesn't exist
	// or is a stub entry then we can't do anything.
	roomInfo, err := r.DB.RoomInfo(ctx, req.RoomID)
	if err != nil {
		return fmt.Errorf("r.DB.RoomInfo: %w", err)
	}
	if roomInfo == nil || roomInfo.IsStub() {
		return nil // fmt.Errorf("room %q doesn't exist or is stub room", req.RoomID)
	}
	verImpl, err := gomatrixserverlib.GetRoomVersion(roomInfo.RoomVersion)
	if err != nil {
		return err
	}
	// If the room version doesn't allow restricted joins then don't
	// try to process any further.
	allowRestrictedJoins := verImpl.MayAllowRestrictedJoinsInEventAuth()
	if !allowRestrictedJoins {
		return nil
	}
	// Start off by populating the "resident" flag in the response. If we
	// come across any rooms in the request that are missing, we will unset
	// the flag.
	res.Resident = true
	// Get the join rules to work out if the join rule is "restricted".
	joinRulesEvent, err := r.DB.GetStateEvent(ctx, req.RoomID, spec.MRoomJoinRules, "")
	if err != nil {
		return fmt.Errorf("r.DB.GetStateEvent: %w", err)
	}
	if joinRulesEvent == nil {
		return nil
	}
	var joinRules gomatrixserverlib.JoinRuleContent
	if err = json.Unmarshal(joinRulesEvent.Content(), &joinRules); err != nil {
		return fmt.Errorf("json.Unmarshal: %w", err)
	}
	// If the join rule isn't "restricted" or "knock_restricted" then there's nothing more to do.
	res.Restricted = joinRules.JoinRule == spec.Restricted || joinRules.JoinRule == spec.KnockRestricted
	if !res.Restricted {
		return nil
	}
	// If the user is already invited to the room then the join is allowed
	// but we don't specify an authorised via user, since the event auth
	// will allow the join anyway.
	var pending bool
	if pending, _, _, _, err = helpers.IsInvitePending(ctx, r.DB, req.RoomID, req.UserID); err != nil {
		return fmt.Errorf("helpers.IsInvitePending: %w", err)
	} else if pending {
		res.Allowed = true
		return nil
	}
	// We need to get the power levels content so that we can determine which
	// users in the room are entitled to issue invites. We need to use one of
	// these users as the authorising user.
	powerLevelsEvent, err := r.DB.GetStateEvent(ctx, req.RoomID, spec.MRoomPowerLevels, "")
	if err != nil {
		return fmt.Errorf("r.DB.GetStateEvent: %w", err)
	}
	powerLevels, err := powerLevelsEvent.PowerLevels()
	if err != nil {
		return fmt.Errorf("unable to get powerlevels: %w", err)
	}
	// Step through the join rules and see if the user matches any of them.
	for _, rule := range joinRules.Allow {
		// We only understand "m.room_membership" rules at this point in
		// time, so skip any rule that doesn't match those.
		if rule.Type != spec.MRoomMembership {
			continue
		}
		// See if the room exists. If it doesn't exist or if it's a stub
		// room entry then we can't check memberships.
		targetRoomInfo, err := r.DB.RoomInfo(ctx, rule.RoomID)
		if err != nil || targetRoomInfo == nil || targetRoomInfo.IsStub() {
			res.Resident = false
			continue
		}
		// First of all work out if *we* are still in the room, otherwise
		// it's possible that the memberships will be out of date.
		isIn, err := r.DB.GetLocalServerInRoom(ctx, targetRoomInfo.RoomNID)
		if err != nil || !isIn {
			// If we aren't in the room, we can no longer tell if the room
			// memberships are up-to-date.
			res.Resident = false
			continue
		}
		// At this point we're happy that we are in the room, so now let's
		// see if the target user is in the room.
		_, isIn, _, err = r.DB.GetMembership(ctx, targetRoomInfo.RoomNID, req.UserID)
		if err != nil {
			continue
		}
		// If the user is not in the room then we will skip them.
		if !isIn {
			continue
		}
		// The user is in the room, so now we will need to authorise the
		// join using the user ID of one of our own users in the room. Pick
		// one.
		joinNIDs, err := r.DB.GetMembershipEventNIDsForRoom(ctx, targetRoomInfo.RoomNID, true, true)
		if err != nil || len(joinNIDs) == 0 {
			// There should always be more than one join NID at this point
			// because we are gated behind GetLocalServerInRoom, but y'know,
			// sometimes strange things happen.
			continue
		}
		// For each of the joined users, let's see if we can get a valid
		// membership event.
		for _, joinNID := range joinNIDs {
			events, err := r.DB.Events(ctx, roomInfo, []types.EventNID{joinNID})
			if err != nil || len(events) != 1 {
				continue
			}
			event := events[0]
			if event.Type() != spec.MRoomMember || event.StateKey() == nil {
				continue // shouldn't happen
			}
			// Only users that have the power to invite should be chosen.
			if powerLevels.UserLevel(*event.StateKey()) < powerLevels.Invite {
				continue
			}
			res.Resident = true
			res.Allowed = true
			res.AuthorisedVia = *event.StateKey()
			return nil
		}
	}
	return nil
}<|MERGE_RESOLUTION|>--- conflicted
+++ resolved
@@ -521,7 +521,6 @@
 	response.Events = make([]*types.HeaderedEvent, 0, len(loadedEvents)-len(eventsToFilter))
 	for _, event := range loadedEvents {
 		if !eventsToFilter[event.EventID()] {
-<<<<<<< HEAD
 			_, verr := r.roomVersion(event.RoomID())
 			if verr != nil {
 				return verr
@@ -530,12 +529,6 @@
 				event.Redact()
 			}
 			response.Events = append(response.Events, &types.HeaderedEvent{Event: event})
-=======
-			if _, ok := redactEventIDs[event.EventID()]; ok {
-				event.Redact()
-			}
-			response.Events = append(response.Events, event.Headered(info.RoomVersion))
->>>>>>> 2475cf4b
 		}
 	}
 
