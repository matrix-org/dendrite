// Copyright 2020 The Matrix.org Foundation C.I.C.
//
// Licensed under the Apache License, Version 2.0 (the "License");
// you may not use this file except in compliance with the License.
// You may obtain a copy of the License at
//
//     http://www.apache.org/licenses/LICENSE-2.0
//
// Unless required by applicable law or agreed to in writing, software
// distributed under the License is distributed on an "AS IS" BASIS,
// WITHOUT WARRANTIES OR CONDITIONS OF ANY KIND, either express or implied.
// See the License for the specific language governing permissions and
// limitations under the License.

package query

import (
	"context"
	"crypto/ed25519"
	"database/sql"
	"errors"
	"fmt"

	//"github.com/matrix-org/dendrite/roomserver/internal"
	"github.com/matrix-org/dendrite/setup/config"
	"github.com/matrix-org/gomatrixserverlib"
	"github.com/matrix-org/gomatrixserverlib/spec"
	"github.com/matrix-org/util"
	"github.com/sirupsen/logrus"

	"github.com/matrix-org/dendrite/roomserver/storage/tables"
	"github.com/matrix-org/dendrite/syncapi/synctypes"

	"github.com/matrix-org/dendrite/clientapi/auth/authtypes"
	fsAPI "github.com/matrix-org/dendrite/federationapi/api"
	"github.com/matrix-org/dendrite/internal/caching"
	"github.com/matrix-org/dendrite/roomserver/acls"
	"github.com/matrix-org/dendrite/roomserver/api"
	"github.com/matrix-org/dendrite/roomserver/internal/helpers"
	"github.com/matrix-org/dendrite/roomserver/state"
	"github.com/matrix-org/dendrite/roomserver/storage"
	"github.com/matrix-org/dendrite/roomserver/types"
)

type Queryer struct {
	DB                storage.Database
	Cache             caching.RoomServerCaches
	IsLocalServerName func(spec.ServerName) bool
	ServerACLs        *acls.ServerACLs
	Cfg               *config.Dendrite
	FSAPI             fsAPI.RoomserverFederationAPI
}

func (r *Queryer) RestrictedRoomJoinInfo(ctx context.Context, roomID spec.RoomID, senderID spec.SenderID, localServerName spec.ServerName) (*gomatrixserverlib.RestrictedRoomJoinInfo, error) {
	roomInfo, err := r.QueryRoomInfo(ctx, roomID)
	if err != nil || roomInfo == nil || roomInfo.IsStub() {
		return nil, err
	}

	req := api.QueryServerJoinedToRoomRequest{
		ServerName: localServerName,
		RoomID:     roomID.String(),
	}
	res := api.QueryServerJoinedToRoomResponse{}
	if err = r.QueryServerJoinedToRoom(ctx, &req, &res); err != nil {
		util.GetLogger(ctx).WithError(err).Error("rsAPI.QueryServerJoinedToRoom failed")
		return nil, fmt.Errorf("InternalServerError: Failed to query room: %w", err)
	}

	userJoinedToRoom, err := r.UserJoinedToRoom(ctx, types.RoomNID(roomInfo.RoomNID), senderID)
	if err != nil {
		util.GetLogger(ctx).WithError(err).Error("rsAPI.UserJoinedToRoom failed")
		return nil, fmt.Errorf("InternalServerError: %w", err)
	}

	locallyJoinedUsers, err := r.LocallyJoinedUsers(ctx, roomInfo.RoomVersion, types.RoomNID(roomInfo.RoomNID))
	if err != nil {
		util.GetLogger(ctx).WithError(err).Error("rsAPI.GetLocallyJoinedUsers failed")
		return nil, fmt.Errorf("InternalServerError: %w", err)
	}

	return &gomatrixserverlib.RestrictedRoomJoinInfo{
		LocalServerInRoom: res.RoomExists && res.IsInRoom,
		UserJoinedToRoom:  userJoinedToRoom,
		JoinedUsers:       locallyJoinedUsers,
	}, nil
}

// QueryLatestEventsAndState implements api.RoomserverInternalAPI
func (r *Queryer) QueryLatestEventsAndState(
	ctx context.Context,
	request *api.QueryLatestEventsAndStateRequest,
	response *api.QueryLatestEventsAndStateResponse,
) error {
	return helpers.QueryLatestEventsAndState(ctx, r.DB, r, request, response)
}

// QueryStateAfterEvents implements api.RoomserverInternalAPI
func (r *Queryer) QueryStateAfterEvents(
	ctx context.Context,
	request *api.QueryStateAfterEventsRequest,
	response *api.QueryStateAfterEventsResponse,
) error {
	info, err := r.DB.RoomInfo(ctx, request.RoomID)
	if err != nil {
		return err
	}
	if info == nil || info.IsStub() {
		return nil
	}

	roomState := state.NewStateResolution(r.DB, info, r)
	response.RoomExists = true
	response.RoomVersion = info.RoomVersion

	prevStates, err := r.DB.StateAtEventIDs(ctx, request.PrevEventIDs)
	if err != nil {
		if _, ok := err.(types.MissingEventError); ok {
			return nil
		}
		return err
	}
	response.PrevEventsExist = true

	var stateEntries []types.StateEntry
	if len(request.StateToFetch) == 0 {
		// Look up all of the current room state.
		stateEntries, err = roomState.LoadCombinedStateAfterEvents(
			ctx, prevStates,
		)
	} else {
		// Look up the current state for the requested tuples.
		stateEntries, err = roomState.LoadStateAfterEventsForStringTuples(
			ctx, prevStates, request.StateToFetch,
		)
	}
	if err != nil {
		if _, ok := err.(types.MissingEventError); ok {
			return nil
		}
		if _, ok := err.(types.MissingStateError); ok {
			return nil
		}
		return err
	}

	stateEvents, err := helpers.LoadStateEvents(ctx, r.DB, info, stateEntries)
	if err != nil {
		return err
	}

	if len(request.PrevEventIDs) > 1 {
		var authEventIDs []string
		for _, e := range stateEvents {
			authEventIDs = append(authEventIDs, e.AuthEventIDs()...)
		}
		authEventIDs = util.UniqueStrings(authEventIDs)

		authEvents, err := GetAuthChain(ctx, r.DB.EventsFromIDs, info, authEventIDs)
		if err != nil {
			return fmt.Errorf("getAuthChain: %w", err)
		}

		stateEvents, err = gomatrixserverlib.ResolveConflicts(
			info.RoomVersion, gomatrixserverlib.ToPDUs(stateEvents), gomatrixserverlib.ToPDUs(authEvents), func(roomID spec.RoomID, senderID spec.SenderID) (*spec.UserID, error) {
				return r.QueryUserIDForSender(ctx, roomID, senderID)
			},
			func(eventID string) bool {
				isRejected, rejectedErr := r.DB.IsEventRejected(ctx, info.RoomNID, eventID)
				if rejectedErr != nil {
					return true
				}
				return isRejected
			},
		)
		if err != nil {
			return fmt.Errorf("state.ResolveConflictsAdhoc: %w", err)
		}
	}

	for _, event := range stateEvents {
		response.StateEvents = append(response.StateEvents, &types.HeaderedEvent{PDU: event})
	}

	return nil
}

// QueryEventsByID queries a list of events by event ID for one room. If no room is specified, it will try to determine
// which room to use by querying the first events roomID.
func (r *Queryer) QueryEventsByID(
	ctx context.Context,
	request *api.QueryEventsByIDRequest,
	response *api.QueryEventsByIDResponse,
) error {
	if len(request.EventIDs) == 0 {
		return nil
	}
	var err error
	// We didn't receive a room ID, we need to fetch it first before we can continue.
	// This happens for e.g. ` /_matrix/federation/v1/event/{eventId}`
	var roomInfo *types.RoomInfo
	if request.RoomID == "" {
		var eventNIDs map[string]types.EventMetadata
		eventNIDs, err = r.DB.EventNIDs(ctx, []string{request.EventIDs[0]})
		if err != nil {
			return err
		}
		if len(eventNIDs) == 0 {
			return nil
		}
		roomInfo, err = r.DB.RoomInfoByNID(ctx, eventNIDs[request.EventIDs[0]].RoomNID)
	} else {
		roomInfo, err = r.DB.RoomInfo(ctx, request.RoomID)
	}
	if err != nil {
		return err
	}
	if roomInfo == nil {
		return nil
	}
	events, err := r.DB.EventsFromIDs(ctx, roomInfo, request.EventIDs)
	if err != nil {
		return err
	}

	for _, event := range events {
		response.Events = append(response.Events, &types.HeaderedEvent{PDU: event.PDU})
	}

	return nil
}

// QueryMembershipForSenderID implements api.RoomserverInternalAPI
func (r *Queryer) QueryMembershipForSenderID(
	ctx context.Context,
	roomID spec.RoomID,
	senderID spec.SenderID,
	response *api.QueryMembershipForUserResponse,
) error {
	return r.queryMembershipForOptionalSenderID(ctx, roomID, &senderID, response)
}

// QueryMembershipForUser implements api.RoomserverInternalAPI
func (r *Queryer) QueryMembershipForUser(
	ctx context.Context,
	request *api.QueryMembershipForUserRequest,
	response *api.QueryMembershipForUserResponse,
) error {
	roomID, err := spec.NewRoomID(request.RoomID)
	if err != nil {
		return err
	}
	senderID, err := r.QuerySenderIDForUser(ctx, *roomID, request.UserID)
	if err != nil {
		return err
	}

	return r.queryMembershipForOptionalSenderID(ctx, *roomID, senderID, response)
}

// Query membership information for provided sender ID and room ID
//
// If sender ID is nil, then act as if the provided sender is not a member of the room.
func (r *Queryer) queryMembershipForOptionalSenderID(ctx context.Context, roomID spec.RoomID, senderID *spec.SenderID, response *api.QueryMembershipForUserResponse) error {
	response.SenderID = senderID

	info, err := r.DB.RoomInfo(ctx, roomID.String())
	if err != nil {
		return err
	}
	if info == nil {
		response.RoomExists = false
		return nil
	}
	response.RoomExists = true

	if senderID == nil {
		return nil
	}

<<<<<<< HEAD
	membershipEventNID, stillInRoom, isRoomforgotten, err := r.DB.GetMembership(ctx, info.RoomNID, *senderID)
=======
	membershipEventNID, membershipState, stillInRoom, isRoomforgotten, err := r.DB.GetMembership(ctx, info.RoomNID, *senderID)
>>>>>>> ec24920f
	if err != nil {
		return err
	}

	if membershipState == tables.MembershipStateInvite {
		response.Membership = spec.Invite
		response.IsInRoom = true
	}

	response.IsRoomForgotten = isRoomforgotten

	if membershipEventNID == 0 {
		response.HasBeenInRoom = false
		return nil
	}

	response.IsInRoom = stillInRoom
	response.HasBeenInRoom = true

	evs, err := r.DB.Events(ctx, info.RoomVersion, []types.EventNID{membershipEventNID})
	if err != nil {
		return err
	}
	if len(evs) != 1 {
		return fmt.Errorf("failed to load membership event for event NID %d", membershipEventNID)
	}

	response.EventID = evs[0].EventID()
	response.Membership, err = evs[0].Membership()
	return err
}

// QueryMembershipAtEvent returns the known memberships at a given event.
// If the state before an event is not known, an empty list will be returned
// for that event instead.
//
// Returned map from eventID to membership event. Events that
// do not have known state will return a nil event, resulting in a "leave" membership
// when calculating history visibility.
func (r *Queryer) QueryMembershipAtEvent(
	ctx context.Context,
	roomID spec.RoomID,
	eventIDs []string,
	senderID spec.SenderID,
) (map[string]*types.HeaderedEvent, error) {
	info, err := r.DB.RoomInfo(ctx, roomID.String())
	if err != nil {
		return nil, fmt.Errorf("unable to get roomInfo: %w", err)
	}
	if info == nil {
		return nil, fmt.Errorf("no roomInfo found")
	}

	// get the users stateKeyNID
	stateKeyNIDs, err := r.DB.EventStateKeyNIDs(ctx, []string{string(senderID)})
	if err != nil {
		return nil, fmt.Errorf("unable to get stateKeyNIDs for %s: %w", senderID, err)
	}
	if _, ok := stateKeyNIDs[string(senderID)]; !ok {
		return nil, fmt.Errorf("requested stateKeyNID for %s was not found", senderID)
	}

	eventIDMembershipMap, err := r.DB.GetMembershipForHistoryVisibility(ctx, stateKeyNIDs[string(senderID)], info, eventIDs...)
	switch err {
	case nil:
		return eventIDMembershipMap, nil
	case tables.OptimisationNotSupportedError: // fallthrough, slow way of getting the membership events for each event
	default:
		return eventIDMembershipMap, err
	}

	eventIDMembershipMap = make(map[string]*types.HeaderedEvent)
	stateEntries, err := helpers.MembershipAtEvent(ctx, r.DB, nil, eventIDs, stateKeyNIDs[string(senderID)], r)
	if err != nil {
		return eventIDMembershipMap, fmt.Errorf("unable to get state before event: %w", err)
	}

	// If we only have one or less state entries, we can short circuit the below
	// loop and avoid hitting the database
	allStateEventNIDs := make(map[types.EventNID]types.StateEntry)
	for _, eventID := range eventIDs {
		stateEntry := stateEntries[eventID]
		for _, s := range stateEntry {
			allStateEventNIDs[s.EventNID] = s
		}
	}

	var canShortCircuit bool
	if len(allStateEventNIDs) <= 1 {
		canShortCircuit = true
	}

	var memberships []types.Event
	for _, eventID := range eventIDs {
		stateEntry, ok := stateEntries[eventID]
		if !ok || len(stateEntry) == 0 {
			eventIDMembershipMap[eventID] = nil
			continue
		}

		// If we can short circuit, e.g. we only have 0 or 1 membership events, we only get the memberships
		// once. If we have more than one membership event, we need to get the state for each state entry.
		if canShortCircuit {
			if len(memberships) == 0 {
				memberships, err = helpers.GetMembershipsAtState(ctx, r.DB, info, stateEntry, false)
			}
		} else {
			memberships, err = helpers.GetMembershipsAtState(ctx, r.DB, info, stateEntry, false)
		}
		if err != nil {
			return eventIDMembershipMap, fmt.Errorf("unable to get memberships at state: %w", err)
		}

		// Iterate over all membership events we got. Given we only query the membership for
		// one user and assuming this user only ever has one membership event associated to
		// a given event, overwrite any other existing membership events.
		for i := range memberships {
			ev := memberships[i]
			if ev.Type() == spec.MRoomMember && ev.StateKeyEquals(string(senderID)) {
				eventIDMembershipMap[eventID] = &types.HeaderedEvent{PDU: ev.PDU}
			}
		}
	}

	return eventIDMembershipMap, nil
}

// QueryMembershipsForRoom implements api.RoomserverInternalAPI
func (r *Queryer) QueryMembershipsForRoom(
	ctx context.Context,
	request *api.QueryMembershipsForRoomRequest,
	response *api.QueryMembershipsForRoomResponse,
) error {
	info, err := r.DB.RoomInfo(ctx, request.RoomID)
	if err != nil {
		return err
	}
	if info == nil {
		return nil
	}

	// If no sender is specified then we will just return the entire
	// set of memberships for the room, regardless of whether a specific
	// user is allowed to see them or not.
	if request.SenderID == "" {
		var events []types.Event
		var eventNIDs []types.EventNID
		eventNIDs, err = r.DB.GetMembershipEventNIDsForRoom(ctx, info.RoomNID, request.JoinedOnly, request.LocalOnly)
		if err != nil {
			if err == sql.ErrNoRows {
				return nil
			}
			return fmt.Errorf("r.DB.GetMembershipEventNIDsForRoom: %w", err)
		}
		events, err = r.DB.Events(ctx, info.RoomVersion, eventNIDs)
		if err != nil {
			return fmt.Errorf("r.DB.Events: %w", err)
		}
		for _, event := range events {
			clientEvent := synctypes.ToClientEventDefault(func(roomID spec.RoomID, senderID spec.SenderID) (*spec.UserID, error) {
				return r.QueryUserIDForSender(ctx, roomID, senderID)
			}, event)
			response.JoinEvents = append(response.JoinEvents, clientEvent)
		}
		return nil
	}

	membershipEventNID, _, stillInRoom, isRoomforgotten, err := r.DB.GetMembership(ctx, info.RoomNID, request.SenderID)
	if err != nil {
		return err
	}

	response.IsRoomForgotten = isRoomforgotten

	if membershipEventNID == 0 {
		response.HasBeenInRoom = false
		response.JoinEvents = nil
		return nil
	}

	response.HasBeenInRoom = true
	response.JoinEvents = []synctypes.ClientEvent{}

	var events []types.Event
	var stateEntries []types.StateEntry
	if stillInRoom {
		var eventNIDs []types.EventNID
		eventNIDs, err = r.DB.GetMembershipEventNIDsForRoom(ctx, info.RoomNID, request.JoinedOnly, false)
		if err != nil {
			if err == sql.ErrNoRows {
				return nil
			}
			return err
		}

		events, err = r.DB.Events(ctx, info.RoomVersion, eventNIDs)
	} else {
		stateEntries, err = helpers.StateBeforeEvent(ctx, r.DB, info, membershipEventNID, r)
		if err != nil {
			logrus.WithField("membership_event_nid", membershipEventNID).WithError(err).Error("failed to load state before event")
			return err
		}
		events, err = helpers.GetMembershipsAtState(ctx, r.DB, info, stateEntries, request.JoinedOnly)
	}

	if err != nil {
		return err
	}

	for _, event := range events {
		clientEvent := synctypes.ToClientEventDefault(func(roomID spec.RoomID, senderID spec.SenderID) (*spec.UserID, error) {
			return r.QueryUserIDForSender(ctx, roomID, senderID)
		}, event)
		response.JoinEvents = append(response.JoinEvents, clientEvent)
	}

	return nil
}

// QueryServerJoinedToRoom implements api.RoomserverInternalAPI
func (r *Queryer) QueryServerJoinedToRoom(
	ctx context.Context,
	request *api.QueryServerJoinedToRoomRequest,
	response *api.QueryServerJoinedToRoomResponse,
) error {
	info, err := r.DB.RoomInfo(ctx, request.RoomID)
	if err != nil {
		return fmt.Errorf("r.DB.RoomInfo: %w", err)
	}
	if info != nil {
		response.RoomVersion = info.RoomVersion
	}
	if info == nil || info.IsStub() {
		return nil
	}
	response.RoomExists = true

	if r.IsLocalServerName(request.ServerName) || request.ServerName == "" {
		response.IsInRoom, err = r.DB.GetLocalServerInRoom(ctx, info.RoomNID)
		if err != nil {
			return fmt.Errorf("r.DB.GetLocalServerInRoom: %w", err)
		}
	} else {
		response.IsInRoom, err = r.DB.GetServerInRoom(ctx, info.RoomNID, request.ServerName)
		if err != nil {
			return fmt.Errorf("r.DB.GetServerInRoom: %w", err)
		}
	}

	return nil
}

// QueryServerAllowedToSeeEvent implements api.RoomserverInternalAPI
func (r *Queryer) QueryServerAllowedToSeeEvent(
	ctx context.Context,
	serverName spec.ServerName,
	eventID string,
	roomID string,
) (allowed bool, err error) {
	events, err := r.DB.EventNIDs(ctx, []string{eventID})
	if err != nil {
		return
	}
	if len(events) == 0 {
		return allowed, nil
	}
	info, err := r.DB.RoomInfoByNID(ctx, events[eventID].RoomNID)
	if err != nil {
		return allowed, err
	}
	if info == nil || info.IsStub() {
		return allowed, nil
	}
	var isInRoom bool
	if r.IsLocalServerName(serverName) || serverName == "" {
		isInRoom, err = r.DB.GetLocalServerInRoom(ctx, info.RoomNID)
		if err != nil {
			return allowed, fmt.Errorf("r.DB.GetLocalServerInRoom: %w", err)
		}
	} else {
		isInRoom, err = r.DB.GetServerInRoom(ctx, info.RoomNID, serverName)
		if err != nil {
			return allowed, fmt.Errorf("r.DB.GetServerInRoom: %w", err)
		}
	}

	return helpers.CheckServerAllowedToSeeEvent(
		ctx, r.DB, info, roomID, eventID, serverName, isInRoom, r,
	)
}

// QueryMissingEvents implements api.RoomserverInternalAPI
func (r *Queryer) QueryMissingEvents(
	ctx context.Context,
	request *api.QueryMissingEventsRequest,
	response *api.QueryMissingEventsResponse,
) error {
	var front []string
	eventsToFilter := make(map[string]bool, len(request.LatestEvents))
	visited := make(map[string]bool, request.Limit) // request.Limit acts as a hint to size.
	for _, id := range request.EarliestEvents {
		visited[id] = true
	}

	for _, id := range request.LatestEvents {
		if !visited[id] {
			front = append(front, id)
			eventsToFilter[id] = true
		}
	}
	if len(front) == 0 {
		return nil // no events to query, give up.
	}
	events, err := r.DB.EventNIDs(ctx, []string{front[0]})
	if err != nil {
		return err
	}
	if len(events) == 0 {
		return nil // we are missing the events being asked to search from, give up.
	}
	info, err := r.DB.RoomInfoByNID(ctx, events[front[0]].RoomNID)
	if err != nil {
		return err
	}
	if info == nil || info.IsStub() {
		return fmt.Errorf("missing RoomInfo for room %d", events[front[0]].RoomNID)
	}

	resultNIDs, redactEventIDs, err := helpers.ScanEventTree(ctx, r.DB, info, front, visited, request.Limit, request.ServerName, r)
	if err != nil {
		return err
	}

	loadedEvents, err := helpers.LoadEvents(ctx, r.DB, info, resultNIDs)
	if err != nil {
		return err
	}

	response.Events = make([]*types.HeaderedEvent, 0, len(loadedEvents)-len(eventsToFilter))
	for _, event := range loadedEvents {
		if !eventsToFilter[event.EventID()] {
			if _, ok := redactEventIDs[event.EventID()]; ok {
				event.Redact()
			}
			response.Events = append(response.Events, &types.HeaderedEvent{PDU: event})
		}
	}

	return err
}

// QueryStateAndAuthChain implements api.RoomserverInternalAPI
func (r *Queryer) QueryStateAndAuthChain(
	ctx context.Context,
	request *api.QueryStateAndAuthChainRequest,
	response *api.QueryStateAndAuthChainResponse,
) error {
	info, err := r.DB.RoomInfo(ctx, request.RoomID)
	if err != nil {
		return err
	}
	if info == nil || info.IsStub() {
		return nil
	}
	response.RoomExists = true
	response.RoomVersion = info.RoomVersion

	// handle this entirely separately to the other case so we don't have to pull out
	// the entire current state of the room
	// TODO: this probably means it should be a different query operation...
	if request.OnlyFetchAuthChain {
		var authEvents []gomatrixserverlib.PDU
		authEvents, err = GetAuthChain(ctx, r.DB.EventsFromIDs, info, request.AuthEventIDs)
		if err != nil {
			return err
		}
		for _, event := range authEvents {
			response.AuthChainEvents = append(response.AuthChainEvents, &types.HeaderedEvent{PDU: event})
		}
		return nil
	}

	var stateEvents []gomatrixserverlib.PDU
	stateEvents, rejected, stateMissing, err := r.loadStateAtEventIDs(ctx, info, request.PrevEventIDs)
	if err != nil {
		return err
	}
	response.StateKnown = !stateMissing
	response.IsRejected = rejected
	response.PrevEventsExist = true

	// add the auth event IDs for the current state events too
	var authEventIDs []string
	authEventIDs = append(authEventIDs, request.AuthEventIDs...)
	for _, se := range stateEvents {
		authEventIDs = append(authEventIDs, se.AuthEventIDs()...)
	}
	authEventIDs = util.UniqueStrings(authEventIDs) // de-dupe

	authEvents, err := GetAuthChain(ctx, r.DB.EventsFromIDs, info, authEventIDs)
	if err != nil {
		return err
	}

	if request.ResolveState {
		stateEvents, err = gomatrixserverlib.ResolveConflicts(
			info.RoomVersion, gomatrixserverlib.ToPDUs(stateEvents), gomatrixserverlib.ToPDUs(authEvents), func(roomID spec.RoomID, senderID spec.SenderID) (*spec.UserID, error) {
				return r.QueryUserIDForSender(ctx, roomID, senderID)
			},
			func(eventID string) bool {
				isRejected, rejectedErr := r.DB.IsEventRejected(ctx, info.RoomNID, eventID)
				if rejectedErr != nil {
					return true
				}
				return isRejected
			},
		)
		if err != nil {
			return err
		}
	}

	for _, event := range stateEvents {
		response.StateEvents = append(response.StateEvents, &types.HeaderedEvent{PDU: event})
	}

	for _, event := range authEvents {
		response.AuthChainEvents = append(response.AuthChainEvents, &types.HeaderedEvent{PDU: event})
	}

	return err
}

// first bool: is rejected, second bool: state missing
func (r *Queryer) loadStateAtEventIDs(ctx context.Context, roomInfo *types.RoomInfo, eventIDs []string) ([]gomatrixserverlib.PDU, bool, bool, error) {
	roomState := state.NewStateResolution(r.DB, roomInfo, r)
	prevStates, err := r.DB.StateAtEventIDs(ctx, eventIDs)
	if err != nil {
		switch err.(type) {
		case types.MissingEventError:
			return nil, false, true, nil
		case types.MissingStateError:
			return nil, false, true, nil
		default:
			return nil, false, false, err
		}
	}
	// Currently only used on /state and /state_ids
	rejected := false
	for i := range prevStates {
		if prevStates[i].IsRejected {
			rejected = true
			break
		}
	}

	// Look up the currrent state for the requested tuples.
	stateEntries, err := roomState.LoadCombinedStateAfterEvents(
		ctx, prevStates,
	)
	if err != nil {
		return nil, rejected, false, err
	}

	events, err := helpers.LoadStateEvents(ctx, r.DB, roomInfo, stateEntries)
	return events, rejected, false, err
}

type eventsFromIDs func(context.Context, *types.RoomInfo, []string) ([]types.Event, error)

// GetAuthChain fetches the auth chain for the given auth events. An auth chain
// is the list of all events that are referenced in the auth_events section, and
// all their auth_events, recursively. The returned set of events contain the
// given events. Will *not* error if we don't have all auth events.
func GetAuthChain(
	ctx context.Context, fn eventsFromIDs, roomInfo *types.RoomInfo, authEventIDs []string,
) ([]gomatrixserverlib.PDU, error) {
	// List of event IDs to fetch. On each pass, these events will be requested
	// from the database and the `eventsToFetch` will be updated with any new
	// events that we have learned about and need to find. When `eventsToFetch`
	// is eventually empty, we should have reached the end of the chain.
	eventsToFetch := authEventIDs
	authEventsMap := make(map[string]gomatrixserverlib.PDU)

	for len(eventsToFetch) > 0 {
		// Try to retrieve the events from the database.
		events, err := fn(ctx, roomInfo, eventsToFetch)
		if err != nil {
			return nil, err
		}

		// We've now fetched these events so clear out `eventsToFetch`. Soon we may
		// add newly discovered events to this for the next pass.
		eventsToFetch = eventsToFetch[:0]

		for _, event := range events {
			// Store the event in the event map - this prevents us from requesting it
			// from the database again.
			authEventsMap[event.EventID()] = event.PDU

			// Extract all of the auth events from the newly obtained event. If we
			// don't already have a record of the event, record it in the list of
			// events we want to request for the next pass.
			for _, authEventID := range event.AuthEventIDs() {
				if _, ok := authEventsMap[authEventID]; !ok {
					eventsToFetch = append(eventsToFetch, authEventID)
				}
			}
		}
	}

	// We've now retrieved all of the events we can. Flatten them down into an
	// array and return them.
	var authEvents []gomatrixserverlib.PDU
	for _, event := range authEventsMap {
		authEvents = append(authEvents, event)
	}

	return authEvents, nil
}

// QueryRoomVersionForRoom implements api.RoomserverInternalAPI
func (r *Queryer) QueryRoomVersionForRoom(ctx context.Context, roomID string) (gomatrixserverlib.RoomVersion, error) {
	if roomVersion, ok := r.Cache.GetRoomVersion(roomID); ok {
		return roomVersion, nil
	}

	info, err := r.DB.RoomInfo(ctx, roomID)
	if err != nil {
		return "", err
	}
	if info == nil {
		return "", fmt.Errorf("QueryRoomVersionForRoom: missing room info for room %s", roomID)
	}
	r.Cache.StoreRoomVersion(roomID, info.RoomVersion)
	return info.RoomVersion, nil
}

func (r *Queryer) QueryPublishedRooms(
	ctx context.Context,
	req *api.QueryPublishedRoomsRequest,
	res *api.QueryPublishedRoomsResponse,
) error {
	if req.RoomID != "" {
		visible, err := r.DB.GetPublishedRoom(ctx, req.RoomID)
		if err == nil && visible {
			res.RoomIDs = []string{req.RoomID}
			return nil
		}
		return err
	}
	rooms, err := r.DB.GetPublishedRooms(ctx, req.NetworkID, req.IncludeAllNetworks)
	if err != nil {
		return err
	}
	res.RoomIDs = rooms
	return nil
}

func (r *Queryer) QueryCurrentState(ctx context.Context, req *api.QueryCurrentStateRequest, res *api.QueryCurrentStateResponse) error {
	res.StateEvents = make(map[gomatrixserverlib.StateKeyTuple]*types.HeaderedEvent)
	for _, tuple := range req.StateTuples {
		if tuple.StateKey == "*" && req.AllowWildcards {
			events, err := r.DB.GetStateEventsWithEventType(ctx, req.RoomID, tuple.EventType)
			if err != nil {
				return err
			}
			for _, e := range events {
				res.StateEvents[gomatrixserverlib.StateKeyTuple{
					EventType: e.Type(),
					StateKey:  *e.StateKey(),
				}] = e
			}
		} else {
			ev, err := r.DB.GetStateEvent(ctx, req.RoomID, tuple.EventType, tuple.StateKey)
			if err != nil {
				return err
			}
			if ev != nil {
				res.StateEvents[tuple] = ev
			}
		}
	}
	return nil
}

func (r *Queryer) QueryRoomsForUser(ctx context.Context, userID spec.UserID, desiredMembership string) ([]spec.RoomID, error) {
	roomIDStrs, err := r.DB.GetRoomsByMembership(ctx, userID, desiredMembership)
	if err != nil {
		return nil, err
	}
	roomIDs := make([]spec.RoomID, len(roomIDStrs))
	for i, roomIDStr := range roomIDStrs {
		roomID, err := spec.NewRoomID(roomIDStr)
		if err != nil {
			return nil, err
		}
		roomIDs[i] = *roomID
	}
	return roomIDs, nil
}

func (r *Queryer) QueryKnownUsers(ctx context.Context, req *api.QueryKnownUsersRequest, res *api.QueryKnownUsersResponse) error {
	users, err := r.DB.GetKnownUsers(ctx, req.UserID, req.SearchString, req.Limit)
	if err != nil && err != sql.ErrNoRows {
		return err
	}
	for _, user := range users {
		res.Users = append(res.Users, authtypes.FullyQualifiedProfile{
			UserID: user,
		})
	}
	return nil
}

func (r *Queryer) QueryBulkStateContent(ctx context.Context, req *api.QueryBulkStateContentRequest, res *api.QueryBulkStateContentResponse) error {
	events, err := r.DB.GetBulkStateContent(ctx, req.RoomIDs, req.StateTuples, req.AllowWildcards)
	if err != nil {
		return err
	}
	res.Rooms = make(map[string]map[gomatrixserverlib.StateKeyTuple]string)
	for _, ev := range events {
		if res.Rooms[ev.RoomID] == nil {
			res.Rooms[ev.RoomID] = make(map[gomatrixserverlib.StateKeyTuple]string)
		}
		room := res.Rooms[ev.RoomID]
		room[gomatrixserverlib.StateKeyTuple{
			EventType: ev.EventType,
			StateKey:  ev.StateKey,
		}] = ev.ContentValue
		res.Rooms[ev.RoomID] = room
	}
	return nil
}

func (r *Queryer) QueryLeftUsers(ctx context.Context, req *api.QueryLeftUsersRequest, res *api.QueryLeftUsersResponse) error {
	var err error
	res.LeftUsers, err = r.DB.GetLeftUsers(ctx, req.StaleDeviceListUsers)
	return err
}

func (r *Queryer) QuerySharedUsers(ctx context.Context, req *api.QuerySharedUsersRequest, res *api.QuerySharedUsersResponse) error {
	parsedUserID, err := spec.NewUserID(req.UserID, true)
	if err != nil {
		return err
	}

	roomIDs, err := r.DB.GetRoomsByMembership(ctx, *parsedUserID, "join")
	if err != nil {
		return err
	}
	roomIDs = append(roomIDs, req.IncludeRoomIDs...)
	excludeMap := make(map[string]bool)
	for _, roomID := range req.ExcludeRoomIDs {
		excludeMap[roomID] = true
	}
	// filter out excluded rooms
	j := 0
	for i := range roomIDs {
		// move elements to include to the beginning of the slice
		// then trim elements on the right
		if !excludeMap[roomIDs[i]] {
			roomIDs[j] = roomIDs[i]
			j++
		}
	}
	roomIDs = roomIDs[:j]

	users, err := r.DB.JoinedUsersSetInRooms(ctx, roomIDs, req.OtherUserIDs, req.LocalOnly)
	if err != nil {
		return err
	}
	res.UserIDsToCount = users
	return nil
}

func (r *Queryer) QueryServerBannedFromRoom(ctx context.Context, req *api.QueryServerBannedFromRoomRequest, res *api.QueryServerBannedFromRoomResponse) error {
	if r.ServerACLs == nil {
		return errors.New("no server ACL tracking")
	}
	res.Banned = r.ServerACLs.IsServerBannedFromRoom(req.ServerName, req.RoomID)
	return nil
}

func (r *Queryer) QueryAuthChain(ctx context.Context, req *api.QueryAuthChainRequest, res *api.QueryAuthChainResponse) error {
	chain, err := GetAuthChain(ctx, r.DB.EventsFromIDs, nil, req.EventIDs)
	if err != nil {
		return err
	}
	hchain := make([]*types.HeaderedEvent, len(chain))
	for i := range chain {
		hchain[i] = &types.HeaderedEvent{PDU: chain[i]}
	}
	res.AuthChain = hchain
	return nil
}

func (r *Queryer) InvitePending(ctx context.Context, roomID spec.RoomID, senderID spec.SenderID) (bool, error) {
	pending, _, _, _, err := helpers.IsInvitePending(ctx, r.DB, roomID.String(), senderID)
	return pending, err
}

func (r *Queryer) QueryRoomInfo(ctx context.Context, roomID spec.RoomID) (*types.RoomInfo, error) {
	return r.DB.RoomInfo(ctx, roomID.String())
}

func (r *Queryer) CurrentStateEvent(ctx context.Context, roomID spec.RoomID, eventType string, stateKey string) (gomatrixserverlib.PDU, error) {
	res, err := r.DB.GetStateEvent(ctx, roomID.String(), eventType, stateKey)
	if res == nil {
		return nil, err
	}
	return res, err
}

func (r *Queryer) UserJoinedToRoom(ctx context.Context, roomNID types.RoomNID, senderID spec.SenderID) (bool, error) {
	_, _, isIn, _, err := r.DB.GetMembership(ctx, roomNID, senderID)
	return isIn, err
}

func (r *Queryer) LocallyJoinedUsers(ctx context.Context, roomVersion gomatrixserverlib.RoomVersion, roomNID types.RoomNID) ([]gomatrixserverlib.PDU, error) {
	joinNIDs, err := r.DB.GetMembershipEventNIDsForRoom(ctx, roomNID, true, true)
	if err != nil {
		return nil, err
	}

	events, err := r.DB.Events(ctx, roomVersion, joinNIDs)
	if err != nil {
		return nil, err
	}

	// For each of the joined users, let's see if we can get a valid
	// membership event.
	joinedUsers := []gomatrixserverlib.PDU{}
	for _, event := range events {
		if event.Type() != spec.MRoomMember || event.StateKey() == nil {
			continue // shouldn't happen
		}

		joinedUsers = append(joinedUsers, event)
	}

	return joinedUsers, nil
}

func (r *Queryer) JoinedUserCount(ctx context.Context, roomID string) (int, error) {
	info, err := r.DB.RoomInfo(ctx, roomID)
	if err != nil {
		return 0, err
	}
	if info == nil {
		return 0, nil
	}

	// TODO: this can be further optimised by just using a SELECT COUNT query
	nids, err := r.DB.GetMembershipEventNIDsForRoom(ctx, info.RoomNID, true, false)
	return len(nids), err
}

// nolint:gocyclo
func (r *Queryer) QueryRestrictedJoinAllowed(ctx context.Context, roomID spec.RoomID, senderID spec.SenderID) (string, error) {
	// Look up if we know anything about the room. If it doesn't exist
	// or is a stub entry then we can't do anything.
	roomInfo, err := r.DB.RoomInfo(ctx, roomID.String())
	if err != nil {
		return "", fmt.Errorf("r.DB.RoomInfo: %w", err)
	}
	if roomInfo == nil || roomInfo.IsStub() {
		return "", nil // fmt.Errorf("room %q doesn't exist or is stub room", req.RoomID)
	}
	verImpl, err := gomatrixserverlib.GetRoomVersion(roomInfo.RoomVersion)
	if err != nil {
		return "", err
	}

	return verImpl.CheckRestrictedJoin(ctx, r.Cfg.Global.ServerName, &api.JoinRoomQuerier{Roomserver: r}, roomID, senderID)
}

func (r *Queryer) QuerySenderIDForUser(ctx context.Context, roomID spec.RoomID, userID spec.UserID) (*spec.SenderID, error) {
	version, err := r.DB.GetRoomVersion(ctx, roomID.String())
	if err != nil {
		return nil, err
	}

	switch version {
	case gomatrixserverlib.RoomVersionPseudoIDs:
		key, err := r.DB.SelectUserRoomPublicKey(ctx, userID, roomID)
		if err != nil {
			return nil, err
		} else if key == nil {
			return nil, nil
		} else {
			senderID := spec.SenderID(spec.Base64Bytes(key).Encode())
			return &senderID, nil
		}
	default:
		senderID := spec.SenderID(userID.String())
		return &senderID, nil
	}
}

func (r *Queryer) QueryUserIDForSender(ctx context.Context, roomID spec.RoomID, senderID spec.SenderID) (*spec.UserID, error) {
	userID, err := spec.NewUserID(string(senderID), true)
	if err == nil {
		return userID, nil
	}

	bytes := spec.Base64Bytes{}
	err = bytes.Decode(string(senderID))
	if err != nil {
		return nil, err
	}
	queryMap := map[spec.RoomID][]ed25519.PublicKey{roomID: {ed25519.PublicKey(bytes)}}
	result, err := r.DB.SelectUserIDsForPublicKeys(ctx, queryMap)
	if err != nil {
		return nil, err
	}

	if userKeys, ok := result[roomID]; ok {
		if userID, ok := userKeys[string(senderID)]; ok {
			return spec.NewUserID(userID, true)
		}
	}

	return nil, nil
}<|MERGE_RESOLUTION|>--- conflicted
+++ resolved
@@ -278,11 +278,7 @@
 		return nil
 	}
 
-<<<<<<< HEAD
 	membershipEventNID, stillInRoom, isRoomforgotten, err := r.DB.GetMembership(ctx, info.RoomNID, *senderID)
-=======
-	membershipEventNID, membershipState, stillInRoom, isRoomforgotten, err := r.DB.GetMembership(ctx, info.RoomNID, *senderID)
->>>>>>> ec24920f
 	if err != nil {
 		return err
 	}
