--- conflicted
+++ resolved
@@ -329,32 +329,6 @@
 	}
 	response.RoomExists = true
 
-<<<<<<< HEAD
-	eventNIDs, err := r.DB.GetMembershipEventNIDsForRoom(ctx, info.RoomNID, true, []string{}, false)
-	if err != nil {
-		return fmt.Errorf("r.DB.GetMembershipEventNIDsForRoom: %w", err)
-	}
-	if len(eventNIDs) == 0 {
-		return nil
-	}
-
-	events, err := r.DB.Events(ctx, eventNIDs)
-	if err != nil {
-		return fmt.Errorf("r.DB.Events: %w", err)
-	}
-
-	servers := map[gomatrixserverlib.ServerName]struct{}{}
-	for _, e := range events {
-		if e.Type() == gomatrixserverlib.MRoomMember && e.StateKey() != nil {
-			_, serverName, err := gomatrixserverlib.SplitID('@', *e.StateKey())
-			if err != nil {
-				continue
-			}
-			servers[serverName] = struct{}{}
-			if serverName == request.ServerName {
-				response.IsInRoom = true
-			}
-=======
 	if request.ServerName == r.ServerName || request.ServerName == "" {
 		response.IsInRoom, err = r.DB.GetLocalServerInRoom(ctx, info.RoomNID)
 		if err != nil {
@@ -364,7 +338,6 @@
 		response.IsInRoom, err = r.DB.GetServerInRoom(ctx, info.RoomNID, request.ServerName)
 		if err != nil {
 			return fmt.Errorf("r.DB.GetServerInRoom: %w", err)
->>>>>>> ed409782
 		}
 	}
 
