// Copyright 2017 Vector Creations Ltd
// Copyright 2018 New Vector Ltd
// Copyright 2019-2020 The Matrix.org Foundation C.I.C.
//
// Licensed under the Apache License, Version 2.0 (the "License");
// you may not use this file except in compliance with the License.
// You may obtain a copy of the License at
//
//     http://www.apache.org/licenses/LICENSE-2.0
//
// Unless required by applicable law or agreed to in writing, software
// distributed under the License is distributed on an "AS IS" BASIS,
// WITHOUT WARRANTIES OR CONDITIONS OF ANY KIND, either express or implied.
// See the License for the specific language governing permissions and
// limitations under the License.

package internal

import (
	"context"
	"fmt"

	"github.com/matrix-org/dendrite/roomserver/api"
	"github.com/matrix-org/dendrite/roomserver/internal/helpers"
	"github.com/matrix-org/dendrite/roomserver/state"
	"github.com/matrix-org/dendrite/roomserver/types"
	"github.com/matrix-org/dendrite/roomserver/version"
	"github.com/matrix-org/gomatrixserverlib"
	"github.com/matrix-org/util"
	"github.com/sirupsen/logrus"
)

// QueryLatestEventsAndState implements api.RoomserverInternalAPI
func (r *RoomserverInternalAPI) QueryLatestEventsAndState(
	ctx context.Context,
	request *api.QueryLatestEventsAndStateRequest,
	response *api.QueryLatestEventsAndStateResponse,
) error {
	roomInfo, err := r.DB.RoomInfo(ctx, request.RoomID)
	if err != nil {
		return err
	}
	if roomInfo == nil || roomInfo.IsStub {
		response.RoomExists = false
		return nil
	}

	roomState := state.NewStateResolution(r.DB, *roomInfo)
	response.RoomExists = true
	response.RoomVersion = roomInfo.RoomVersion

	var currentStateSnapshotNID types.StateSnapshotNID
	response.LatestEvents, currentStateSnapshotNID, response.Depth, err =
		r.DB.LatestEventIDs(ctx, roomInfo.RoomNID)
	if err != nil {
		return err
	}

	var stateEntries []types.StateEntry
	if len(request.StateToFetch) == 0 {
		// Look up all room state.
		stateEntries, err = roomState.LoadStateAtSnapshot(
			ctx, currentStateSnapshotNID,
		)
	} else {
		// Look up the current state for the requested tuples.
		stateEntries, err = roomState.LoadStateAtSnapshotForStringTuples(
			ctx, currentStateSnapshotNID, request.StateToFetch,
		)
	}
	if err != nil {
		return err
	}

	stateEvents, err := helpers.LoadStateEvents(ctx, r.DB, stateEntries)
	if err != nil {
		return err
	}

	for _, event := range stateEvents {
		response.StateEvents = append(response.StateEvents, event.Headered(roomInfo.RoomVersion))
	}

	return nil
}

// QueryStateAfterEvents implements api.RoomserverInternalAPI
func (r *RoomserverInternalAPI) QueryStateAfterEvents(
	ctx context.Context,
	request *api.QueryStateAfterEventsRequest,
	response *api.QueryStateAfterEventsResponse,
) error {
	info, err := r.DB.RoomInfo(ctx, request.RoomID)
	if err != nil {
		return err
	}
	if info == nil || info.IsStub {
		return nil
	}

	roomState := state.NewStateResolution(r.DB, *info)
	response.RoomExists = true
	response.RoomVersion = info.RoomVersion

	prevStates, err := r.DB.StateAtEventIDs(ctx, request.PrevEventIDs)
	if err != nil {
		switch err.(type) {
		case types.MissingEventError:
			return nil
		default:
			return err
		}
	}
	response.PrevEventsExist = true

	// Look up the currrent state for the requested tuples.
	stateEntries, err := roomState.LoadStateAfterEventsForStringTuples(
		ctx, prevStates, request.StateToFetch,
	)
	if err != nil {
		return err
	}

	stateEvents, err := helpers.LoadStateEvents(ctx, r.DB, stateEntries)
	if err != nil {
		return err
	}

	for _, event := range stateEvents {
		response.StateEvents = append(response.StateEvents, event.Headered(info.RoomVersion))
	}

	return nil
}

// QueryEventsByID implements api.RoomserverInternalAPI
func (r *RoomserverInternalAPI) QueryEventsByID(
	ctx context.Context,
	request *api.QueryEventsByIDRequest,
	response *api.QueryEventsByIDResponse,
) error {
	eventNIDMap, err := r.DB.EventNIDs(ctx, request.EventIDs)
	if err != nil {
		return err
	}

	var eventNIDs []types.EventNID
	for _, nid := range eventNIDMap {
		eventNIDs = append(eventNIDs, nid)
	}

	events, err := helpers.LoadEvents(ctx, r.DB, eventNIDs)
	if err != nil {
		return err
	}

	for _, event := range events {
		roomVersion, verr := r.roomVersion(event.RoomID())
		if verr != nil {
			return verr
		}

		response.Events = append(response.Events, event.Headered(roomVersion))
	}

	return nil
}

// QueryMembershipForUser implements api.RoomserverInternalAPI
func (r *RoomserverInternalAPI) QueryMembershipForUser(
	ctx context.Context,
	request *api.QueryMembershipForUserRequest,
	response *api.QueryMembershipForUserResponse,
) error {
	info, err := r.DB.RoomInfo(ctx, request.RoomID)
	if err != nil {
		return err
	}

	membershipEventNID, stillInRoom, err := r.DB.GetMembership(ctx, info.RoomNID, request.UserID)
	if err != nil {
		return err
	}

	if membershipEventNID == 0 {
		response.HasBeenInRoom = false
		return nil
	}

	response.IsInRoom = stillInRoom
	response.HasBeenInRoom = true

	evs, err := r.DB.Events(ctx, []types.EventNID{membershipEventNID})
	if err != nil {
		return err
	}
	if len(evs) != 1 {
		return fmt.Errorf("failed to load membership event for event NID %d", membershipEventNID)
	}

	response.EventID = evs[0].EventID()
	response.Membership, err = evs[0].Membership()
	return err
}

// QueryMembershipsForRoom implements api.RoomserverInternalAPI
func (r *RoomserverInternalAPI) QueryMembershipsForRoom(
	ctx context.Context,
	request *api.QueryMembershipsForRoomRequest,
	response *api.QueryMembershipsForRoomResponse,
) error {
	info, err := r.DB.RoomInfo(ctx, request.RoomID)
	if err != nil {
		return err
	}

	membershipEventNID, stillInRoom, err := r.DB.GetMembership(ctx, info.RoomNID, request.Sender)
	if err != nil {
		return err
	}

	if membershipEventNID == 0 {
		response.HasBeenInRoom = false
		response.JoinEvents = nil
		return nil
	}

	response.HasBeenInRoom = true
	response.JoinEvents = []gomatrixserverlib.ClientEvent{}

	var events []types.Event
	var stateEntries []types.StateEntry
	if stillInRoom {
		var eventNIDs []types.EventNID
		eventNIDs, err = r.DB.GetMembershipEventNIDsForRoom(ctx, info.RoomNID, request.JoinedOnly, false)
		if err != nil {
			return err
		}

		events, err = r.DB.Events(ctx, eventNIDs)
	} else {
		stateEntries, err = helpers.StateBeforeEvent(ctx, r.DB, *info, membershipEventNID)
		if err != nil {
			logrus.WithField("membership_event_nid", membershipEventNID).WithError(err).Error("failed to load state before event")
			return err
		}
		events, err = helpers.GetMembershipsAtState(ctx, r.DB, stateEntries, request.JoinedOnly)
	}

	if err != nil {
		return err
	}

	for _, event := range events {
		clientEvent := gomatrixserverlib.ToClientEvent(event.Event, gomatrixserverlib.FormatAll)
		response.JoinEvents = append(response.JoinEvents, clientEvent)
	}

	return nil
}

// QueryServerAllowedToSeeEvent implements api.RoomserverInternalAPI
func (r *RoomserverInternalAPI) QueryServerAllowedToSeeEvent(
	ctx context.Context,
	request *api.QueryServerAllowedToSeeEventRequest,
	response *api.QueryServerAllowedToSeeEventResponse,
) (err error) {
	events, err := r.DB.EventsFromIDs(ctx, []string{request.EventID})
	if err != nil {
		return
	}
	if len(events) == 0 {
		response.AllowedToSeeEvent = false // event doesn't exist so not allowed to see
		return
	}
	roomID := events[0].RoomID()
	isServerInRoom, err := helpers.IsServerCurrentlyInRoom(ctx, r.DB, request.ServerName, roomID)
	if err != nil {
		return
	}
	info, err := r.DB.RoomInfo(ctx, roomID)
	if err != nil {
		return err
	}
	if info == nil {
		return fmt.Errorf("QueryServerAllowedToSeeEvent: no room info for room %s", roomID)
	}
	response.AllowedToSeeEvent, err = helpers.CheckServerAllowedToSeeEvent(
		ctx, r.DB, *info, request.EventID, request.ServerName, isServerInRoom,
	)
	return
}

// QueryMissingEvents implements api.RoomserverInternalAPI
// nolint:gocyclo
func (r *RoomserverInternalAPI) QueryMissingEvents(
	ctx context.Context,
	request *api.QueryMissingEventsRequest,
	response *api.QueryMissingEventsResponse,
) error {
	var front []string
	eventsToFilter := make(map[string]bool, len(request.LatestEvents))
	visited := make(map[string]bool, request.Limit) // request.Limit acts as a hint to size.
	for _, id := range request.EarliestEvents {
		visited[id] = true
	}

	for _, id := range request.LatestEvents {
		if !visited[id] {
			front = append(front, id)
			eventsToFilter[id] = true
		}
	}
	events, err := r.DB.EventsFromIDs(ctx, front)
	if err != nil {
		return err
	}
	if len(events) == 0 {
		return nil // we are missing the events being asked to search from, give up.
	}
	info, err := r.DB.RoomInfo(ctx, events[0].RoomID())
	if err != nil {
		return err
	}
	if info == nil || info.IsStub {
		return fmt.Errorf("missing RoomInfo for room %s", events[0].RoomID())
	}

	resultNIDs, err := helpers.ScanEventTree(ctx, r.DB, *info, front, visited, request.Limit, request.ServerName)
	if err != nil {
		return err
	}

	loadedEvents, err := helpers.LoadEvents(ctx, r.DB, resultNIDs)
	if err != nil {
		return err
	}

	response.Events = make([]gomatrixserverlib.HeaderedEvent, 0, len(loadedEvents)-len(eventsToFilter))
	for _, event := range loadedEvents {
		if !eventsToFilter[event.EventID()] {
			roomVersion, verr := r.roomVersion(event.RoomID())
			if verr != nil {
				return verr
			}

			response.Events = append(response.Events, event.Headered(roomVersion))
		}
	}

	return err
}

<<<<<<< HEAD
// PerformBackfill implements api.RoomServerQueryAPI
func (r *RoomserverInternalAPI) PerformBackfill(
	ctx context.Context,
	request *api.PerformBackfillRequest,
	response *api.PerformBackfillResponse,
) error {
	// if we are requesting the backfill then we need to do a federation hit
	// TODO: we could be more sensible and fetch as many events we already have then request the rest
	//       which is what the syncapi does already.
	if request.ServerName == r.ServerName {
		return r.backfillViaFederation(ctx, request, response)
	}
	// someone else is requesting the backfill, try to service their request.
	var err error
	var front []string

	// The limit defines the maximum number of events to retrieve, so it also
	// defines the highest number of elements in the map below.
	visited := make(map[string]bool, request.Limit)

	// this will include these events which is what we want
	front = request.PrevEventIDs()

	info, err := r.DB.RoomInfo(ctx, request.RoomID)
	if err != nil {
		return err
	}
	if info == nil || info.IsStub {
		return fmt.Errorf("PerformBackfill: missing room info for room %s", request.RoomID)
	}

	// Scan the event tree for events to send back.
	resultNIDs, err := r.scanEventTree(ctx, *info, front, visited, request.Limit, request.ServerName)
	if err != nil {
		return err
	}

	// Retrieve events from the list that was filled previously.
	var loadedEvents []gomatrixserverlib.Event
	loadedEvents, err = r.loadEvents(ctx, resultNIDs)
	if err != nil {
		return err
	}

	for _, event := range loadedEvents {
		response.Events = append(response.Events, event.Headered(info.RoomVersion))
	}

	return err
}

func (r *RoomserverInternalAPI) backfillViaFederation(ctx context.Context, req *api.PerformBackfillRequest, res *api.PerformBackfillResponse) error {
	roomVer, err := r.roomVersion(req.RoomID)
	if err != nil {
		return fmt.Errorf("backfillViaFederation: unknown room version for room %s : %w", req.RoomID, err)
	}
	requester := newBackfillRequester(r.DB, r.fsAPI, r.ServerName, req.BackwardsExtremities)
	// Request 100 items regardless of what the query asks for.
	// We don't want to go much higher than this.
	// We can't honour exactly the limit as some sytests rely on requesting more for tests to pass
	// (so we don't need to hit /state_ids which the test has no listener for)
	// Specifically the test "Outbound federation can backfill events"
	events, err := gomatrixserverlib.RequestBackfill(
		ctx, requester,
		r.KeyRing, req.RoomID, roomVer, req.PrevEventIDs(), 100)
	if err != nil {
		return err
	}
	logrus.WithField("room_id", req.RoomID).Infof("backfilled %d events", len(events))

	// persist these new events - auth checks have already been done
	roomNID, backfilledEventMap := persistEvents(ctx, r.DB, events)
	if err != nil {
		return err
	}

	for _, ev := range backfilledEventMap {
		// now add state for these events
		stateIDs, ok := requester.eventIDToBeforeStateIDs[ev.EventID()]
		if !ok {
			// this should be impossible as all events returned must have pass Step 5 of the PDU checks
			// which requires a list of state IDs.
			logrus.WithError(err).WithField("event_id", ev.EventID()).Error("backfillViaFederation: failed to find state IDs for event which passed auth checks")
			continue
		}
		var entries []types.StateEntry
		if entries, err = r.DB.StateEntriesForEventIDs(ctx, stateIDs); err != nil {
			// attempt to fetch the missing events
			r.fetchAndStoreMissingEvents(ctx, roomVer, requester, stateIDs)
			// try again
			entries, err = r.DB.StateEntriesForEventIDs(ctx, stateIDs)
			if err != nil {
				logrus.WithError(err).WithField("event_id", ev.EventID()).Error("backfillViaFederation: failed to get state entries for event")
				return err
			}
		}

		var beforeStateSnapshotNID types.StateSnapshotNID
		if beforeStateSnapshotNID, err = r.DB.AddState(ctx, roomNID, nil, entries); err != nil {
			logrus.WithError(err).WithField("event_id", ev.EventID()).Error("backfillViaFederation: failed to persist state entries to get snapshot nid")
			return err
		}
		if err = r.DB.SetState(ctx, ev.EventNID, beforeStateSnapshotNID); err != nil {
			logrus.WithError(err).WithField("event_id", ev.EventID()).Error("backfillViaFederation: failed to persist snapshot nid")
		}
	}

	// TODO: update backwards extremities, as that should be moved from syncapi to roomserver at some point.

	res.Events = events
	return nil
}

func (r *RoomserverInternalAPI) isServerCurrentlyInRoom(ctx context.Context, serverName gomatrixserverlib.ServerName, roomID string) (bool, error) {
	info, err := r.DB.RoomInfo(ctx, roomID)
	if err != nil {
		return false, err
	}
	if info == nil {
		return false, fmt.Errorf("unknown room %s", roomID)
	}

	eventNIDs, err := r.DB.GetMembershipEventNIDsForRoom(ctx, info.RoomNID, true, false)
	if err != nil {
		return false, err
	}

	events, err := r.DB.Events(ctx, eventNIDs)
	if err != nil {
		return false, err
	}
	gmslEvents := make([]gomatrixserverlib.Event, len(events))
	for i := range events {
		gmslEvents[i] = events[i].Event
	}
	return auth.IsAnyUserOnServerWithMembership(serverName, gmslEvents, gomatrixserverlib.Join), nil
}

// fetchAndStoreMissingEvents does a best-effort fetch and store of missing events specified in stateIDs. Returns no error as it is just
// best effort.
func (r *RoomserverInternalAPI) fetchAndStoreMissingEvents(ctx context.Context, roomVer gomatrixserverlib.RoomVersion,
	backfillRequester *backfillRequester, stateIDs []string) {

	servers := backfillRequester.servers

	// work out which are missing
	nidMap, err := r.DB.EventNIDs(ctx, stateIDs)
	if err != nil {
		util.GetLogger(ctx).WithError(err).Warn("cannot query missing events")
		return
	}
	missingMap := make(map[string]*gomatrixserverlib.HeaderedEvent) // id -> event
	for _, id := range stateIDs {
		if _, ok := nidMap[id]; !ok {
			missingMap[id] = nil
		}
	}
	util.GetLogger(ctx).Infof("Fetching %d missing state events (from %d possible servers)", len(missingMap), len(servers))

	// fetch the events from federation. Loop the servers first so if we find one that works we stick with them
	for _, srv := range servers {
		for id, ev := range missingMap {
			if ev != nil {
				continue // already found
			}
			logger := util.GetLogger(ctx).WithField("server", srv).WithField("event_id", id)
			res, err := r.fsAPI.GetEvent(ctx, srv, id)
			if err != nil {
				logger.WithError(err).Warn("failed to get event from server")
				continue
			}
			loader := gomatrixserverlib.NewEventsLoader(roomVer, r.KeyRing, backfillRequester, backfillRequester.ProvideEvents, false)
			result, err := loader.LoadAndVerify(ctx, res.PDUs, gomatrixserverlib.TopologicalOrderByPrevEvents)
			if err != nil {
				logger.WithError(err).Warn("failed to load and verify event")
				continue
			}
			logger.Infof("returned %d PDUs which made events %+v", len(res.PDUs), result)
			for _, res := range result {
				if res.Error != nil {
					logger.WithError(err).Warn("event failed PDU checks")
					continue
				}
				missingMap[id] = res.Event
			}
		}
	}

	var newEvents []gomatrixserverlib.HeaderedEvent
	for _, ev := range missingMap {
		if ev != nil {
			newEvents = append(newEvents, *ev)
		}
	}
	util.GetLogger(ctx).Infof("Persisting %d new events", len(newEvents))
	persistEvents(ctx, r.DB, newEvents)
}

// TODO: Remove this when we have tests to assert correctness of this function
// nolint:gocyclo
func (r *RoomserverInternalAPI) scanEventTree(
	ctx context.Context, info types.RoomInfo, front []string, visited map[string]bool, limit int,
	serverName gomatrixserverlib.ServerName,
) ([]types.EventNID, error) {
	var resultNIDs []types.EventNID
	var err error
	var allowed bool
	var events []types.Event
	var next []string
	var pre string

	// TODO: add tests for this function to ensure it meets the contract that callers expect (and doc what that is supposed to be)
	// Currently, callers like PerformBackfill will call scanEventTree with a pre-populated `visited` map, assuming that by doing
	// so means that the events in that map will NOT be returned from this function. That is not currently true, resulting in
	// duplicate events being sent in response to /backfill requests.
	initialIgnoreList := make(map[string]bool, len(visited))
	for k, v := range visited {
		initialIgnoreList[k] = v
	}

	resultNIDs = make([]types.EventNID, 0, limit)

	var checkedServerInRoom bool
	var isServerInRoom bool

	// Loop through the event IDs to retrieve the requested events and go
	// through the whole tree (up to the provided limit) using the events'
	// "prev_event" key.
BFSLoop:
	for len(front) > 0 {
		// Prevent unnecessary allocations: reset the slice only when not empty.
		if len(next) > 0 {
			next = make([]string, 0)
		}
		// Retrieve the events to process from the database.
		events, err = r.DB.EventsFromIDs(ctx, front)
		if err != nil {
			return resultNIDs, err
		}

		if !checkedServerInRoom && len(events) > 0 {
			// It's nasty that we have to extract the room ID from an event, but many federation requests
			// only talk in event IDs, no room IDs at all (!!!)
			ev := events[0]
			isServerInRoom, err = r.isServerCurrentlyInRoom(ctx, serverName, ev.RoomID())
			if err != nil {
				util.GetLogger(ctx).WithError(err).Error("Failed to check if server is currently in room, assuming not.")
			}
			checkedServerInRoom = true
		}

		for _, ev := range events {
			// Break out of the loop if the provided limit is reached.
			if len(resultNIDs) == limit {
				break BFSLoop
			}

			if !initialIgnoreList[ev.EventID()] {
				// Update the list of events to retrieve.
				resultNIDs = append(resultNIDs, ev.EventNID)
			}
			// Loop through the event's parents.
			for _, pre = range ev.PrevEventIDs() {
				// Only add an event to the list of next events to process if it
				// hasn't been seen before.
				if !visited[pre] {
					visited[pre] = true
					allowed, err = r.checkServerAllowedToSeeEvent(ctx, info, pre, serverName, isServerInRoom)
					if err != nil {
						util.GetLogger(ctx).WithField("server", serverName).WithField("event_id", pre).WithError(err).Error(
							"Error checking if allowed to see event",
						)
						return resultNIDs, err
					}

					// If the event hasn't been seen before and the HS
					// requesting to retrieve it is allowed to do so, add it to
					// the list of events to retrieve.
					if allowed {
						next = append(next, pre)
					} else {
						util.GetLogger(ctx).WithField("server", serverName).WithField("event_id", pre).Info("Not allowed to see event")
					}
				}
			}
		}
		// Repeat the same process with the parent events we just processed.
		front = next
	}

	return resultNIDs, err
}

=======
>>>>>>> e473320e
// QueryStateAndAuthChain implements api.RoomserverInternalAPI
func (r *RoomserverInternalAPI) QueryStateAndAuthChain(
	ctx context.Context,
	request *api.QueryStateAndAuthChainRequest,
	response *api.QueryStateAndAuthChainResponse,
) error {
	info, err := r.DB.RoomInfo(ctx, request.RoomID)
	if err != nil {
		return err
	}
	if info == nil || info.IsStub {
		return nil
	}
	response.RoomExists = true
	response.RoomVersion = info.RoomVersion

	stateEvents, err := r.loadStateAtEventIDs(ctx, *info, request.PrevEventIDs)
	if err != nil {
		return err
	}
	response.PrevEventsExist = true

	// add the auth event IDs for the current state events too
	var authEventIDs []string
	authEventIDs = append(authEventIDs, request.AuthEventIDs...)
	for _, se := range stateEvents {
		authEventIDs = append(authEventIDs, se.AuthEventIDs()...)
	}
	authEventIDs = util.UniqueStrings(authEventIDs) // de-dupe

	authEvents, err := getAuthChain(ctx, r.DB.EventsFromIDs, authEventIDs)
	if err != nil {
		return err
	}

	if request.ResolveState {
		if stateEvents, err = state.ResolveConflictsAdhoc(
			info.RoomVersion, stateEvents, authEvents,
		); err != nil {
			return err
		}
	}

	for _, event := range stateEvents {
		response.StateEvents = append(response.StateEvents, event.Headered(info.RoomVersion))
	}

	for _, event := range authEvents {
		response.AuthChainEvents = append(response.AuthChainEvents, event.Headered(info.RoomVersion))
	}

	return err
}

func (r *RoomserverInternalAPI) loadStateAtEventIDs(ctx context.Context, roomInfo types.RoomInfo, eventIDs []string) ([]gomatrixserverlib.Event, error) {
	roomState := state.NewStateResolution(r.DB, roomInfo)
	prevStates, err := r.DB.StateAtEventIDs(ctx, eventIDs)
	if err != nil {
		switch err.(type) {
		case types.MissingEventError:
			return nil, nil
		default:
			return nil, err
		}
	}

	// Look up the currrent state for the requested tuples.
	stateEntries, err := roomState.LoadCombinedStateAfterEvents(
		ctx, prevStates,
	)
	if err != nil {
		return nil, err
	}

	return helpers.LoadStateEvents(ctx, r.DB, stateEntries)
}

type eventsFromIDs func(context.Context, []string) ([]types.Event, error)

// getAuthChain fetches the auth chain for the given auth events. An auth chain
// is the list of all events that are referenced in the auth_events section, and
// all their auth_events, recursively. The returned set of events contain the
// given events. Will *not* error if we don't have all auth events.
func getAuthChain(
	ctx context.Context, fn eventsFromIDs, authEventIDs []string,
) ([]gomatrixserverlib.Event, error) {
	// List of event IDs to fetch. On each pass, these events will be requested
	// from the database and the `eventsToFetch` will be updated with any new
	// events that we have learned about and need to find. When `eventsToFetch`
	// is eventually empty, we should have reached the end of the chain.
	eventsToFetch := authEventIDs
	authEventsMap := make(map[string]gomatrixserverlib.Event)

	for len(eventsToFetch) > 0 {
		// Try to retrieve the events from the database.
		events, err := fn(ctx, eventsToFetch)
		if err != nil {
			return nil, err
		}

		// We've now fetched these events so clear out `eventsToFetch`. Soon we may
		// add newly discovered events to this for the next pass.
		eventsToFetch = eventsToFetch[:0]

		for _, event := range events {
			// Store the event in the event map - this prevents us from requesting it
			// from the database again.
			authEventsMap[event.EventID()] = event.Event

			// Extract all of the auth events from the newly obtained event. If we
			// don't already have a record of the event, record it in the list of
			// events we want to request for the next pass.
			for _, authEvent := range event.AuthEvents() {
				if _, ok := authEventsMap[authEvent.EventID]; !ok {
					eventsToFetch = append(eventsToFetch, authEvent.EventID)
				}
			}
		}
	}

	// We've now retrieved all of the events we can. Flatten them down into an
	// array and return them.
	var authEvents []gomatrixserverlib.Event
	for _, event := range authEventsMap {
		authEvents = append(authEvents, event)
	}

	return authEvents, nil
}

// QueryRoomVersionCapabilities implements api.RoomserverInternalAPI
func (r *RoomserverInternalAPI) QueryRoomVersionCapabilities(
	ctx context.Context,
	request *api.QueryRoomVersionCapabilitiesRequest,
	response *api.QueryRoomVersionCapabilitiesResponse,
) error {
	response.DefaultRoomVersion = version.DefaultRoomVersion()
	response.AvailableRoomVersions = make(map[gomatrixserverlib.RoomVersion]string)
	for v, desc := range version.SupportedRoomVersions() {
		if desc.Stable {
			response.AvailableRoomVersions[v] = "stable"
		} else {
			response.AvailableRoomVersions[v] = "unstable"
		}
	}
	return nil
}

// QueryRoomVersionCapabilities implements api.RoomserverInternalAPI
func (r *RoomserverInternalAPI) QueryRoomVersionForRoom(
	ctx context.Context,
	request *api.QueryRoomVersionForRoomRequest,
	response *api.QueryRoomVersionForRoomResponse,
) error {
	if roomVersion, ok := r.Cache.GetRoomVersion(request.RoomID); ok {
		response.RoomVersion = roomVersion
		return nil
	}

	info, err := r.DB.RoomInfo(ctx, request.RoomID)
	if err != nil {
		return err
	}
	if info == nil {
		return fmt.Errorf("QueryRoomVersionForRoom: missing room info for room %s", request.RoomID)
	}
	response.RoomVersion = info.RoomVersion
	r.Cache.StoreRoomVersion(request.RoomID, response.RoomVersion)
	return nil
}

func (r *RoomserverInternalAPI) roomVersion(roomID string) (gomatrixserverlib.RoomVersion, error) {
	var res api.QueryRoomVersionForRoomResponse
	err := r.QueryRoomVersionForRoom(context.Background(), &api.QueryRoomVersionForRoomRequest{
		RoomID: roomID,
	}, &res)
	return res.RoomVersion, err
}

func (r *RoomserverInternalAPI) QueryPublishedRooms(
	ctx context.Context,
	req *api.QueryPublishedRoomsRequest,
	res *api.QueryPublishedRoomsResponse,
) error {
	rooms, err := r.DB.GetPublishedRooms(ctx)
	if err != nil {
		return err
	}
	res.RoomIDs = rooms
	return nil
}<|MERGE_RESOLUTION|>--- conflicted
+++ resolved
@@ -351,302 +351,6 @@
 	return err
 }
 
-<<<<<<< HEAD
-// PerformBackfill implements api.RoomServerQueryAPI
-func (r *RoomserverInternalAPI) PerformBackfill(
-	ctx context.Context,
-	request *api.PerformBackfillRequest,
-	response *api.PerformBackfillResponse,
-) error {
-	// if we are requesting the backfill then we need to do a federation hit
-	// TODO: we could be more sensible and fetch as many events we already have then request the rest
-	//       which is what the syncapi does already.
-	if request.ServerName == r.ServerName {
-		return r.backfillViaFederation(ctx, request, response)
-	}
-	// someone else is requesting the backfill, try to service their request.
-	var err error
-	var front []string
-
-	// The limit defines the maximum number of events to retrieve, so it also
-	// defines the highest number of elements in the map below.
-	visited := make(map[string]bool, request.Limit)
-
-	// this will include these events which is what we want
-	front = request.PrevEventIDs()
-
-	info, err := r.DB.RoomInfo(ctx, request.RoomID)
-	if err != nil {
-		return err
-	}
-	if info == nil || info.IsStub {
-		return fmt.Errorf("PerformBackfill: missing room info for room %s", request.RoomID)
-	}
-
-	// Scan the event tree for events to send back.
-	resultNIDs, err := r.scanEventTree(ctx, *info, front, visited, request.Limit, request.ServerName)
-	if err != nil {
-		return err
-	}
-
-	// Retrieve events from the list that was filled previously.
-	var loadedEvents []gomatrixserverlib.Event
-	loadedEvents, err = r.loadEvents(ctx, resultNIDs)
-	if err != nil {
-		return err
-	}
-
-	for _, event := range loadedEvents {
-		response.Events = append(response.Events, event.Headered(info.RoomVersion))
-	}
-
-	return err
-}
-
-func (r *RoomserverInternalAPI) backfillViaFederation(ctx context.Context, req *api.PerformBackfillRequest, res *api.PerformBackfillResponse) error {
-	roomVer, err := r.roomVersion(req.RoomID)
-	if err != nil {
-		return fmt.Errorf("backfillViaFederation: unknown room version for room %s : %w", req.RoomID, err)
-	}
-	requester := newBackfillRequester(r.DB, r.fsAPI, r.ServerName, req.BackwardsExtremities)
-	// Request 100 items regardless of what the query asks for.
-	// We don't want to go much higher than this.
-	// We can't honour exactly the limit as some sytests rely on requesting more for tests to pass
-	// (so we don't need to hit /state_ids which the test has no listener for)
-	// Specifically the test "Outbound federation can backfill events"
-	events, err := gomatrixserverlib.RequestBackfill(
-		ctx, requester,
-		r.KeyRing, req.RoomID, roomVer, req.PrevEventIDs(), 100)
-	if err != nil {
-		return err
-	}
-	logrus.WithField("room_id", req.RoomID).Infof("backfilled %d events", len(events))
-
-	// persist these new events - auth checks have already been done
-	roomNID, backfilledEventMap := persistEvents(ctx, r.DB, events)
-	if err != nil {
-		return err
-	}
-
-	for _, ev := range backfilledEventMap {
-		// now add state for these events
-		stateIDs, ok := requester.eventIDToBeforeStateIDs[ev.EventID()]
-		if !ok {
-			// this should be impossible as all events returned must have pass Step 5 of the PDU checks
-			// which requires a list of state IDs.
-			logrus.WithError(err).WithField("event_id", ev.EventID()).Error("backfillViaFederation: failed to find state IDs for event which passed auth checks")
-			continue
-		}
-		var entries []types.StateEntry
-		if entries, err = r.DB.StateEntriesForEventIDs(ctx, stateIDs); err != nil {
-			// attempt to fetch the missing events
-			r.fetchAndStoreMissingEvents(ctx, roomVer, requester, stateIDs)
-			// try again
-			entries, err = r.DB.StateEntriesForEventIDs(ctx, stateIDs)
-			if err != nil {
-				logrus.WithError(err).WithField("event_id", ev.EventID()).Error("backfillViaFederation: failed to get state entries for event")
-				return err
-			}
-		}
-
-		var beforeStateSnapshotNID types.StateSnapshotNID
-		if beforeStateSnapshotNID, err = r.DB.AddState(ctx, roomNID, nil, entries); err != nil {
-			logrus.WithError(err).WithField("event_id", ev.EventID()).Error("backfillViaFederation: failed to persist state entries to get snapshot nid")
-			return err
-		}
-		if err = r.DB.SetState(ctx, ev.EventNID, beforeStateSnapshotNID); err != nil {
-			logrus.WithError(err).WithField("event_id", ev.EventID()).Error("backfillViaFederation: failed to persist snapshot nid")
-		}
-	}
-
-	// TODO: update backwards extremities, as that should be moved from syncapi to roomserver at some point.
-
-	res.Events = events
-	return nil
-}
-
-func (r *RoomserverInternalAPI) isServerCurrentlyInRoom(ctx context.Context, serverName gomatrixserverlib.ServerName, roomID string) (bool, error) {
-	info, err := r.DB.RoomInfo(ctx, roomID)
-	if err != nil {
-		return false, err
-	}
-	if info == nil {
-		return false, fmt.Errorf("unknown room %s", roomID)
-	}
-
-	eventNIDs, err := r.DB.GetMembershipEventNIDsForRoom(ctx, info.RoomNID, true, false)
-	if err != nil {
-		return false, err
-	}
-
-	events, err := r.DB.Events(ctx, eventNIDs)
-	if err != nil {
-		return false, err
-	}
-	gmslEvents := make([]gomatrixserverlib.Event, len(events))
-	for i := range events {
-		gmslEvents[i] = events[i].Event
-	}
-	return auth.IsAnyUserOnServerWithMembership(serverName, gmslEvents, gomatrixserverlib.Join), nil
-}
-
-// fetchAndStoreMissingEvents does a best-effort fetch and store of missing events specified in stateIDs. Returns no error as it is just
-// best effort.
-func (r *RoomserverInternalAPI) fetchAndStoreMissingEvents(ctx context.Context, roomVer gomatrixserverlib.RoomVersion,
-	backfillRequester *backfillRequester, stateIDs []string) {
-
-	servers := backfillRequester.servers
-
-	// work out which are missing
-	nidMap, err := r.DB.EventNIDs(ctx, stateIDs)
-	if err != nil {
-		util.GetLogger(ctx).WithError(err).Warn("cannot query missing events")
-		return
-	}
-	missingMap := make(map[string]*gomatrixserverlib.HeaderedEvent) // id -> event
-	for _, id := range stateIDs {
-		if _, ok := nidMap[id]; !ok {
-			missingMap[id] = nil
-		}
-	}
-	util.GetLogger(ctx).Infof("Fetching %d missing state events (from %d possible servers)", len(missingMap), len(servers))
-
-	// fetch the events from federation. Loop the servers first so if we find one that works we stick with them
-	for _, srv := range servers {
-		for id, ev := range missingMap {
-			if ev != nil {
-				continue // already found
-			}
-			logger := util.GetLogger(ctx).WithField("server", srv).WithField("event_id", id)
-			res, err := r.fsAPI.GetEvent(ctx, srv, id)
-			if err != nil {
-				logger.WithError(err).Warn("failed to get event from server")
-				continue
-			}
-			loader := gomatrixserverlib.NewEventsLoader(roomVer, r.KeyRing, backfillRequester, backfillRequester.ProvideEvents, false)
-			result, err := loader.LoadAndVerify(ctx, res.PDUs, gomatrixserverlib.TopologicalOrderByPrevEvents)
-			if err != nil {
-				logger.WithError(err).Warn("failed to load and verify event")
-				continue
-			}
-			logger.Infof("returned %d PDUs which made events %+v", len(res.PDUs), result)
-			for _, res := range result {
-				if res.Error != nil {
-					logger.WithError(err).Warn("event failed PDU checks")
-					continue
-				}
-				missingMap[id] = res.Event
-			}
-		}
-	}
-
-	var newEvents []gomatrixserverlib.HeaderedEvent
-	for _, ev := range missingMap {
-		if ev != nil {
-			newEvents = append(newEvents, *ev)
-		}
-	}
-	util.GetLogger(ctx).Infof("Persisting %d new events", len(newEvents))
-	persistEvents(ctx, r.DB, newEvents)
-}
-
-// TODO: Remove this when we have tests to assert correctness of this function
-// nolint:gocyclo
-func (r *RoomserverInternalAPI) scanEventTree(
-	ctx context.Context, info types.RoomInfo, front []string, visited map[string]bool, limit int,
-	serverName gomatrixserverlib.ServerName,
-) ([]types.EventNID, error) {
-	var resultNIDs []types.EventNID
-	var err error
-	var allowed bool
-	var events []types.Event
-	var next []string
-	var pre string
-
-	// TODO: add tests for this function to ensure it meets the contract that callers expect (and doc what that is supposed to be)
-	// Currently, callers like PerformBackfill will call scanEventTree with a pre-populated `visited` map, assuming that by doing
-	// so means that the events in that map will NOT be returned from this function. That is not currently true, resulting in
-	// duplicate events being sent in response to /backfill requests.
-	initialIgnoreList := make(map[string]bool, len(visited))
-	for k, v := range visited {
-		initialIgnoreList[k] = v
-	}
-
-	resultNIDs = make([]types.EventNID, 0, limit)
-
-	var checkedServerInRoom bool
-	var isServerInRoom bool
-
-	// Loop through the event IDs to retrieve the requested events and go
-	// through the whole tree (up to the provided limit) using the events'
-	// "prev_event" key.
-BFSLoop:
-	for len(front) > 0 {
-		// Prevent unnecessary allocations: reset the slice only when not empty.
-		if len(next) > 0 {
-			next = make([]string, 0)
-		}
-		// Retrieve the events to process from the database.
-		events, err = r.DB.EventsFromIDs(ctx, front)
-		if err != nil {
-			return resultNIDs, err
-		}
-
-		if !checkedServerInRoom && len(events) > 0 {
-			// It's nasty that we have to extract the room ID from an event, but many federation requests
-			// only talk in event IDs, no room IDs at all (!!!)
-			ev := events[0]
-			isServerInRoom, err = r.isServerCurrentlyInRoom(ctx, serverName, ev.RoomID())
-			if err != nil {
-				util.GetLogger(ctx).WithError(err).Error("Failed to check if server is currently in room, assuming not.")
-			}
-			checkedServerInRoom = true
-		}
-
-		for _, ev := range events {
-			// Break out of the loop if the provided limit is reached.
-			if len(resultNIDs) == limit {
-				break BFSLoop
-			}
-
-			if !initialIgnoreList[ev.EventID()] {
-				// Update the list of events to retrieve.
-				resultNIDs = append(resultNIDs, ev.EventNID)
-			}
-			// Loop through the event's parents.
-			for _, pre = range ev.PrevEventIDs() {
-				// Only add an event to the list of next events to process if it
-				// hasn't been seen before.
-				if !visited[pre] {
-					visited[pre] = true
-					allowed, err = r.checkServerAllowedToSeeEvent(ctx, info, pre, serverName, isServerInRoom)
-					if err != nil {
-						util.GetLogger(ctx).WithField("server", serverName).WithField("event_id", pre).WithError(err).Error(
-							"Error checking if allowed to see event",
-						)
-						return resultNIDs, err
-					}
-
-					// If the event hasn't been seen before and the HS
-					// requesting to retrieve it is allowed to do so, add it to
-					// the list of events to retrieve.
-					if allowed {
-						next = append(next, pre)
-					} else {
-						util.GetLogger(ctx).WithField("server", serverName).WithField("event_id", pre).Info("Not allowed to see event")
-					}
-				}
-			}
-		}
-		// Repeat the same process with the parent events we just processed.
-		front = next
-	}
-
-	return resultNIDs, err
-}
-
-=======
->>>>>>> e473320e
 // QueryStateAndAuthChain implements api.RoomserverInternalAPI
 func (r *RoomserverInternalAPI) QueryStateAndAuthChain(
 	ctx context.Context,
