--- conflicted
+++ resolved
@@ -170,14 +170,6 @@
 
 	if err = u.updater.SetLatestEvents(u.roomInfo.RoomNID, u.latest, u.stateAtEvent.EventNID, u.newStateNID); err != nil {
 		return fmt.Errorf("u.updater.SetLatestEvents: %w", err)
-<<<<<<< HEAD
-=======
-	}
-
-	update, err := u.makeOutputNewRoomEvent()
-	if err != nil {
-		return fmt.Errorf("u.makeOutputNewRoomEvent: %w", err)
->>>>>>> fd7661f6
 	}
 
 	// Send the event to the output logs.
