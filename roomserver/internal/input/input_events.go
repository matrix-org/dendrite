// Copyright 2017 Vector Creations Ltd
// Copyright 2018 New Vector Ltd
// Copyright 2019-2020 The Matrix.org Foundation C.I.C.
//
// Licensed under the Apache License, Version 2.0 (the "License");
// you may not use this file except in compliance with the License.
// You may obtain a copy of the License at
//
//     http://www.apache.org/licenses/LICENSE-2.0
//
// Unless required by applicable law or agreed to in writing, software
// distributed under the License is distributed on an "AS IS" BASIS,
// WITHOUT WARRANTIES OR CONDITIONS OF ANY KIND, either express or implied.
// See the License for the specific language governing permissions and
// limitations under the License.

package input

import (
	"context"
	"database/sql"
	"encoding/json"
	"errors"
	"fmt"
	"time"

<<<<<<< HEAD
	userAPI "github.com/matrix-org/dendrite/userapi/api"
=======
>>>>>>> 31f56ac3
	"github.com/tidwall/gjson"

	"github.com/matrix-org/gomatrixserverlib"
	"github.com/matrix-org/util"
	"github.com/opentracing/opentracing-go"
	"github.com/prometheus/client_golang/prometheus"
	"github.com/sirupsen/logrus"

	fedapi "github.com/matrix-org/dendrite/federationapi/api"
	"github.com/matrix-org/dendrite/internal"
	"github.com/matrix-org/dendrite/internal/eventutil"
	"github.com/matrix-org/dendrite/internal/hooks"
	"github.com/matrix-org/dendrite/internal/sqlutil"
	"github.com/matrix-org/dendrite/roomserver/api"
	"github.com/matrix-org/dendrite/roomserver/internal/helpers"
	"github.com/matrix-org/dendrite/roomserver/state"
	"github.com/matrix-org/dendrite/roomserver/types"
)

// TODO: Does this value make sense?
const MaximumMissingProcessingTime = time.Minute * 2

var processRoomEventDuration = prometheus.NewHistogramVec(
	prometheus.HistogramOpts{
		Namespace: "dendrite",
		Subsystem: "roomserver",
		Name:      "processroomevent_duration_millis",
		Help:      "How long it takes the roomserver to process an event",
		Buckets: []float64{ // milliseconds
			5, 10, 25, 50, 75, 100, 250, 500,
			1000, 2000, 3000, 4000, 5000, 6000,
			7000, 8000, 9000, 10000, 15000, 20000,
		},
	},
	[]string{"room_id"},
)

// processRoomEvent can only be called once at a time
//
// TODO(#375): This should be rewritten to allow concurrent calls. The
// difficulty is in ensuring that we correctly annotate events with the correct
// state deltas when sending to kafka streams
// TODO: Break up function - we should probably do transaction ID checks before calling this.
// nolint:gocyclo
func (r *Inputer) processRoomEvent(
	ctx context.Context,
	virtualHost gomatrixserverlib.ServerName,
	input *api.InputRoomEvent,
) error {
	select {
	case <-ctx.Done():
		// Before we do anything, make sure the context hasn't expired for this pending task.
		// If it has then we'll give up straight away — it's probably a synchronous input
		// request and the caller has already given up, but the inbox task was still queued.
		return context.DeadlineExceeded
	default:
	}

	span, ctx := opentracing.StartSpanFromContext(ctx, "processRoomEvent")
	span.SetTag("room_id", input.Event.RoomID())
	span.SetTag("event_id", input.Event.EventID())
	defer span.Finish()

	// Measure how long it takes to process this event.
	started := time.Now()
	defer func() {
		timetaken := time.Since(started)
		processRoomEventDuration.With(prometheus.Labels{
			"room_id": input.Event.RoomID(),
		}).Observe(float64(timetaken.Milliseconds()))
	}()

	// Parse and validate the event JSON
	headered := input.Event
	event := headered.Unwrap()
	logger := util.GetLogger(ctx).WithFields(logrus.Fields{
		"event_id": event.EventID(),
		"room_id":  event.RoomID(),
		"kind":     input.Kind,
		"origin":   input.Origin,
		"type":     event.Type(),
	})
	if input.HasState {
		logger = logger.WithFields(logrus.Fields{
			"has_state": input.HasState,
			"state_ids": len(input.StateEventIDs),
		})
	}

	// Don't waste time processing the event if the room doesn't exist.
	// A room entry locally will only be created in response to a create
	// event.
	roomInfo, rerr := r.DB.RoomInfo(ctx, event.RoomID())
	if rerr != nil {
		return fmt.Errorf("r.DB.RoomInfo: %w", rerr)
	}
	isCreateEvent := event.Type() == gomatrixserverlib.MRoomCreate && event.StateKeyEquals("")
	if roomInfo == nil && !isCreateEvent {
		return fmt.Errorf("room %s does not exist for event %s", event.RoomID(), event.EventID())
	}
	_, senderDomain, err := gomatrixserverlib.SplitID('@', event.Sender())
	if err != nil {
		return fmt.Errorf("event has invalid sender %q", input.Event.Sender())
	}

	// If we already know about this outlier and it hasn't been rejected
	// then we won't attempt to reprocess it. If it was rejected or has now
	// arrived as a different kind of event, then we can attempt to reprocess,
	// in case we have learned something new or need to weave the event into
	// the DAG now.
	if input.Kind == api.KindOutlier && roomInfo != nil {
		wasRejected, werr := r.DB.IsEventRejected(ctx, roomInfo.RoomNID, event.EventID())
		switch {
		case werr == sql.ErrNoRows:
			// We haven't seen this event before so continue.
		case werr != nil:
			// Something has gone wrong trying to find out if we rejected
			// this event already.
			logger.WithError(werr).Errorf("Failed to check if event %q is already seen", event.EventID())
			return werr
		case !wasRejected:
			// We've seen this event before and it wasn't rejected so we
			// should ignore it.
			logger.Debugf("Already processed event %q, ignoring", event.EventID())
			return nil
		}
	}

	var missingAuth, missingPrev bool
	serverRes := &fedapi.QueryJoinedHostServerNamesInRoomResponse{}
	if !isCreateEvent {
		var missingAuthIDs, missingPrevIDs []string
		missingAuthIDs, missingPrevIDs, err = r.DB.MissingAuthPrevEvents(ctx, event)
		if err != nil {
			return fmt.Errorf("updater.MissingAuthPrevEvents: %w", err)
		}
		missingAuth = len(missingAuthIDs) > 0
		missingPrev = !input.HasState && len(missingPrevIDs) > 0
	}

	if missingAuth || missingPrev {
		serverReq := &fedapi.QueryJoinedHostServerNamesInRoomRequest{
			RoomID:             event.RoomID(),
			ExcludeSelf:        true,
			ExcludeBlacklisted: true,
		}
		if err = r.FSAPI.QueryJoinedHostServerNamesInRoom(ctx, serverReq, serverRes); err != nil {
			return fmt.Errorf("r.FSAPI.QueryJoinedHostServerNamesInRoom: %w", err)
		}
		// Sort all of the servers into a map so that we can randomise
		// their order. Then make sure that the input origin and the
		// event origin are first on the list.
		servers := map[gomatrixserverlib.ServerName]struct{}{}
		for _, server := range serverRes.ServerNames {
			servers[server] = struct{}{}
		}
		// Don't try to talk to ourselves.
		delete(servers, r.Cfg.Matrix.ServerName)
		// Now build up the list of servers.
		serverRes.ServerNames = serverRes.ServerNames[:0]
		if input.Origin != "" && input.Origin != r.Cfg.Matrix.ServerName {
			serverRes.ServerNames = append(serverRes.ServerNames, input.Origin)
			delete(servers, input.Origin)
		}
		if senderDomain != input.Origin && senderDomain != r.Cfg.Matrix.ServerName {
			serverRes.ServerNames = append(serverRes.ServerNames, senderDomain)
			delete(servers, senderDomain)
		}
		for server := range servers {
			serverRes.ServerNames = append(serverRes.ServerNames, server)
			delete(servers, server)
		}
	}

	// First of all, check that the auth events of the event are known.
	// If they aren't then we will ask the federation API for them.
	isRejected := false
	authEvents := gomatrixserverlib.NewAuthEvents(nil)
	knownEvents := map[string]*types.Event{}
	if err = r.fetchAuthEvents(ctx, logger, roomInfo, virtualHost, headered, &authEvents, knownEvents, serverRes.ServerNames); err != nil {
		return fmt.Errorf("r.fetchAuthEvents: %w", err)
	}

	// Check if the event is allowed by its auth events. If it isn't then
	// we consider the event to be "rejected" — it will still be persisted.
	var rejectionErr error
	if rejectionErr = gomatrixserverlib.Allowed(event, &authEvents); rejectionErr != nil {
		isRejected = true
		logger.WithError(rejectionErr).Warnf("Event %s not allowed by auth events", event.EventID())
	}

	// Accumulate the auth event NIDs.
	authEventIDs := event.AuthEventIDs()
	authEventNIDs := make([]types.EventNID, 0, len(authEventIDs))
	for _, authEventID := range authEventIDs {
		if _, ok := knownEvents[authEventID]; !ok {
			// Unknown auth events only really matter if the event actually failed
			// auth. If it passed auth then we can assume that everything that was
			// known was sufficient, even if extraneous auth events were specified
			// but weren't found.
			if isRejected {
				if event.StateKey() != nil {
					return fmt.Errorf(
						"missing auth event %s for state event %s (type %q, state key %q)",
						authEventID, event.EventID(), event.Type(), *event.StateKey(),
					)
				} else {
					return fmt.Errorf(
						"missing auth event %s for timeline event %s (type %q)",
						authEventID, event.EventID(), event.Type(),
					)
				}
			}
		} else {
			authEventNIDs = append(authEventNIDs, knownEvents[authEventID].EventNID)
		}
	}

	var softfail bool
	if input.Kind == api.KindNew {
		// Check that the event passes authentication checks based on the
		// current room state.
		softfail, err = helpers.CheckForSoftFail(ctx, r.DB, headered, input.StateEventIDs)
		if err != nil {
			logger.WithError(err).Warn("Error authing soft-failed event")
		}
	}

	// At this point we are checking whether we know all of the prev events, and
	// if we know the state before the prev events. This is necessary before we
	// try to do `calculateAndSetState` on the event later, otherwise it will fail
	// with missing event NIDs. If there's anything missing then we'll go and fetch
	// the prev events and state from the federation. Note that we only do this if
	// we weren't already told what the state before the event should be — if the
	// HasState option was set and a state set was provided (as is the case in a
	// typical federated room join) then we won't bother trying to fetch prev events
	// because we may not be allowed to see them and we have no choice but to trust
	// the state event IDs provided to us in the join instead.
	if missingPrev && input.Kind == api.KindNew {
		// Don't do this for KindOld events, otherwise old events that we fetch
		// to satisfy missing prev events/state will end up recursively calling
		// processRoomEvent.
		if len(serverRes.ServerNames) > 0 {
			missingState := missingStateReq{
				origin:      input.Origin,
				virtualHost: virtualHost,
				inputer:     r,
				db:          r.DB,
				roomInfo:    roomInfo,
				federation:  r.FSAPI,
				keys:        r.KeyRing,
				roomsMu:     internal.NewMutexByRoom(),
				servers:     serverRes.ServerNames,
				hadEvents:   map[string]bool{},
				haveEvents:  map[string]*gomatrixserverlib.Event{},
			}
			var stateSnapshot *parsedRespState
			if stateSnapshot, err = missingState.processEventWithMissingState(ctx, event, headered.RoomVersion); err != nil {
				// Something went wrong with retrieving the missing state, so we can't
				// really do anything with the event other than reject it at this point.
				isRejected = true
				rejectionErr = fmt.Errorf("missingState.processEventWithMissingState: %w", err)
			} else if stateSnapshot != nil {
				// We retrieved some state and we ended up having to call /state_ids for
				// the new event in question (probably because closing the gap by using
				// /get_missing_events didn't do what we hoped) so we'll instead overwrite
				// the state snapshot with the newly resolved state.
				missingPrev = false
				input.HasState = true
				input.StateEventIDs = make([]string, 0, len(stateSnapshot.StateEvents))
				for _, e := range stateSnapshot.StateEvents {
					input.StateEventIDs = append(input.StateEventIDs, e.EventID())
				}
			} else {
				// We retrieved some state and it would appear that rolling forward the
				// state did everything we needed it to do, so we can just resolve the
				// state for the event in the normal way.
				missingPrev = false
			}
		} else {
			// We're missing prev events or state for the event, but for some reason
			// we don't know any servers to ask. In this case we can't do anything but
			// reject the event and hope that it gets unrejected later.
			isRejected = true
			rejectionErr = fmt.Errorf("missing prev events and no other servers to ask")
		}
	}

	// Get the state before the event so that we can work out if the event was
	// allowed at the time, and also to get the history visibility. We won't
	// bother doing this if the event was already rejected as it just ends up
	// burning CPU time.
	historyVisibility := gomatrixserverlib.HistoryVisibilityShared // Default to shared.
	if input.Kind != api.KindOutlier && rejectionErr == nil && !isRejected {
		historyVisibility, rejectionErr, err = r.processStateBefore(ctx, input, missingPrev)
		if err != nil {
			return fmt.Errorf("r.processStateBefore: %w", err)
		}
		if rejectionErr != nil {
			isRejected = true
		}
	}

	// Store the event.
	_, _, stateAtEvent, redactionEvent, redactedEventID, err := r.DB.StoreEvent(ctx, event, authEventNIDs, isRejected)
	if err != nil {
		return fmt.Errorf("updater.StoreEvent: %w", err)
	}

	// if storing this event results in it being redacted then do so.
	if !isRejected && redactedEventID == event.EventID() {
		if err = eventutil.RedactEvent(redactionEvent, event); err != nil {
			return fmt.Errorf("eventutil.RedactEvent: %w", rerr)
		}
	}

	// For outliers we can stop after we've stored the event itself as it
	// doesn't have any associated state to store and we don't need to
	// notify anyone about it.
	if input.Kind == api.KindOutlier {
		logger.WithField("rejected", isRejected).Debug("Stored outlier")
		hooks.Run(hooks.KindNewEventPersisted, headered)
		return nil
	}

	// Request the room info again — it's possible that the room has been
	// created by now if it didn't exist already.
	roomInfo, err = r.DB.RoomInfo(ctx, event.RoomID())
	if err != nil {
		return fmt.Errorf("updater.RoomInfo: %w", err)
	}
	if roomInfo == nil {
		return fmt.Errorf("updater.RoomInfo missing for room %s", event.RoomID())
	}

	if input.HasState || (!missingPrev && stateAtEvent.BeforeStateSnapshotNID == 0) {
		// We haven't calculated a state for this event yet.
		// Lets calculate one.
		err = r.calculateAndSetState(ctx, input, roomInfo, &stateAtEvent, event, isRejected)
		if err != nil {
			return fmt.Errorf("r.calculateAndSetState: %w", err)
		}
	}

	// We stop here if the event is rejected: We've stored it but won't update
	// forward extremities or notify downstream components about it.
	switch {
	case isRejected:
		logger.WithError(rejectionErr).Warn("Stored rejected event")
		if rejectionErr != nil {
			return types.RejectedError(rejectionErr.Error())
		}
		return nil

	case softfail:
		logger.WithError(rejectionErr).Warn("Stored soft-failed event")
		if rejectionErr != nil {
			return types.RejectedError(rejectionErr.Error())
		}
		return nil
	}

	switch input.Kind {
	case api.KindNew:
		if err = r.updateLatestEvents(
			ctx,                 // context
			roomInfo,            // room info for the room being updated
			stateAtEvent,        // state at event (below)
			event,               // event
			input.SendAsServer,  // send as server
			input.TransactionID, // transaction ID
			input.HasState,      // rewrites state?
			historyVisibility,   // the history visibility before the event
		); err != nil {
			return fmt.Errorf("r.updateLatestEvents: %w", err)
		}
	case api.KindOld:
		err = r.OutputProducer.ProduceRoomEvents(event.RoomID(), []api.OutputEvent{
			{
				Type: api.OutputTypeOldRoomEvent,
				OldRoomEvent: &api.OutputOldRoomEvent{
					Event:             headered,
					HistoryVisibility: historyVisibility,
				},
			},
		})
		if err != nil {
			return fmt.Errorf("r.WriteOutputEvents (old): %w", err)
		}
	}

	// Handle remote room upgrades, e.g. remove published room
	if event.Type() == "m.room.tombstone" && event.StateKeyEquals("") && !r.Cfg.Matrix.IsLocalServerName(senderDomain) {
		if err = r.handleRemoteRoomUpgrade(ctx, event); err != nil {
			return fmt.Errorf("failed to handle remote room upgrade: %w", err)
		}
	}

	// processing this event resulted in an event (which may not be the one we're processing)
	// being redacted. We are guaranteed to have both sides (the redaction/redacted event),
	// so notify downstream components to redact this event - they should have it if they've
	// been tracking our output log.
	if redactedEventID != "" {
		err = r.OutputProducer.ProduceRoomEvents(event.RoomID(), []api.OutputEvent{
			{
				Type: api.OutputTypeRedactedEvent,
				RedactedEvent: &api.OutputRedactedEvent{
					RedactedEventID: redactedEventID,
					RedactedBecause: redactionEvent.Headered(headered.RoomVersion),
				},
			},
		})
		if err != nil {
			return fmt.Errorf("r.WriteOutputEvents (redactions): %w", err)
		}
	}

	if err = r.kickGuests(ctx, event, roomInfo); err != nil {
		logrus.WithError(err).Error("failed to kick guest users on m.room.guest_access revocation")
	}

	// Everything was OK — the latest events updater didn't error and
	// we've sent output events. Finally, generate a hook call.
	hooks.Run(hooks.KindNewEventPersisted, headered)
	return nil
}

// handleRemoteRoomUpgrade updates published rooms and room aliases
func (r *Inputer) handleRemoteRoomUpgrade(ctx context.Context, event *gomatrixserverlib.Event) error {
	oldRoomID := event.RoomID()
	newRoomID := gjson.GetBytes(event.Content(), "replacement_room").Str
	return r.DB.UpgradeRoom(ctx, oldRoomID, newRoomID, event.Sender())
}

// processStateBefore works out what the state is before the event and
// then checks the event auths against the state at the time. It also
// tries to determine what the history visibility was of the event at
// the time, so that it can be sent in the output event to downstream
// components.
// nolint:nakedret
func (r *Inputer) processStateBefore(
	ctx context.Context,
	input *api.InputRoomEvent,
	missingPrev bool,
) (historyVisibility gomatrixserverlib.HistoryVisibility, rejectionErr error, err error) {
	historyVisibility = gomatrixserverlib.HistoryVisibilityShared // Default to shared.
	event := input.Event.Unwrap()
	isCreateEvent := event.Type() == gomatrixserverlib.MRoomCreate && event.StateKeyEquals("")
	var stateBeforeEvent []*gomatrixserverlib.Event
	switch {
	case isCreateEvent:
		// There's no state before a create event so there is nothing
		// else to do.
		return
	case input.HasState:
		// If we're overriding the state then we need to go and retrieve
		// them from the database. It's a hard error if they are missing.
		stateEvents, err := r.DB.EventsFromIDs(ctx, input.StateEventIDs)
		if err != nil {
			return "", nil, fmt.Errorf("r.DB.EventsFromIDs: %w", err)
		}
		stateBeforeEvent = make([]*gomatrixserverlib.Event, 0, len(stateEvents))
		for _, entry := range stateEvents {
			stateBeforeEvent = append(stateBeforeEvent, entry.Event)
		}
	case missingPrev:
		// We don't know all of the prev events, so we can't work out
		// the state before the event. Reject it in that case.
		rejectionErr = fmt.Errorf("event %q has missing prev events", event.EventID())
		return
	case len(event.PrevEventIDs()) == 0:
		// There should be prev events since it's not a create event.
		// A non-create event that claims to have no prev events is
		// invalid, so reject it.
		rejectionErr = fmt.Errorf("event %q must have prev events", event.EventID())
		return
	default:
		// For all non-create events, there must be prev events, so we'll
		// ask the query API for the relevant tuples needed for auth. We
		// will include the history visibility here even though we don't
		// actually need it for auth, because we want to send it in the
		// output events.
		tuplesNeeded := gomatrixserverlib.StateNeededForAuth([]*gomatrixserverlib.Event{event}).Tuples()
		tuplesNeeded = append(tuplesNeeded, gomatrixserverlib.StateKeyTuple{
			EventType: gomatrixserverlib.MRoomHistoryVisibility,
			StateKey:  "",
		})
		stateBeforeReq := &api.QueryStateAfterEventsRequest{
			RoomID:       event.RoomID(),
			PrevEventIDs: event.PrevEventIDs(),
			StateToFetch: tuplesNeeded,
		}
		stateBeforeRes := &api.QueryStateAfterEventsResponse{}
		if err := r.Queryer.QueryStateAfterEvents(ctx, stateBeforeReq, stateBeforeRes); err != nil {
			return "", nil, fmt.Errorf("r.Queryer.QueryStateAfterEvents: %w", err)
		}
		switch {
		case !stateBeforeRes.RoomExists:
			rejectionErr = fmt.Errorf("room %q does not exist", event.RoomID())
			return
		case !stateBeforeRes.PrevEventsExist:
			rejectionErr = fmt.Errorf("prev events of %q are not known", event.EventID())
			return
		default:
			stateBeforeEvent = gomatrixserverlib.UnwrapEventHeaders(stateBeforeRes.StateEvents)
		}
	}
	// At this point, stateBeforeEvent should be populated either by
	// the supplied state in the input request, or from the prev events.
	// Check whether the event is allowed or not.
	stateBeforeAuth := gomatrixserverlib.NewAuthEvents(stateBeforeEvent)
	if rejectionErr = gomatrixserverlib.Allowed(event, &stateBeforeAuth); rejectionErr != nil {
		return
	}
	// Work out what the history visibility was at the time of the
	// event.
	for _, event := range stateBeforeEvent {
		if event.Type() != gomatrixserverlib.MRoomHistoryVisibility || !event.StateKeyEquals("") {
			continue
		}
		if hisVis, err := event.HistoryVisibility(); err == nil {
			historyVisibility = hisVis
			break
		}
	}
	return
}

// fetchAuthEvents will check to see if any of the
// auth events specified by the given event are unknown. If they are
// then we will go off and request them from the federation and then
// store them in the database. By the time this function ends, either
// we've failed to retrieve the auth chain altogether (in which case
// an error is returned) or we've successfully retrieved them all and
// they are now in the database.
func (r *Inputer) fetchAuthEvents(
	ctx context.Context,
	logger *logrus.Entry,
	roomInfo *types.RoomInfo,
	virtualHost gomatrixserverlib.ServerName,
	event *gomatrixserverlib.HeaderedEvent,
	auth *gomatrixserverlib.AuthEvents,
	known map[string]*types.Event,
	servers []gomatrixserverlib.ServerName,
) error {
	span, ctx := opentracing.StartSpanFromContext(ctx, "fetchAuthEvents")
	defer span.Finish()

	unknown := map[string]struct{}{}
	authEventIDs := event.AuthEventIDs()
	if len(authEventIDs) == 0 {
		return nil
	}

	for _, authEventID := range authEventIDs {
		authEvents, err := r.DB.EventsFromIDs(ctx, []string{authEventID})
		if err != nil || len(authEvents) == 0 || authEvents[0].Event == nil {
			unknown[authEventID] = struct{}{}
			continue
		}
		ev := authEvents[0]

		isRejected := false
		if roomInfo != nil {
			isRejected, err = r.DB.IsEventRejected(ctx, roomInfo.RoomNID, ev.EventID())
			if err != nil && !errors.Is(err, sql.ErrNoRows) {
				return fmt.Errorf("r.DB.IsEventRejected failed: %w", err)
			}
		}
		known[authEventID] = &ev // don't take the pointer of the iterated event
		if !isRejected {
			if err = auth.AddEvent(ev.Event); err != nil {
				return fmt.Errorf("auth.AddEvent: %w", err)
			}
		}
	}

	// If there are no missing auth events then there is nothing more
	// to do — we've loaded everything that we need.
	if len(unknown) == 0 {
		return nil
	}

	var err error
	var res gomatrixserverlib.RespEventAuth
	var found bool
	for _, serverName := range servers {
		// Request the entire auth chain for the event in question. This should
		// contain all of the auth events — including ones that we already know —
		// so we'll need to filter through those in the next section.
		res, err = r.FSAPI.GetEventAuth(ctx, virtualHost, serverName, event.RoomVersion, event.RoomID(), event.EventID())
		if err != nil {
			logger.WithError(err).Warnf("Failed to get event auth from federation for %q: %s", event.EventID(), err)
			continue
		}
		found = true
		break
	}
	if !found {
		return fmt.Errorf("no servers provided event auth for event ID %q, tried servers %v", event.EventID(), servers)
	}

	// Reuse these to reduce allocations.
	authEventNIDs := make([]types.EventNID, 0, 5)
	isRejected := false
nextAuthEvent:
	for _, authEvent := range gomatrixserverlib.ReverseTopologicalOrdering(
		res.AuthEvents.UntrustedEvents(event.RoomVersion),
		gomatrixserverlib.TopologicalOrderByAuthEvents,
	) {
		// If we already know about this event from the database then we don't
		// need to store it again or do anything further with it, so just skip
		// over it rather than wasting cycles.
		if ev, ok := known[authEvent.EventID()]; ok && ev != nil {
			continue nextAuthEvent
		}

		// Check the signatures of the event. If this fails then we'll simply
		// skip it, because gomatrixserverlib.Allowed() will notice a problem
		// if a critical event is missing anyway.
		if err := authEvent.VerifyEventSignatures(ctx, r.FSAPI.KeyRing()); err != nil {
			continue nextAuthEvent
		}

		// In order to store the new auth event, we need to know its auth chain
		// as NIDs for the `auth_event_nids` column. Let's see if we can find those.
		authEventNIDs = authEventNIDs[:0]
		for _, eventID := range authEvent.AuthEventIDs() {
			knownEvent, ok := known[eventID]
			if !ok {
				continue nextAuthEvent
			}
			authEventNIDs = append(authEventNIDs, knownEvent.EventNID)
		}

		// Check if the auth event should be rejected.
		err := gomatrixserverlib.Allowed(authEvent, auth)
		if isRejected = err != nil; isRejected {
			logger.WithError(err).Warnf("Auth event %s rejected", authEvent.EventID())
		}

		// Finally, store the event in the database.
		eventNID, _, _, _, _, err := r.DB.StoreEvent(ctx, authEvent, authEventNIDs, isRejected)
		if err != nil {
			return fmt.Errorf("updater.StoreEvent: %w", err)
		}

		// Let's take a note of the fact that we now know about this event for
		// authenticating future events.
		if !isRejected {
			if err := auth.AddEvent(authEvent); err != nil {
				return fmt.Errorf("auth.AddEvent: %w", err)
			}
		}

		// Now we know about this event, it was stored and the signatures were OK.
		known[authEvent.EventID()] = &types.Event{
			EventNID: eventNID,
			Event:    authEvent,
		}
	}

	return nil
}

func (r *Inputer) calculateAndSetState(
	ctx context.Context,
	input *api.InputRoomEvent,
	roomInfo *types.RoomInfo,
	stateAtEvent *types.StateAtEvent,
	event *gomatrixserverlib.Event,
	isRejected bool,
) error {
	span, ctx := opentracing.StartSpanFromContext(ctx, "calculateAndSetState")
	defer span.Finish()

	var succeeded bool
	updater, err := r.DB.GetRoomUpdater(ctx, roomInfo)
	if err != nil {
		return fmt.Errorf("r.DB.GetRoomUpdater: %w", err)
	}
	defer sqlutil.EndTransactionWithCheck(updater, &succeeded, &err)
	roomState := state.NewStateResolution(updater, roomInfo)

	if input.HasState {
		// We've been told what the state at the event is so we don't need to calculate it.
		// Check that those state events are in the database and store the state.
		var entries []types.StateEntry
		if entries, err = r.DB.StateEntriesForEventIDs(ctx, input.StateEventIDs, true); err != nil {
			return fmt.Errorf("updater.StateEntriesForEventIDs: %w", err)
		}
		entries = types.DeduplicateStateEntries(entries)

		if stateAtEvent.BeforeStateSnapshotNID, err = updater.AddState(ctx, roomInfo.RoomNID, nil, entries); err != nil {
			return fmt.Errorf("updater.AddState: %w", err)
		}
	} else {
		// We haven't been told what the state at the event is so we need to calculate it from the prev_events
		if stateAtEvent.BeforeStateSnapshotNID, err = roomState.CalculateAndStoreStateBeforeEvent(ctx, event, isRejected); err != nil {
			return fmt.Errorf("roomState.CalculateAndStoreStateBeforeEvent: %w", err)
		}
	}

	err = updater.SetState(ctx, stateAtEvent.EventNID, stateAtEvent.BeforeStateSnapshotNID)
	if err != nil {
		return fmt.Errorf("r.DB.SetState: %w", err)
	}
	succeeded = true
	return nil
}

// kickGuests kicks guests users from m.room.guest_access rooms, if guest access is now prohibited.
func (r *Inputer) kickGuests(ctx context.Context, event *gomatrixserverlib.Event, roomInfo *types.RoomInfo) error {
	if event.Type() != gomatrixserverlib.MRoomGuestAccess {
		return nil
	}
	if gjson.GetBytes(event.Content(), "guest_access").String() == "can_join" {
		return nil
	}
	membershipNIDs, err := r.DB.GetMembershipEventNIDsForRoom(ctx, roomInfo.RoomNID, true, true)
	if err != nil {
		return err
	}

	memberEvents, err := r.DB.Events(ctx, membershipNIDs)
	if err != nil {
		return err
	}

	inputEvents := make([]api.InputRoomEvent, 0, len(memberEvents))
	latestReq := &api.QueryLatestEventsAndStateRequest{
		RoomID: event.RoomID(),
	}
	latestRes := &api.QueryLatestEventsAndStateResponse{}
	if err = r.Queryer.QueryLatestEventsAndState(ctx, latestReq, latestRes); err != nil {
		return err
	}

	prevEvents := latestRes.LatestEvents
	for _, memberEvent := range memberEvents {
		if memberEvent.StateKey() == nil {
			continue
		}

		localpart, senderDomain, err := gomatrixserverlib.SplitID('@', *memberEvent.StateKey())
		if err != nil {
			continue
		}

		accountRes := &userAPI.QueryAccountByLocalpartResponse{}
		if err = r.UserAPI.QueryAccountByLocalpart(ctx, &userAPI.QueryAccountByLocalpartRequest{Localpart: localpart}, accountRes); err != nil {
			return err
		}
		if accountRes.Account == nil {
			continue
		}

		if accountRes.Account.AccountType != userAPI.AccountTypeGuest {
			continue
		}

		var memberContent gomatrixserverlib.MemberContent
		if err = json.Unmarshal(memberEvent.Content(), &memberContent); err != nil {
			return err
		}
		memberContent.Membership = gomatrixserverlib.Leave

		stateKey := *memberEvent.StateKey()
		fledglingEvent := &gomatrixserverlib.EventBuilder{
			RoomID:     event.RoomID(),
			Type:       gomatrixserverlib.MRoomMember,
			StateKey:   &stateKey,
			Sender:     stateKey,
			PrevEvents: prevEvents,
		}

		if fledglingEvent.Content, err = json.Marshal(memberContent); err != nil {
			return err
		}

		eventsNeeded, err := gomatrixserverlib.StateNeededForEventBuilder(fledglingEvent)
		if err != nil {
			return err
		}

		event, err := eventutil.BuildEvent(ctx, fledglingEvent, r.Cfg.Matrix, time.Now(), &eventsNeeded, latestRes)
		if err != nil {
			return err
		}

		inputEvents = append(inputEvents, api.InputRoomEvent{
			Kind:         api.KindNew,
			Event:        event,
			Origin:       senderDomain,
			SendAsServer: string(senderDomain),
		})
		prevEvents = []gomatrixserverlib.EventReference{
			event.EventReference(),
		}
	}

	inputReq := &api.InputRoomEventsRequest{
		InputRoomEvents: inputEvents,
		Asynchronous:    true,
	}
	inputRes := &api.InputRoomEventsResponse{}
	return r.InputRoomEvents(ctx, inputReq, inputRes)
}<|MERGE_RESOLUTION|>--- conflicted
+++ resolved
@@ -24,12 +24,9 @@
 	"fmt"
 	"time"
 
-<<<<<<< HEAD
+	"github.com/tidwall/gjson"
+
 	userAPI "github.com/matrix-org/dendrite/userapi/api"
-=======
->>>>>>> 31f56ac3
-	"github.com/tidwall/gjson"
-
 	"github.com/matrix-org/gomatrixserverlib"
 	"github.com/matrix-org/util"
 	"github.com/opentracing/opentracing-go"
@@ -813,7 +810,7 @@
 			return err
 		}
 
-		event, err := eventutil.BuildEvent(ctx, fledglingEvent, r.Cfg.Matrix, time.Now(), &eventsNeeded, latestRes)
+		event, err := eventutil.BuildEvent(ctx, fledglingEvent, r.Cfg.Matrix, r.SigningIdentity, time.Now(), &eventsNeeded, latestRes)
 		if err != nil {
 			return err
 		}
