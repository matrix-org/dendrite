package input

import (
	"context"
	"errors"
	"fmt"
	"sync"
	"time"

	fedapi "github.com/matrix-org/dendrite/federationapi/api"
	"github.com/matrix-org/dendrite/internal"
	"github.com/matrix-org/dendrite/roomserver/api"
	"github.com/matrix-org/dendrite/roomserver/internal/query"
	"github.com/matrix-org/dendrite/roomserver/storage/shared"
	"github.com/matrix-org/dendrite/roomserver/types"
	"github.com/matrix-org/gomatrixserverlib"
	"github.com/matrix-org/util"
	"github.com/sirupsen/logrus"
)

type parsedRespState struct {
	AuthEvents  []*gomatrixserverlib.Event
	StateEvents []*gomatrixserverlib.Event
}

type missingStateReq struct {
	origin          gomatrixserverlib.ServerName
	db              *shared.RoomUpdater
	inputer         *Inputer
	queryer         *query.Queryer
	keys            gomatrixserverlib.JSONVerifier
	federation      fedapi.FederationInternalAPI
	roomsMu         *internal.MutexByRoom
	servers         []gomatrixserverlib.ServerName
	hadEvents       map[string]bool
	hadEventsMutex  sync.Mutex
	haveEvents      map[string]*gomatrixserverlib.HeaderedEvent
	haveEventsMutex sync.Mutex
}

// processEventWithMissingState is the entrypoint for a missingStateReq
// request, as called from processRoomEvent.
// nolint:gocyclo
func (t *missingStateReq) processEventWithMissingState(
	ctx context.Context, e *gomatrixserverlib.Event, roomVersion gomatrixserverlib.RoomVersion,
) (*gomatrixserverlib.RespState, error) {
	// We are missing the previous events for this events.
	// This means that there is a gap in our view of the history of the
	// room. There two ways that we can handle such a gap:
	//   1) We can fill in the gap using /get_missing_events
	//   2) We can leave the gap and request the state of the room at
	//      this event from the remote server using either /state_ids
	//      or /state.
	// Synapse will attempt to do 1 and if that fails or if the gap is
	// too large then it will attempt 2.
	// Synapse will use /state_ids if possible since usually the state
	// is largely unchanged and it is more efficient to fetch a list of
	// event ids and then use /event to fetch the individual events.
	// However not all version of synapse support /state_ids so you may
	// need to fallback to /state.
	logger := util.GetLogger(ctx).WithFields(map[string]interface{}{
		"txn_event":       e.EventID(),
		"room_id":         e.RoomID(),
		"txn_prev_events": e.PrevEventIDs(),
	})

	// Attempt to fill in the gap using /get_missing_events
	// This will either:
	// - fill in the gap completely then process event `e` returning no backwards extremity
	// - fail to fill in the gap and tell us to terminate the transaction err=not nil
	// - fail to fill in the gap and tell us to fetch state at the new backwards extremity, and to not terminate the transaction
	newEvents, isGapFilled, prevStatesKnown, err := t.getMissingEvents(ctx, e, roomVersion)
	if err != nil {
		return nil, fmt.Errorf("t.getMissingEvents: %w", err)
	}
	if len(newEvents) == 0 {
		return nil, fmt.Errorf("expected to find missing events but didn't")
	}
	if isGapFilled {
		logger.Infof("Gap filled by /get_missing_events, injecting %d new events", len(newEvents))
		// we can just inject all the newEvents as new as we may have only missed 1 or 2 events and have filled
		// in the gap in the DAG
		for _, newEvent := range newEvents {
			_, err = t.inputer.processRoomEvent(ctx, t.db, &api.InputRoomEvent{
				Kind:         api.KindOld,
				Event:        newEvent.Headered(roomVersion),
				Origin:       t.origin,
				SendAsServer: api.DoNotSendToOtherServers,
			})
			if err != nil {
				if _, ok := err.(types.RejectedError); !ok {
					return nil, fmt.Errorf("t.inputer.processRoomEvent (filling gap): %w", err)
				}
			}
		}
	}

	// If we filled the gap *and* we know the state before the prev events
	// then there's nothing else to do, we have everything we need to deal
	// with the new event.
	if isGapFilled && prevStatesKnown {
		logger.Infof("Gap filled and state found for all prev events")
		return nil, nil
	}

	// Otherwise, if we've reached this point, it's possible that we've
	// either not closed the gap, or we did but we still don't seem to
	// know the events before the new event. Start by looking up the
	// state at the event at the back of the gap and we'll try to roll
	// forward the state first.
	backwardsExtremity := newEvents[0]
	newEvents = newEvents[1:]

	resolvedState, err := t.lookupResolvedStateBeforeEvent(ctx, backwardsExtremity, roomVersion)
	if err != nil {
		return nil, fmt.Errorf("t.lookupState (backwards extremity): %w", err)
	}

	hadEvents := map[string]bool{}
	t.hadEventsMutex.Lock()
	for k, v := range t.hadEvents {
		hadEvents[k] = v
	}
	t.hadEventsMutex.Unlock()

	sendOutliers := func(resolvedState *gomatrixserverlib.RespState) error {
		var outliers []*gomatrixserverlib.Event
		outliers, err = resolvedState.Events()
		if err != nil {
			return fmt.Errorf("resolvedState.Events: %w", err)
		}
		var outlierRoomEvents []api.InputRoomEvent
		for _, outlier := range outliers {
			if hadEvents[outlier.EventID()] {
				continue
			}
			outlierRoomEvents = append(outlierRoomEvents, api.InputRoomEvent{
				Kind:   api.KindOutlier,
				Event:  outlier.Headered(roomVersion),
				Origin: t.origin,
			})
		}
		for _, ire := range outlierRoomEvents {
			_, err = t.inputer.processRoomEvent(ctx, t.db, &ire)
			if err != nil {
				if _, ok := err.(types.RejectedError); !ok {
					return fmt.Errorf("t.inputer.processRoomEvent (outlier): %w", err)
				}
			}
		}
		return nil
	}

	// Send outliers first so we can send the state along with the new backwards
	// extremity without any missing auth events.
	if err = sendOutliers(resolvedState); err != nil {
		return nil, fmt.Errorf("sendOutliers: %w", err)
	}

	// Now send the backward extremity into the roomserver with the
	// newly resolved state. This marks the "oldest" point in the backfill and
	// sets the baseline state for any new events after this.
	stateIDs := make([]string, 0, len(resolvedState.StateEvents))
	for _, event := range resolvedState.StateEvents {
		stateIDs = append(stateIDs, event.EventID())
	}

	_, err = t.inputer.processRoomEvent(ctx, t.db, &api.InputRoomEvent{
		Kind:          api.KindOld,
		Event:         backwardsExtremity.Headered(roomVersion),
		Origin:        t.origin,
		HasState:      true,
		StateEventIDs: stateIDs,
		SendAsServer:  api.DoNotSendToOtherServers,
	})
	if err != nil {
		if _, ok := err.(types.RejectedError); !ok {
			return nil, fmt.Errorf("t.inputer.processRoomEvent (backward extremity): %w", err)
		}
	}

	// Then send all of the newer backfilled events, of which will all be newer
	// than the backward extremity, into the roomserver without state. This way
	// they will automatically fast-forward based on the room state at the
	// extremity in the last step.
	for _, newEvent := range newEvents {
		_, err = t.inputer.processRoomEvent(ctx, t.db, &api.InputRoomEvent{
			Kind:         api.KindOld,
			Event:        newEvent.Headered(roomVersion),
			Origin:       t.origin,
			SendAsServer: api.DoNotSendToOtherServers,
		})
		if err != nil {
			if _, ok := err.(types.RejectedError); !ok {
				return nil, fmt.Errorf("t.inputer.processRoomEvent (fast forward): %w", err)
			}
		}
	}

	// Finally, check again if we know everything we need to know in order to
	// make forward progress. If the prev state is known then we consider the
	// rolled forward state to be sufficient — we now know all of the state
	// before the prev events. If we don't then we need to look up the state
	// before the new event as well, otherwise we will never make any progress.
	if t.isPrevStateKnown(ctx, e) {
		return nil, nil
	}

	// If we still haven't got the state for the prev events then we'll go and
	// ask the federation for it if needed.
	resolvedState, err = t.lookupResolvedStateBeforeEvent(ctx, e, roomVersion)
	if err != nil {
		return nil, fmt.Errorf("t.lookupState (new event): %w", err)
	}

	// Send the outliers for the retrieved state.
	if err = sendOutliers(resolvedState); err != nil {
		return nil, fmt.Errorf("sendOutliers: %w", err)
	}

	// Then return the resolved state, for which the caller can replace the
	// HasState with the event IDs to create a new state snapshot when we
	// process the new event.
	return resolvedState, nil
}

func (t *missingStateReq) lookupResolvedStateBeforeEvent(ctx context.Context, e *gomatrixserverlib.Event, roomVersion gomatrixserverlib.RoomVersion) (*gomatrixserverlib.RespState, error) {
	type respState struct {
		// A snapshot is considered trustworthy if it came from our own roomserver.
		// That's because the state will have been through state resolution once
		// already in QueryStateAfterEvent.
		trustworthy bool
		*parsedRespState
	}

	// at this point we know we're going to have a gap: we need to work out the room state at the new backwards extremity.
	// Therefore, we cannot just query /state_ids with this event to get the state before. Instead, we need to query
	// the state AFTER all the prev_events for this event, then apply state resolution to that to get the state before the event.
	var states []*respState
	for _, prevEventID := range e.PrevEventIDs() {
		// Look up what the state is after the backward extremity. This will either
		// come from the roomserver, if we know all the required events, or it will
		// come from a remote server via /state_ids if not.
		prevState, trustworthy, err := t.lookupStateAfterEvent(ctx, roomVersion, e.RoomID(), prevEventID)
		if err != nil {
			return nil, fmt.Errorf("t.lookupStateAfterEvent: %w", err)
		}
		// Append the state onto the collected state. We'll run this through the
		// state resolution next.
		states = append(states, &respState{trustworthy, prevState})
	}

	// Now that we have collected all of the state from the prev_events, we'll
	// run the state through the appropriate state resolution algorithm for the
	// room if needed. This does a couple of things:
	// 1. Ensures that the state is deduplicated fully for each state-key tuple
	// 2. Ensures that we pick the latest events from both sets, in the case that
	//    one of the prev_events is quite a bit older than the others
	resolvedState := &parsedRespState{}
	switch len(states) {
	case 0:
		extremityIsCreate := e.Type() == gomatrixserverlib.MRoomCreate && e.StateKeyEquals("")
		if !extremityIsCreate {
			// There are no previous states and this isn't the beginning of the
			// room - this is an error condition!
			return nil, fmt.Errorf("expected %d states but got %d", len(e.PrevEventIDs()), len(states))
		}
	case 1:
		// There's only one previous state - if it's trustworthy (came from a
		// local state snapshot which will already have been through state res),
<<<<<<< HEAD
		// use it as-is. There's no point in resolving it again. Only trust a
		// trustworthy state snapshot if it actually contains some state for all
		// non-create events, otherwise we need to resolve what came from federation.
		isCreate := e.Type() == gomatrixserverlib.MRoomCreate && e.StateKeyEquals("")
		if states[0].trustworthy && (isCreate || len(states[0].StateEvents) > 0) {
			resolvedState = states[0].RespState
=======
		// use it as-is. There's no point in resolving it again.
		if states[0].trustworthy {
			resolvedState = states[0].parsedRespState
>>>>>>> aa5c3b88
			break
		}
		// Otherwise, if it isn't trustworthy (came from federation), run it through
		// state resolution anyway for safety, in case there are duplicates.
		fallthrough
	default:
		respStates := make([]*parsedRespState, len(states))
		for i := range states {
			respStates[i] = states[i].parsedRespState
		}
		// There's more than one previous state - run them all through state res
		var err error
		t.roomsMu.Lock(e.RoomID())
		resolvedState, err = t.resolveStatesAndCheck(ctx, roomVersion, respStates, e)
		t.roomsMu.Unlock(e.RoomID())
		if err != nil {
<<<<<<< HEAD
			return nil, fmt.Errorf("t.resolveStatesAndCheck: %w", err)
=======
			logger.WithError(err).Errorf("Failed to resolve state conflicts for event %s", backwardsExtremity.EventID())
			return err
		}
	}

	hadEvents := map[string]bool{}
	t.hadEventsMutex.Lock()
	for k, v := range t.hadEvents {
		hadEvents[k] = v
	}
	t.hadEventsMutex.Unlock()

	// Send outliers first so we can send the new backwards extremity without causing errors
	outliers, err := gomatrixserverlib.OrderAuthAndStateEvents(resolvedState.AuthEvents, resolvedState.StateEvents, roomVersion)
	if err != nil {
		return err
	}
	var outlierRoomEvents []api.InputRoomEvent
	for _, outlier := range outliers {
		if hadEvents[outlier.EventID()] {
			continue
		}
		outlierRoomEvents = append(outlierRoomEvents, api.InputRoomEvent{
			Kind:   api.KindOutlier,
			Event:  outlier.Headered(roomVersion),
			Origin: t.origin,
		})
	}
	// TODO: we could do this concurrently?
	for _, ire := range outlierRoomEvents {
		_, err = t.inputer.processRoomEvent(ctx, t.db, &ire)
		if err != nil {
			if _, ok := err.(types.RejectedError); !ok {
				return fmt.Errorf("t.inputer.processRoomEvent (outlier): %w", err)
			}
>>>>>>> aa5c3b88
		}
	}

	return resolvedState, nil
}

// lookupStateAfterEvent returns the room state after `eventID`, which is the state before eventID with the state of `eventID` (if it's a state event)
// added into the mix.
func (t *missingStateReq) lookupStateAfterEvent(ctx context.Context, roomVersion gomatrixserverlib.RoomVersion, roomID, eventID string) (*parsedRespState, bool, error) {
	// try doing all this locally before we resort to querying federation
	respState := t.lookupStateAfterEventLocally(ctx, roomID, eventID)
	if respState != nil {
		return respState, true, nil
	}

	respState, err := t.lookupStateBeforeEvent(ctx, roomVersion, roomID, eventID)
	if err != nil {
		return nil, false, fmt.Errorf("t.lookupStateBeforeEvent: %w", err)
	}

	// fetch the event we're missing and add it to the pile
	h, err := t.lookupEvent(ctx, roomVersion, roomID, eventID, false)
	switch err.(type) {
	case verifySigError:
		return respState, false, nil
	case nil:
		// do nothing
	default:
		return nil, false, fmt.Errorf("t.lookupEvent: %w", err)
	}
	h = t.cacheAndReturn(h)
	if h.StateKey() != nil {
		addedToState := false
		for i := range respState.StateEvents {
			se := respState.StateEvents[i]
			if se.Type() == h.Type() && se.StateKeyEquals(*h.StateKey()) {
				respState.StateEvents[i] = h.Unwrap()
				addedToState = true
				break
			}
		}
		if !addedToState {
			respState.StateEvents = append(respState.StateEvents, h.Unwrap())
		}
	}

	return respState, false, nil
}

func (t *missingStateReq) cacheAndReturn(ev *gomatrixserverlib.HeaderedEvent) *gomatrixserverlib.HeaderedEvent {
	t.haveEventsMutex.Lock()
	defer t.haveEventsMutex.Unlock()
	if cached, exists := t.haveEvents[ev.EventID()]; exists {
		return cached
	}
	t.haveEvents[ev.EventID()] = ev
	return ev
}

func (t *missingStateReq) lookupStateAfterEventLocally(ctx context.Context, roomID, eventID string) *parsedRespState {
	var res api.QueryStateAfterEventsResponse
	err := t.queryer.QueryStateAfterEvents(ctx, &api.QueryStateAfterEventsRequest{
		RoomID:       roomID,
		PrevEventIDs: []string{eventID},
	}, &res)
	if err != nil || !res.PrevEventsExist {
		util.GetLogger(ctx).WithField("room_id", roomID).WithError(err).Warnf("failed to query state after %s locally, prev exists=%v", eventID, res.PrevEventsExist)
		return nil
	}
	stateEvents := make([]*gomatrixserverlib.HeaderedEvent, len(res.StateEvents))
	for i, ev := range res.StateEvents {
		// set the event from the haveEvents cache - this means we will share pointers with other prev_event branches for this
		// processEvent request, which is better for memory.
		stateEvents[i] = t.cacheAndReturn(ev)
		t.hadEvent(ev.EventID())
	}
	// we should never access res.StateEvents again so we delete it here to make GC faster
	res.StateEvents = nil

	var authEvents []*gomatrixserverlib.Event
	missingAuthEvents := map[string]bool{}
	for _, ev := range stateEvents {
		t.haveEventsMutex.Lock()
		for _, ae := range ev.AuthEventIDs() {
			if aev, ok := t.haveEvents[ae]; ok {
				authEvents = append(authEvents, aev.Unwrap())
			} else {
				missingAuthEvents[ae] = true
			}
		}
		t.haveEventsMutex.Unlock()
	}
	// QueryStateAfterEvents does not return the auth events, so fetch them now. We know the roomserver has them else it wouldn't
	// have stored the event.
	if len(missingAuthEvents) > 0 {
		var missingEventList []string
		for evID := range missingAuthEvents {
			missingEventList = append(missingEventList, evID)
		}
		queryReq := api.QueryEventsByIDRequest{
			EventIDs: missingEventList,
		}
		util.GetLogger(ctx).WithField("count", len(missingEventList)).Debugf("Fetching missing auth events")
		var queryRes api.QueryEventsByIDResponse
		if err = t.queryer.QueryEventsByID(ctx, &queryReq, &queryRes); err != nil {
			return nil
		}
		for i, ev := range queryRes.Events {
			authEvents = append(authEvents, t.cacheAndReturn(queryRes.Events[i]).Unwrap())
			t.hadEvent(ev.EventID())
		}
		queryRes.Events = nil
	}

	return &parsedRespState{
		StateEvents: gomatrixserverlib.UnwrapEventHeaders(stateEvents),
		AuthEvents:  authEvents,
	}
}

// lookuptStateBeforeEvent returns the room state before the event e, which is just /state_ids and/or /state depending on what
// the server supports.
func (t *missingStateReq) lookupStateBeforeEvent(ctx context.Context, roomVersion gomatrixserverlib.RoomVersion, roomID, eventID string) (
	*parsedRespState, error) {

	// Attempt to fetch the missing state using /state_ids and /events
	return t.lookupMissingStateViaStateIDs(ctx, roomID, eventID, roomVersion)
}

func (t *missingStateReq) resolveStatesAndCheck(ctx context.Context, roomVersion gomatrixserverlib.RoomVersion, states []*parsedRespState, backwardsExtremity *gomatrixserverlib.Event) (*parsedRespState, error) {
	var authEventList []*gomatrixserverlib.Event
	var stateEventList []*gomatrixserverlib.Event
	for _, state := range states {
		authEventList = append(authEventList, state.AuthEvents...)
		stateEventList = append(stateEventList, state.StateEvents...)
	}
	resolvedStateEvents, err := gomatrixserverlib.ResolveConflicts(roomVersion, stateEventList, authEventList)
	if err != nil {
		return nil, err
	}
	// apply the current event
retryAllowedState:
	if err = checkAllowedByState(backwardsExtremity, resolvedStateEvents); err != nil {
		switch missing := err.(type) {
		case gomatrixserverlib.MissingAuthEventError:
			h, err2 := t.lookupEvent(ctx, roomVersion, backwardsExtremity.RoomID(), missing.AuthEventID, true)
			switch err2.(type) {
			case verifySigError:
				return &parsedRespState{
					AuthEvents:  authEventList,
					StateEvents: resolvedStateEvents,
				}, nil
			case nil:
				// do nothing
			default:
				return nil, fmt.Errorf("missing auth event %s and failed to look it up: %w", missing.AuthEventID, err2)
			}
			util.GetLogger(ctx).Tracef("fetched event %s", missing.AuthEventID)
			resolvedStateEvents = append(resolvedStateEvents, h.Unwrap())
			goto retryAllowedState
		default:
		}
		return nil, err
	}
	return &parsedRespState{
		AuthEvents:  authEventList,
		StateEvents: resolvedStateEvents,
	}, nil
}

// get missing events for `e`. If `isGapFilled`=true then `newEvents` contains all the events to inject,
// without `e`. If `isGapFilled=false` then `newEvents` contains the response to /get_missing_events
func (t *missingStateReq) getMissingEvents(ctx context.Context, e *gomatrixserverlib.Event, roomVersion gomatrixserverlib.RoomVersion) (newEvents []*gomatrixserverlib.Event, isGapFilled, prevStateKnown bool, err error) {
	logger := util.GetLogger(ctx).WithField("event_id", e.EventID()).WithField("room_id", e.RoomID())

	latest := t.db.LatestEvents()
	latestEvents := make([]string, len(latest))
	for i, ev := range latest {
		latestEvents[i] = ev.EventID
		t.hadEvent(ev.EventID)
	}

	var missingResp *gomatrixserverlib.RespMissingEvents
	for _, server := range t.servers {
		var m gomatrixserverlib.RespMissingEvents
		if m, err = t.federation.LookupMissingEvents(ctx, server, e.RoomID(), gomatrixserverlib.MissingEvents{
			Limit: 20,
			// The latest event IDs that the sender already has. These are skipped when retrieving the previous events of latest_events.
			EarliestEvents: latestEvents,
			// The event IDs to retrieve the previous events for.
			LatestEvents: []string{e.EventID()},
		}, roomVersion); err == nil {
			missingResp = &m
			break
		} else {
			logger.WithError(err).Warnf("%s pushed us an event but %q did not respond to /get_missing_events", t.origin, server)
			if errors.Is(err, context.DeadlineExceeded) {
				select {
				case <-ctx.Done(): // the parent request context timed out
					return nil, false, false, context.DeadlineExceeded
				default: // this request exceed its own timeout
					continue
				}
			}
		}
	}

	if missingResp == nil {
		logger.WithError(err).Warnf(
			"%s pushed us an event but %d server(s) couldn't give us details about prev_events via /get_missing_events - dropping this event until it can",
			t.origin, len(t.servers),
		)
		return nil, false, false, missingPrevEventsError{
			eventID: e.EventID(),
			err:     err,
		}
	}

	// Make sure events from the missingResp are using the cache - missing events
	// will be added and duplicates will be removed.
	logger.Debugf("get_missing_events returned %d events", len(missingResp.Events))
	missingEvents := make([]*gomatrixserverlib.Event, len(missingResp.Events))
	for i, evJSON := range missingResp.Events {
		ev, err := gomatrixserverlib.NewEventFromUntrustedJSON(evJSON, roomVersion)
		if err != nil {
			logger.WithError(err).WithField("event", string(evJSON)).Warn("NewEventFromUntrustedJSON: failed")
			return nil, false, missingPrevEventsError{
				eventID: e.EventID(),
				err:     err,
			}
		}
		missingEvents[i] = t.cacheAndReturn(ev.Headered(roomVersion)).Unwrap()
	}

	// topologically sort and sanity check that we are making forward progress
	newEvents = gomatrixserverlib.ReverseTopologicalOrdering(missingEvents, gomatrixserverlib.TopologicalOrderByPrevEvents)
	shouldHaveSomeEventIDs := e.PrevEventIDs()
	hasPrevEvent := false
Event:
	for _, pe := range shouldHaveSomeEventIDs {
		for _, ev := range newEvents {
			if ev.EventID() == pe {
				hasPrevEvent = true
				break Event
			}
		}
	}
	if !hasPrevEvent {
		err = fmt.Errorf("called /get_missing_events but server %s didn't return any prev_events with IDs %v", t.origin, shouldHaveSomeEventIDs)
		logger.WithError(err).Warnf(
			"%s pushed us an event but couldn't give us details about prev_events via /get_missing_events - dropping this event until it can",
			t.origin,
		)
		return nil, false, false, missingPrevEventsError{
			eventID: e.EventID(),
			err:     err,
		}
	}
	if len(newEvents) == 0 {
		return nil, false, false, nil // TODO: error instead?
	}

	earliestNewEvent := newEvents[0]

	// If we retrieved back to the beginning of the room then there's nothing else
	// to do - we closed the gap.
	if len(earliestNewEvent.PrevEventIDs()) == 0 && earliestNewEvent.Type() == gomatrixserverlib.MRoomCreate && earliestNewEvent.StateKeyEquals("") {
		return newEvents, true, t.isPrevStateKnown(ctx, e), nil
	}

	// If our backward extremity was not a known event to us then we obviously didn't
	// close the gap.
	if state, err := t.db.StateAtEventIDs(ctx, []string{earliestNewEvent.EventID()}); err != nil || len(state) == 0 && state[0].BeforeStateSnapshotNID == 0 {
		return newEvents, false, false, nil
	}

	// At this point we are satisfied that we know the state both at the earliest
	// retrieved event and at the prev events of the new event.
	return newEvents, true, t.isPrevStateKnown(ctx, e), nil
}

func (t *missingStateReq) isPrevStateKnown(ctx context.Context, e *gomatrixserverlib.Event) bool {
	expected := len(e.PrevEventIDs())
	state, err := t.db.StateAtEventIDs(ctx, e.PrevEventIDs())
	if err != nil || len(state) != expected {
		// We didn't get as many state snapshots as we expected, or there was an error,
		// so we haven't completely solved the problem for the new event.
		return false
	}
	// Check to see if we have a populated state snapshot for all of the prev events.
	for _, stateAtEvent := range state {
		if stateAtEvent.BeforeStateSnapshotNID == 0 {
			// One of the prev events still has unknown state, so we haven't really
			// solved the problem.
			return false
		}
	}
	return true
}

func (t *missingStateReq) lookupMissingStateViaState(
	ctx context.Context, roomID, eventID string, roomVersion gomatrixserverlib.RoomVersion,
) (respState *parsedRespState, err error) {
	state, err := t.federation.LookupState(ctx, t.origin, roomID, eventID, roomVersion)
	if err != nil {
		return nil, err
	}
	// Check that the returned state is valid.
	if err := state.Check(ctx, roomVersion, t.keys, nil); err != nil {
		return nil, err
	}
	parsedState := &parsedRespState{
		AuthEvents:  make([]*gomatrixserverlib.Event, len(state.AuthEvents)),
		StateEvents: make([]*gomatrixserverlib.Event, len(state.StateEvents)),
	}
	// Cache the results of this state lookup and deduplicate anything we already
	// have in the cache, freeing up memory.
	// We load these as trusted as we called state.Check before which loaded them as untrusted.
	for i, evJSON := range state.AuthEvents {
		ev, _ := gomatrixserverlib.NewEventFromTrustedJSON(evJSON, false, roomVersion)
		parsedState.AuthEvents[i] = t.cacheAndReturn(ev.Headered(roomVersion)).Unwrap()
	}
	for i, evJSON := range state.StateEvents {
		ev, _ := gomatrixserverlib.NewEventFromTrustedJSON(evJSON, false, roomVersion)
		parsedState.StateEvents[i] = t.cacheAndReturn(ev.Headered(roomVersion)).Unwrap()
	}
	return parsedState, nil
}

func (t *missingStateReq) lookupMissingStateViaStateIDs(ctx context.Context, roomID, eventID string, roomVersion gomatrixserverlib.RoomVersion) (
	*parsedRespState, error) {
	util.GetLogger(ctx).WithField("room_id", roomID).Infof("lookupMissingStateViaStateIDs %s", eventID)
	// fetch the state event IDs at the time of the event
	stateIDs, err := t.federation.LookupStateIDs(ctx, t.origin, roomID, eventID)
	if err != nil {
		return nil, err
	}
	// work out which auth/state IDs are missing
	wantIDs := append(stateIDs.StateEventIDs, stateIDs.AuthEventIDs...)
	missing := make(map[string]bool)
	var missingEventList []string
	t.haveEventsMutex.Lock()
	for _, sid := range wantIDs {
		if _, ok := t.haveEvents[sid]; !ok {
			if !missing[sid] {
				missing[sid] = true
				missingEventList = append(missingEventList, sid)
			}
		}
	}
	t.haveEventsMutex.Unlock()

	// fetch as many as we can from the roomserver
	queryReq := api.QueryEventsByIDRequest{
		EventIDs: missingEventList,
	}
	var queryRes api.QueryEventsByIDResponse
	if err = t.queryer.QueryEventsByID(ctx, &queryReq, &queryRes); err != nil {
		return nil, err
	}
	for i, ev := range queryRes.Events {
		queryRes.Events[i] = t.cacheAndReturn(queryRes.Events[i])
		t.hadEvent(ev.EventID())
		evID := queryRes.Events[i].EventID()
		if missing[evID] {
			delete(missing, evID)
		}
	}
	queryRes.Events = nil // allow it to be GCed

	concurrentRequests := 8
	missingCount := len(missing)
	util.GetLogger(ctx).WithField("room_id", roomID).WithField("event_id", eventID).Debugf("lookupMissingStateViaStateIDs missing %d/%d events", missingCount, len(wantIDs))

	// If over 50% of the auth/state events from /state_ids are missing
	// then we'll just call /state instead, otherwise we'll just end up
	// hammering the remote side with /event requests unnecessarily.
	if missingCount > concurrentRequests && missingCount > len(wantIDs)/2 {
		util.GetLogger(ctx).WithFields(logrus.Fields{
			"missing":           missingCount,
			"event_id":          eventID,
			"room_id":           roomID,
			"total_state":       len(stateIDs.StateEventIDs),
			"total_auth_events": len(stateIDs.AuthEventIDs),
		}).Debug("Fetching all state at event")
		return t.lookupMissingStateViaState(ctx, roomID, eventID, roomVersion)
	}

	if missingCount > 0 {
		util.GetLogger(ctx).WithFields(logrus.Fields{
			"missing":             missingCount,
			"event_id":            eventID,
			"room_id":             roomID,
			"total_state":         len(stateIDs.StateEventIDs),
			"total_auth_events":   len(stateIDs.AuthEventIDs),
			"concurrent_requests": concurrentRequests,
		}).Debug("Fetching missing state at event")

		// Create a queue containing all of the missing event IDs that we want
		// to retrieve.
		pending := make(chan string, missingCount)
		for missingEventID := range missing {
			pending <- missingEventID
		}
		close(pending)

		// Define how many workers we should start to do this.
		if missingCount < concurrentRequests {
			concurrentRequests = missingCount
		}

		// Create the wait group.
		var fetchgroup sync.WaitGroup
		fetchgroup.Add(concurrentRequests)

		// This is the only place where we'll write to t.haveEvents from
		// multiple goroutines, and everywhere else is blocked on this
		// synchronous function anyway.
		var haveEventsMutex sync.Mutex

		// Define what we'll do in order to fetch the missing event ID.
		fetch := func(missingEventID string) {
			var h *gomatrixserverlib.HeaderedEvent
			h, err = t.lookupEvent(ctx, roomVersion, roomID, missingEventID, false)
			switch err.(type) {
			case verifySigError:
				return
			case nil:
				break
			default:
				util.GetLogger(ctx).WithFields(logrus.Fields{
					"event_id": missingEventID,
					"room_id":  roomID,
				}).Warn("Failed to fetch missing event")
				return
			}
			haveEventsMutex.Lock()
			t.cacheAndReturn(h)
			haveEventsMutex.Unlock()
		}

		// Create the worker.
		worker := func(ch <-chan string) {
			defer fetchgroup.Done()
			for missingEventID := range ch {
				fetch(missingEventID)
			}
		}

		// Start the workers.
		for i := 0; i < concurrentRequests; i++ {
			go worker(pending)
		}

		// Wait for the workers to finish.
		fetchgroup.Wait()
	}

	resp, err := t.createRespStateFromStateIDs(stateIDs)
	return resp, err
}

func (t *missingStateReq) createRespStateFromStateIDs(
	stateIDs gomatrixserverlib.RespStateIDs,
) (*parsedRespState, error) { // nolint:unparam
	t.haveEventsMutex.Lock()
	defer t.haveEventsMutex.Unlock()

	// create a RespState response using the response to /state_ids as a guide
	respState := parsedRespState{}

	for i := range stateIDs.StateEventIDs {
		ev, ok := t.haveEvents[stateIDs.StateEventIDs[i]]
		if !ok {
			logrus.Tracef("Missing state event in createRespStateFromStateIDs: %s", stateIDs.StateEventIDs[i])
			continue
		}
		respState.StateEvents = append(respState.StateEvents, ev.Unwrap())
	}
	for i := range stateIDs.AuthEventIDs {
		ev, ok := t.haveEvents[stateIDs.AuthEventIDs[i]]
		if !ok {
			logrus.Tracef("Missing auth event in createRespStateFromStateIDs: %s", stateIDs.AuthEventIDs[i])
			continue
		}
		respState.AuthEvents = append(respState.AuthEvents, ev.Unwrap())
	}
	// We purposefully do not do auth checks on the returned events, as they will still
	// be processed in the exact same way, just as a 'rejected' event
	// TODO: Add a field to HeaderedEvent to indicate if the event is rejected.
	return &respState, nil
}

func (t *missingStateReq) lookupEvent(ctx context.Context, roomVersion gomatrixserverlib.RoomVersion, _, missingEventID string, localFirst bool) (*gomatrixserverlib.HeaderedEvent, error) {
	if localFirst {
		// fetch from the roomserver
		queryReq := api.QueryEventsByIDRequest{
			EventIDs: []string{missingEventID},
		}
		var queryRes api.QueryEventsByIDResponse
		if err := t.queryer.QueryEventsByID(ctx, &queryReq, &queryRes); err != nil {
			util.GetLogger(ctx).Warnf("Failed to query roomserver for missing event %s: %s - falling back to remote", missingEventID, err)
		} else if len(queryRes.Events) == 1 {
			return queryRes.Events[0], nil
		}
	}
	var event *gomatrixserverlib.Event
	found := false
	for _, serverName := range t.servers {
		reqctx, cancel := context.WithTimeout(ctx, time.Second*30)
		defer cancel()
		txn, err := t.federation.GetEvent(reqctx, serverName, missingEventID)
		if err != nil || len(txn.PDUs) == 0 {
			util.GetLogger(ctx).WithError(err).WithField("event_id", missingEventID).Warn("Failed to get missing /event for event ID")
			if errors.Is(err, context.DeadlineExceeded) {
				select {
				case <-reqctx.Done(): // this server took too long
					continue
				case <-ctx.Done(): // the input request timed out
					return nil, context.DeadlineExceeded
				}
			}
			continue
		}
		event, err = gomatrixserverlib.NewEventFromUntrustedJSON(txn.PDUs[0], roomVersion)
		if err != nil {
			util.GetLogger(ctx).WithError(err).WithField("event_id", missingEventID).Warnf("Failed to parse event JSON of event returned from /event")
			continue
		}
		found = true
		break
	}
	if !found {
		util.GetLogger(ctx).WithField("event_id", missingEventID).Warnf("Failed to get missing /event for event ID from %d server(s)", len(t.servers))
		return nil, fmt.Errorf("wasn't able to find event via %d server(s)", len(t.servers))
	}
	if err := event.VerifyEventSignatures(ctx, t.keys); err != nil {
		util.GetLogger(ctx).WithError(err).Warnf("Couldn't validate signature of event %q from /event", event.EventID())
		return nil, verifySigError{event.EventID(), err}
	}
	return t.cacheAndReturn(event.Headered(roomVersion)), nil
}

func checkAllowedByState(e *gomatrixserverlib.Event, stateEvents []*gomatrixserverlib.Event) error {
	authUsingState := gomatrixserverlib.NewAuthEvents(nil)
	for i := range stateEvents {
		err := authUsingState.AddEvent(stateEvents[i])
		if err != nil {
			return err
		}
	}
	return gomatrixserverlib.Allowed(e, &authUsingState)
}

func (t *missingStateReq) hadEvent(eventID string) {
	t.hadEventsMutex.Lock()
	defer t.hadEventsMutex.Unlock()
	t.hadEvents[eventID] = true
}

type verifySigError struct {
	eventID string
	err     error
}
type missingPrevEventsError struct {
	eventID string
	err     error
}

func (e verifySigError) Error() string {
	return fmt.Sprintf("unable to verify signature of event %q: %s", e.eventID, e.err)
}
func (e missingPrevEventsError) Error() string {
	return fmt.Sprintf("unable to get prev_events for event %q: %s", e.eventID, e.err)
}<|MERGE_RESOLUTION|>--- conflicted
+++ resolved
@@ -268,18 +268,12 @@
 	case 1:
 		// There's only one previous state - if it's trustworthy (came from a
 		// local state snapshot which will already have been through state res),
-<<<<<<< HEAD
 		// use it as-is. There's no point in resolving it again. Only trust a
 		// trustworthy state snapshot if it actually contains some state for all
 		// non-create events, otherwise we need to resolve what came from federation.
 		isCreate := e.Type() == gomatrixserverlib.MRoomCreate && e.StateKeyEquals("")
 		if states[0].trustworthy && (isCreate || len(states[0].StateEvents) > 0) {
-			resolvedState = states[0].RespState
-=======
-		// use it as-is. There's no point in resolving it again.
-		if states[0].trustworthy {
 			resolvedState = states[0].parsedRespState
->>>>>>> aa5c3b88
 			break
 		}
 		// Otherwise, if it isn't trustworthy (came from federation), run it through
@@ -296,45 +290,7 @@
 		resolvedState, err = t.resolveStatesAndCheck(ctx, roomVersion, respStates, e)
 		t.roomsMu.Unlock(e.RoomID())
 		if err != nil {
-<<<<<<< HEAD
 			return nil, fmt.Errorf("t.resolveStatesAndCheck: %w", err)
-=======
-			logger.WithError(err).Errorf("Failed to resolve state conflicts for event %s", backwardsExtremity.EventID())
-			return err
-		}
-	}
-
-	hadEvents := map[string]bool{}
-	t.hadEventsMutex.Lock()
-	for k, v := range t.hadEvents {
-		hadEvents[k] = v
-	}
-	t.hadEventsMutex.Unlock()
-
-	// Send outliers first so we can send the new backwards extremity without causing errors
-	outliers, err := gomatrixserverlib.OrderAuthAndStateEvents(resolvedState.AuthEvents, resolvedState.StateEvents, roomVersion)
-	if err != nil {
-		return err
-	}
-	var outlierRoomEvents []api.InputRoomEvent
-	for _, outlier := range outliers {
-		if hadEvents[outlier.EventID()] {
-			continue
-		}
-		outlierRoomEvents = append(outlierRoomEvents, api.InputRoomEvent{
-			Kind:   api.KindOutlier,
-			Event:  outlier.Headered(roomVersion),
-			Origin: t.origin,
-		})
-	}
-	// TODO: we could do this concurrently?
-	for _, ire := range outlierRoomEvents {
-		_, err = t.inputer.processRoomEvent(ctx, t.db, &ire)
-		if err != nil {
-			if _, ok := err.(types.RejectedError); !ok {
-				return fmt.Errorf("t.inputer.processRoomEvent (outlier): %w", err)
-			}
->>>>>>> aa5c3b88
 		}
 	}
 
