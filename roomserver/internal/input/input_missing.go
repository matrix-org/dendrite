--- conflicted
+++ resolved
@@ -218,10 +218,6 @@
 			Kind:         api.KindOld,
 			Event:        newEvent.Headered(roomVersion),
 			Origin:       t.origin,
-<<<<<<< HEAD
-			AuthEventIDs: newEvent.AuthEventIDs(),
-=======
->>>>>>> b17760da
 			SendAsServer: api.DoNotSendToOtherServers,
 		})
 		if err != nil {
