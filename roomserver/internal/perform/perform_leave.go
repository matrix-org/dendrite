--- conflicted
+++ resolved
@@ -85,13 +85,8 @@
 		if serr != nil {
 			return nil, fmt.Errorf("sender %q is invalid", senderUser)
 		}
-<<<<<<< HEAD
-		if host != r.Cfg.Matrix.ServerName {
-			return r.performFederatedRejectInvite(ctx, req, res, senderUser)
-=======
 		if senderDomain != r.Cfg.Matrix.ServerName {
 			return r.performFederatedRejectInvite(ctx, req, res, senderUser, eventID)
->>>>>>> f18bce93
 		}
 		// check that this is not a "server notice room"
 		accData := &userapi.QueryAccountDataResponse{}
