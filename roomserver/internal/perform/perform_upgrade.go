--- conflicted
+++ resolved
@@ -298,13 +298,8 @@
 }
 
 // nolint:gocyclo
-<<<<<<< HEAD
-func (r *Upgrader) generateInitialEvents(ctx context.Context, oldRoom *api.QueryLatestEventsAndStateResponse, userID, roomID string, newVersion gomatrixserverlib.RoomVersion, tombstoneEvent *gomatrixserverlib.HeaderedEvent) ([]fledglingEvent, error) {
-	state := make(map[gomatrixserverlib.StateKeyTuple]*gomatrixserverlib.HeaderedEvent, len(oldRoom.StateEvents))
-=======
-func (r *Upgrader) generateInitialEvents(ctx context.Context, oldRoom *api.QueryLatestEventsAndStateResponse, userID, roomID, newVersion string, tombstoneEvent *types.HeaderedEvent) ([]fledglingEvent, *api.PerformError) {
+func (r *Upgrader) generateInitialEvents(ctx context.Context, oldRoom *api.QueryLatestEventsAndStateResponse, userID, roomID string, newVersion gomatrixserverlib.RoomVersion, tombstoneEvent *types.HeaderedEvent) ([]fledglingEvent, error) {
 	state := make(map[gomatrixserverlib.StateKeyTuple]*types.HeaderedEvent, len(oldRoom.StateEvents))
->>>>>>> d23d0369
 	for _, event := range oldRoom.StateEvents {
 		if event.StateKey() == nil {
 			// This shouldn't ever happen, but better to be safe than sorry.
@@ -490,11 +485,7 @@
 		}
 
 		// Add the event to the list of auth events
-<<<<<<< HEAD
-		builtEvents = append(builtEvents, event.Headered(newVersion))
-=======
 		builtEvents = append(builtEvents, &types.HeaderedEvent{Event: event})
->>>>>>> d23d0369
 		err = authEvents.AddEvent(event)
 		if err != nil {
 			return fmt.Errorf("failed to add new %q event to auth set: %w", builder.Type, err)
@@ -520,11 +511,7 @@
 	ctx context.Context,
 	evTime time.Time,
 	userID, roomID, newRoomID string,
-<<<<<<< HEAD
-) (*gomatrixserverlib.HeaderedEvent, error) {
-=======
-) (*types.HeaderedEvent, *api.PerformError) {
->>>>>>> d23d0369
+) (*types.HeaderedEvent, error) {
 	content := map[string]interface{}{
 		"body":             "This room has been replaced",
 		"replacement_room": newRoomID,
@@ -536,11 +523,7 @@
 	return r.makeHeaderedEvent(ctx, evTime, userID, roomID, event)
 }
 
-<<<<<<< HEAD
-func (r *Upgrader) makeHeaderedEvent(ctx context.Context, evTime time.Time, userID, roomID string, event fledglingEvent) (*gomatrixserverlib.HeaderedEvent, error) {
-=======
-func (r *Upgrader) makeHeaderedEvent(ctx context.Context, evTime time.Time, userID, roomID string, event fledglingEvent) (*types.HeaderedEvent, *api.PerformError) {
->>>>>>> d23d0369
+func (r *Upgrader) makeHeaderedEvent(ctx context.Context, evTime time.Time, userID, roomID string, event fledglingEvent) (*types.HeaderedEvent, error) {
 	builder := gomatrixserverlib.EventBuilder{
 		Sender:   userID,
 		RoomID:   roomID,
