--- conflicted
+++ resolved
@@ -559,18 +559,9 @@
 	for i := range queryRes.StateEvents {
 		stateEvents[i] = queryRes.StateEvents[i].PDU
 	}
-<<<<<<< HEAD
 	provider := gomatrixserverlib.NewAuthEvents(stateEvents)
 	if err = gomatrixserverlib.Allowed(headeredEvent.PDU, &provider); err != nil {
-		return nil, &api.PerformError{
-			Code: api.PerformErrorNotAllowed,
-			Msg:  fmt.Sprintf("Failed to auth new %q event: %s", builder.Type, err), // TODO: Is this error string comprehensible to the client?
-		}
-=======
-	provider := gomatrixserverlib.NewAuthEvents(gomatrixserverlib.ToPDUs(stateEvents))
-	if err = gomatrixserverlib.Allowed(headeredEvent.Event, &provider); err != nil {
 		return nil, api.ErrNotAllowed{Err: fmt.Errorf("failed to auth new %q event: %w", builder.Type, err)} // TODO: Is this error string comprehensible to the client?
->>>>>>> 696cbb70
 	}
 
 	return headeredEvent, nil
