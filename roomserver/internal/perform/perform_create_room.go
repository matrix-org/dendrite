--- conflicted
+++ resolved
@@ -411,7 +411,6 @@
 
 	inputs := make([]api.InputRoomEvent, 0, len(builtEvents))
 	for _, event := range builtEvents {
-		logrus.Infof("XXX: built event: %s", string(event.JSON()))
 		inputs = append(inputs, api.InputRoomEvent{
 			Kind:         api.KindNew,
 			Event:        event,
@@ -420,22 +419,8 @@
 		})
 	}
 
-<<<<<<< HEAD
 	// send the events to the roomserver
 	if err = api.SendInputRoomEvents(ctx, c.RSAPI, userID.Domain(), inputs, false); err != nil {
-=======
-	// first send the `m.room.create` event, so we have a roomNID
-	if err = api.SendInputRoomEvents(ctx, c.RSAPI, userID.Domain(), inputs[:1], false); err != nil {
-		util.GetLogger(ctx).WithError(err).Error("roomserverAPI.SendInputRoomEvents failed")
-		return "", &util.JSONResponse{
-			Code: http.StatusInternalServerError,
-			JSON: spec.InternalServerError{},
-		}
-	}
-
-	// send the remaining events
-	if err = api.SendInputRoomEvents(ctx, c.RSAPI, userID.Domain(), inputs[1:], false); err != nil {
->>>>>>> e4665979
 		util.GetLogger(ctx).WithError(err).Error("roomserverAPI.SendInputRoomEvents failed")
 		return "", &util.JSONResponse{
 			Code: http.StatusInternalServerError,
