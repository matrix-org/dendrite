// Copyright 2023 The Matrix.org Foundation C.I.C.
//
// Licensed under the Apache License, Version 2.0 (the "License");
// you may not use this file except in compliance with the License.
// You may obtain a copy of the License at
//
//     http://www.apache.org/licenses/LICENSE-2.0
//
// Unless required by applicable law or agreed to in writing, software
// distributed under the License is distributed on an "AS IS" BASIS,
// WITHOUT WARRANTIES OR CONDITIONS OF ANY KIND, either express or implied.
// See the License for the specific language governing permissions and
// limitations under the License.

package perform

import (
	"context"
	"crypto/ed25519"
	"encoding/json"
	"fmt"
	"net/http"

	"github.com/getsentry/sentry-go"
	"github.com/matrix-org/dendrite/internal/eventutil"
	"github.com/matrix-org/dendrite/roomserver/api"
	"github.com/matrix-org/dendrite/roomserver/storage"
	"github.com/matrix-org/dendrite/roomserver/types"
	"github.com/matrix-org/dendrite/setup/config"
	"github.com/matrix-org/gomatrixserverlib"
	"github.com/matrix-org/gomatrixserverlib/spec"
	"github.com/matrix-org/util"
	"github.com/sirupsen/logrus"
)

const (
	historyVisibilityShared = "shared"
)

type Creator struct {
	DB    storage.Database
	Cfg   *config.RoomServer
	RSAPI api.RoomserverInternalAPI
}

// PerformCreateRoom handles all the steps necessary to create a new room.
// nolint: gocyclo
func (c *Creator) PerformCreateRoom(ctx context.Context, userID spec.UserID, roomID spec.RoomID, createRequest *api.PerformCreateRoomRequest) (string, *util.JSONResponse) {
	verImpl, err := gomatrixserverlib.GetRoomVersion(createRequest.RoomVersion)
	if err != nil {
		return "", &util.JSONResponse{
			Code: http.StatusBadRequest,
			JSON: spec.BadJSON("unknown room version"),
		}
	}

	createContent := map[string]interface{}{}
	if len(createRequest.CreationContent) > 0 {
		if err = json.Unmarshal(createRequest.CreationContent, &createContent); err != nil {
			util.GetLogger(ctx).WithError(err).Error("json.Unmarshal for creation_content failed")
			return "", &util.JSONResponse{
				Code: http.StatusBadRequest,
				JSON: spec.BadJSON("invalid create content"),
			}
		}
	}

	_, err = c.DB.AssignRoomNID(ctx, roomID, createRequest.RoomVersion)
	if err != nil {
		util.GetLogger(ctx).WithError(err).Error("failed to assign roomNID")
		return "", &util.JSONResponse{
			Code: http.StatusInternalServerError,
			JSON: spec.InternalServerError{},
		}
	}

	var senderID spec.SenderID
	if createRequest.RoomVersion == gomatrixserverlib.RoomVersionPseudoIDs {
		// create user room key if needed
		key, keyErr := c.RSAPI.GetOrCreateUserRoomPrivateKey(ctx, userID, roomID)
		if keyErr != nil {
			util.GetLogger(ctx).WithError(keyErr).Error("GetOrCreateUserRoomPrivateKey failed")
			return "", &util.JSONResponse{
				Code: http.StatusInternalServerError,
				JSON: spec.InternalServerError{},
			}
		}
		senderID = spec.SenderIDFromPseudoIDKey(key)
	} else {
		senderID = spec.SenderID(userID.String())
	}
	createContent["creator"] = senderID
	createContent["room_version"] = createRequest.RoomVersion
	powerLevelContent := eventutil.InitialPowerLevelsContent(string(senderID))
	joinRuleContent := gomatrixserverlib.JoinRuleContent{
		JoinRule: spec.Invite,
	}
	historyVisibilityContent := gomatrixserverlib.HistoryVisibilityContent{
		HistoryVisibility: historyVisibilityShared,
	}

	if createRequest.PowerLevelContentOverride != nil {
		// Merge powerLevelContentOverride fields by unmarshalling it atop the defaults
		err = json.Unmarshal(createRequest.PowerLevelContentOverride, &powerLevelContent)
		if err != nil {
			util.GetLogger(ctx).WithError(err).Error("json.Unmarshal for power_level_content_override failed")
			return "", &util.JSONResponse{
				Code: http.StatusBadRequest,
				JSON: spec.BadJSON("malformed power_level_content_override"),
			}
		}
	}

	var guestsCanJoin bool
	switch createRequest.StatePreset {
	case spec.PresetPrivateChat:
		joinRuleContent.JoinRule = spec.Invite
		historyVisibilityContent.HistoryVisibility = historyVisibilityShared
		guestsCanJoin = true
	case spec.PresetTrustedPrivateChat:
		joinRuleContent.JoinRule = spec.Invite
		historyVisibilityContent.HistoryVisibility = historyVisibilityShared
		for _, invitee := range createRequest.InvitedUsers {
			powerLevelContent.Users[invitee] = 100
		}
		guestsCanJoin = true
	case spec.PresetPublicChat:
		joinRuleContent.JoinRule = spec.Public
		historyVisibilityContent.HistoryVisibility = historyVisibilityShared
	}

	createEvent := gomatrixserverlib.FledglingEvent{
		Type:    spec.MRoomCreate,
		Content: createContent,
	}
	powerLevelEvent := gomatrixserverlib.FledglingEvent{
		Type:    spec.MRoomPowerLevels,
		Content: powerLevelContent,
	}
	joinRuleEvent := gomatrixserverlib.FledglingEvent{
		Type:    spec.MRoomJoinRules,
		Content: joinRuleContent,
	}
	historyVisibilityEvent := gomatrixserverlib.FledglingEvent{
		Type:    spec.MRoomHistoryVisibility,
		Content: historyVisibilityContent,
	}
	membershipEvent := gomatrixserverlib.FledglingEvent{
		Type:     spec.MRoomMember,
		StateKey: string(senderID),
	}

	memberContent := gomatrixserverlib.MemberContent{
		Membership:  spec.Join,
		DisplayName: createRequest.UserDisplayName,
		AvatarURL:   createRequest.UserAvatarURL,
	}

	// get the signing identity
	identity, err := c.Cfg.Matrix.SigningIdentityFor(userID.Domain()) // we MUST use the server signing mxid_mapping
	if err != nil {
		logrus.WithError(err).WithField("domain", userID.Domain()).Error("unable to find signing identity for domain")
		return "", &util.JSONResponse{
			Code: http.StatusInternalServerError,
			JSON: spec.InternalServerError{},
		}
	}

	// If we are creating a room with pseudo IDs, create and sign the MXIDMapping
	if createRequest.RoomVersion == gomatrixserverlib.RoomVersionPseudoIDs {
		var pseudoIDKey ed25519.PrivateKey
		pseudoIDKey, err = c.RSAPI.GetOrCreateUserRoomPrivateKey(ctx, userID, roomID)
		if err != nil {
			util.GetLogger(ctx).WithError(err).Error("GetOrCreateUserRoomPrivateKey failed")
			return "", &util.JSONResponse{
				Code: http.StatusInternalServerError,
				JSON: spec.InternalServerError{},
			}
		}

		mapping := &gomatrixserverlib.MXIDMapping{
			UserRoomKey: spec.SenderIDFromPseudoIDKey(pseudoIDKey),
			UserID:      userID.String(),
		}

		// Sign the mapping with the server identity
		if err = mapping.Sign(identity.ServerName, identity.KeyID, identity.PrivateKey); err != nil {
			return "", &util.JSONResponse{
				Code: http.StatusInternalServerError,
				JSON: spec.InternalServerError{},
			}
		}
		memberContent.MXIDMapping = mapping

		// sign all events with the pseudo ID key
		identity = &fclient.SigningIdentity{
			ServerName: "self",
			KeyID:      "ed25519:1",
			PrivateKey: pseudoIDKey,
		}
	}
	membershipEvent.Content = memberContent

	var nameEvent *gomatrixserverlib.FledglingEvent
	var topicEvent *gomatrixserverlib.FledglingEvent
	var guestAccessEvent *gomatrixserverlib.FledglingEvent
	var aliasEvent *gomatrixserverlib.FledglingEvent

	if createRequest.RoomName != "" {
		nameEvent = &gomatrixserverlib.FledglingEvent{
			Type: spec.MRoomName,
			Content: eventutil.NameContent{
				Name: createRequest.RoomName,
			},
		}
	}

	if createRequest.Topic != "" {
		topicEvent = &gomatrixserverlib.FledglingEvent{
			Type: spec.MRoomTopic,
			Content: eventutil.TopicContent{
				Topic: createRequest.Topic,
			},
		}
	}

	if guestsCanJoin {
		guestAccessEvent = &gomatrixserverlib.FledglingEvent{
			Type: spec.MRoomGuestAccess,
			Content: eventutil.GuestAccessContent{
				GuestAccess: "can_join",
			},
		}
	}

	var roomAlias string
	if createRequest.RoomAliasName != "" {
		roomAlias = fmt.Sprintf("#%s:%s", createRequest.RoomAliasName, userID.Domain())
		// check it's free
		// TODO: This races but is better than nothing
		hasAliasReq := api.GetRoomIDForAliasRequest{
			Alias:              roomAlias,
			IncludeAppservices: false,
		}

		var aliasResp api.GetRoomIDForAliasResponse
		err = c.RSAPI.GetRoomIDForAlias(ctx, &hasAliasReq, &aliasResp)
		if err != nil {
			util.GetLogger(ctx).WithError(err).Error("aliasAPI.GetRoomIDForAlias failed")
			return "", &util.JSONResponse{
				Code: http.StatusInternalServerError,
				JSON: spec.InternalServerError{},
			}
		}
		if aliasResp.RoomID != "" {
			return "", &util.JSONResponse{
				Code: http.StatusBadRequest,
				JSON: spec.RoomInUse("Room ID already exists."),
			}
		}

		aliasEvent = &gomatrixserverlib.FledglingEvent{
			Type: spec.MRoomCanonicalAlias,
			Content: eventutil.CanonicalAlias{
				Alias: roomAlias,
			},
		}
	}

	var initialStateEvents []gomatrixserverlib.FledglingEvent
	for i := range createRequest.InitialState {
		if createRequest.InitialState[i].StateKey != "" {
			initialStateEvents = append(initialStateEvents, createRequest.InitialState[i])
			continue
		}

		switch createRequest.InitialState[i].Type {
		case spec.MRoomCreate:
			continue

		case spec.MRoomPowerLevels:
			powerLevelEvent = createRequest.InitialState[i]

		case spec.MRoomJoinRules:
			joinRuleEvent = createRequest.InitialState[i]

		case spec.MRoomHistoryVisibility:
			historyVisibilityEvent = createRequest.InitialState[i]

		case spec.MRoomGuestAccess:
			guestAccessEvent = &createRequest.InitialState[i]

		case spec.MRoomName:
			nameEvent = &createRequest.InitialState[i]

		case spec.MRoomTopic:
			topicEvent = &createRequest.InitialState[i]

		default:
			initialStateEvents = append(initialStateEvents, createRequest.InitialState[i])
		}
	}

	// send events into the room in order of:
	//  1- m.room.create
	//  2- room creator join member
	//  3- m.room.power_levels
	//  4- m.room.join_rules
	//  5- m.room.history_visibility
	//  6- m.room.canonical_alias (opt)
	//  7- m.room.guest_access (opt)
	//  8- other initial state items
	//  9- m.room.name (opt)
	//  10- m.room.topic (opt)
	//  11- invite events (opt) - with is_direct flag if applicable TODO
	//  12- 3pid invite events (opt) TODO
	// This differs from Synapse slightly. Synapse would vary the ordering of 3-7
	// depending on if those events were in "initial_state" or not. This made it
	// harder to reason about, hence sticking to a strict static ordering.
	// TODO: Synapse has txn/token ID on each event. Do we need to do this here?
	eventsToMake := []gomatrixserverlib.FledglingEvent{
		createEvent, membershipEvent, powerLevelEvent, joinRuleEvent, historyVisibilityEvent,
	}
	if guestAccessEvent != nil {
		eventsToMake = append(eventsToMake, *guestAccessEvent)
	}
	eventsToMake = append(eventsToMake, initialStateEvents...)
	if nameEvent != nil {
		eventsToMake = append(eventsToMake, *nameEvent)
	}
	if topicEvent != nil {
		eventsToMake = append(eventsToMake, *topicEvent)
	}
	if aliasEvent != nil {
		// TODO: bit of a chicken and egg problem here as the alias doesn't exist and cannot until we have made the room.
		// This means we might fail creating the alias but say the canonical alias is something that doesn't exist.
		eventsToMake = append(eventsToMake, *aliasEvent)
	}

	// TODO: invite events
	// TODO: 3pid invite events

	var builtEvents []*types.HeaderedEvent
	authEvents := gomatrixserverlib.NewAuthEvents(nil)
	if err != nil {
		util.GetLogger(ctx).WithError(err).Error("rsapi.QuerySenderIDForUser failed")
		return "", &util.JSONResponse{
			Code: http.StatusInternalServerError,
			JSON: spec.InternalServerError{},
		}
	}
	for i, e := range eventsToMake {
		depth := i + 1 // depth starts at 1

		builder := verImpl.NewEventBuilderFromProtoEvent(&gomatrixserverlib.ProtoEvent{
			SenderID: string(senderID),
			RoomID:   roomID.String(),
			Type:     e.Type,
			StateKey: &e.StateKey,
			Depth:    int64(depth),
		})
		err = builder.SetContent(e.Content)
		if err != nil {
			util.GetLogger(ctx).WithError(err).Error("builder.SetContent failed")
			return "", &util.JSONResponse{
				Code: http.StatusInternalServerError,
				JSON: spec.InternalServerError{},
			}
		}
		if i > 0 {
			builder.PrevEvents = []string{builtEvents[i-1].EventID()}
		}
		var ev gomatrixserverlib.PDU
		if err = builder.AddAuthEvents(&authEvents); err != nil {
			util.GetLogger(ctx).WithError(err).Error("AddAuthEvents failed")
			return "", &util.JSONResponse{
				Code: http.StatusInternalServerError,
				JSON: spec.InternalServerError{},
			}
		}
		ev, err = builder.Build(createRequest.EventTime, identity.ServerName, identity.KeyID, identity.PrivateKey)
		if err != nil {
			util.GetLogger(ctx).WithError(err).Error("buildEvent failed")
			return "", &util.JSONResponse{
				Code: http.StatusInternalServerError,
				JSON: spec.InternalServerError{},
			}
		}

		if err = gomatrixserverlib.Allowed(ev, &authEvents, func(roomID spec.RoomID, senderID spec.SenderID) (*spec.UserID, error) {
			return c.RSAPI.QueryUserIDForSender(ctx, roomID, senderID)
		}); err != nil {
			util.GetLogger(ctx).WithError(err).Error("gomatrixserverlib.Allowed failed")
			return "", &util.JSONResponse{
				Code: http.StatusInternalServerError,
				JSON: spec.InternalServerError{},
			}
		}

		// Add the event to the list of auth events
		builtEvents = append(builtEvents, &types.HeaderedEvent{PDU: ev})
		err = authEvents.AddEvent(ev)
		if err != nil {
			util.GetLogger(ctx).WithError(err).Error("authEvents.AddEvent failed")
			return "", &util.JSONResponse{
				Code: http.StatusInternalServerError,
				JSON: spec.InternalServerError{},
			}
		}
	}

	inputs := make([]api.InputRoomEvent, 0, len(builtEvents))
	for _, event := range builtEvents {
		inputs = append(inputs, api.InputRoomEvent{
			Kind:         api.KindNew,
			Event:        event,
			Origin:       userID.Domain(),
			SendAsServer: api.DoNotSendToOtherServers,
		})
	}

	// send the events to the roomserver
	if err = api.SendInputRoomEvents(ctx, c.RSAPI, userID.Domain(), inputs, false); err != nil {
		util.GetLogger(ctx).WithError(err).Error("roomserverAPI.SendInputRoomEvents failed")
		return "", &util.JSONResponse{
			Code: http.StatusInternalServerError,
			JSON: spec.InternalServerError{},
		}
	}

	// TODO(#269): Reserve room alias while we create the room. This stops us
	// from creating the room but still failing due to the alias having already
	// been taken.
	if roomAlias != "" {
		aliasReq := api.SetRoomAliasRequest{
			Alias:  roomAlias,
			RoomID: roomID.String(),
			UserID: userID.String(),
		}

		var aliasResp api.SetRoomAliasResponse
		err = c.RSAPI.SetRoomAlias(ctx, &aliasReq, &aliasResp)
		if err != nil {
			util.GetLogger(ctx).WithError(err).Error("aliasAPI.SetRoomAlias failed")
			return "", &util.JSONResponse{
				Code: http.StatusInternalServerError,
				JSON: spec.InternalServerError{},
			}
		}

		if aliasResp.AliasExists {
			return "", &util.JSONResponse{
				Code: http.StatusBadRequest,
				JSON: spec.RoomInUse("Room alias already exists."),
			}
		}
	}

	// If this is a direct message then we should invite the participants.
	if len(createRequest.InvitedUsers) > 0 {
		// Build some stripped state for the invite.
		var globalStrippedState []gomatrixserverlib.InviteStrippedState
		for _, event := range builtEvents {
			// Chosen events from the spec:
			// https://spec.matrix.org/v1.3/client-server-api/#stripped-state
			switch event.Type() {
			case spec.MRoomCreate:
				fallthrough
			case spec.MRoomName:
				fallthrough
			case spec.MRoomAvatar:
				fallthrough
			case spec.MRoomTopic:
				fallthrough
			case spec.MRoomCanonicalAlias:
				fallthrough
			case spec.MRoomEncryption:
				fallthrough
			case spec.MRoomMember:
				fallthrough
			case spec.MRoomJoinRules:
				ev := event.PDU
				globalStrippedState = append(
					globalStrippedState,
					gomatrixserverlib.NewInviteStrippedState(ev),
				)
			}
		}

		// Process the invites.
		for _, invitee := range createRequest.InvitedUsers {
			inviteeUserID, userIDErr := spec.NewUserID(invitee, true)
			if userIDErr != nil {
				util.GetLogger(ctx).WithError(userIDErr).Error("invalid UserID")
				return "", &util.JSONResponse{
					Code: http.StatusInternalServerError,
					JSON: spec.InternalServerError{},
				}
			}

<<<<<<< HEAD
=======
			if err = proto.SetContent(content); err != nil {
				return "", &util.JSONResponse{
					Code: http.StatusInternalServerError,
					JSON: spec.InternalServerError{},
				}
			}

			// Build the invite event.
			inviteEvent, err = eventutil.QueryAndBuildEvent(ctx, &proto, identity, createRequest.EventTime, c.RSAPI, nil)

			if err != nil {
				util.GetLogger(ctx).WithError(err).Error("buildMembershipEvent failed")
				continue
			}
			inviteStrippedState := append(
				globalStrippedState,
				gomatrixserverlib.NewInviteStrippedState(inviteEvent.PDU),
			)
			// Send the invite event to the roomserver.
			event := inviteEvent
>>>>>>> 23cd7877
			err = c.RSAPI.PerformInvite(ctx, &api.PerformInviteRequest{
				InviteInput: api.InviteInput{
					RoomID:      roomID,
					Inviter:     userID,
					Invitee:     *inviteeUserID,
					DisplayName: createRequest.UserDisplayName,
					AvatarURL:   createRequest.UserAvatarURL,
					Reason:      "",
					IsDirect:    createRequest.IsDirect,
					KeyID:       createRequest.KeyID,
					PrivateKey:  createRequest.PrivateKey,
				},
				InviteRoomState: globalStrippedState,
				SendAsServer:    string(userID.Domain()),
			})
			switch e := err.(type) {
			case api.ErrInvalidID:
				return "", &util.JSONResponse{
					Code: http.StatusBadRequest,
					JSON: spec.Unknown(e.Error()),
				}
			case api.ErrNotAllowed:
				return "", &util.JSONResponse{
					Code: http.StatusForbidden,
					JSON: spec.Forbidden(e.Error()),
				}
			case nil:
			default:
				util.GetLogger(ctx).WithError(err).Error("PerformInvite failed")
				sentry.CaptureException(err)
				return "", &util.JSONResponse{
					Code: http.StatusInternalServerError,
					JSON: spec.InternalServerError{},
				}
			}
		}
	}

	if createRequest.Visibility == spec.Public {
		// expose this room in the published room list
		if err = c.RSAPI.PerformPublish(ctx, &api.PerformPublishRequest{
			RoomID:     roomID.String(),
			Visibility: spec.Public,
		}); err != nil {
			util.GetLogger(ctx).WithError(err).Error("failed to publish room")
			return "", &util.JSONResponse{
				Code: http.StatusInternalServerError,
				JSON: spec.InternalServerError{},
			}
		}
	}

	// TODO: visibility/presets/raw initial state
	// TODO: Create room alias association
	// Make sure this doesn't fall into an application service's namespace though!

	return roomAlias, nil
}<|MERGE_RESOLUTION|>--- conflicted
+++ resolved
@@ -28,6 +28,7 @@
 	"github.com/matrix-org/dendrite/roomserver/types"
 	"github.com/matrix-org/dendrite/setup/config"
 	"github.com/matrix-org/gomatrixserverlib"
+	"github.com/matrix-org/gomatrixserverlib/fclient"
 	"github.com/matrix-org/gomatrixserverlib/spec"
 	"github.com/matrix-org/util"
 	"github.com/sirupsen/logrus"
@@ -498,29 +499,6 @@
 				}
 			}
 
-<<<<<<< HEAD
-=======
-			if err = proto.SetContent(content); err != nil {
-				return "", &util.JSONResponse{
-					Code: http.StatusInternalServerError,
-					JSON: spec.InternalServerError{},
-				}
-			}
-
-			// Build the invite event.
-			inviteEvent, err = eventutil.QueryAndBuildEvent(ctx, &proto, identity, createRequest.EventTime, c.RSAPI, nil)
-
-			if err != nil {
-				util.GetLogger(ctx).WithError(err).Error("buildMembershipEvent failed")
-				continue
-			}
-			inviteStrippedState := append(
-				globalStrippedState,
-				gomatrixserverlib.NewInviteStrippedState(inviteEvent.PDU),
-			)
-			// Send the invite event to the roomserver.
-			event := inviteEvent
->>>>>>> 23cd7877
 			err = c.RSAPI.PerformInvite(ctx, &api.PerformInviteRequest{
 				InviteInput: api.InviteInput{
 					RoomID:      roomID,
@@ -532,6 +510,7 @@
 					IsDirect:    createRequest.IsDirect,
 					KeyID:       createRequest.KeyID,
 					PrivateKey:  createRequest.PrivateKey,
+					EventTime:   createRequest.EventTime,
 				},
 				InviteRoomState: globalStrippedState,
 				SendAsServer:    string(userID.Domain()),
