--- conflicted
+++ resolved
@@ -63,15 +63,11 @@
 		return false, fmt.Errorf("unknown room %s", roomID)
 	}
 
-<<<<<<< HEAD
-	eventNIDs, err := db.GetMembershipEventNIDsForRoom(ctx, info.RoomNID, true, []string{}, false)
-=======
 	if serverName == "" {
 		return db.GetLocalServerInRoom(ctx, info.RoomNID)
 	}
 
-	eventNIDs, err := db.GetMembershipEventNIDsForRoom(ctx, info.RoomNID, true, false)
->>>>>>> ed409782
+	eventNIDs, err := db.GetMembershipEventNIDsForRoom(ctx, info.RoomNID, true, []string{}, false)
 	if err != nil {
 		return false, err
 	}
