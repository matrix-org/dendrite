--- conflicted
+++ resolved
@@ -31,17 +31,11 @@
 // allowing other components running in the same process to hit the query the
 // APIs directly instead of having to use HTTP.
 func SetupRoomServerComponent(
-<<<<<<< HEAD
-	base *basecomponent.BaseDendrite, keyRing gomatrixserverlib.JSONVerifier,
-) (api.RoomserverAliasAPI, api.RoomserverInputAPI, api.RoomserverQueryAPI) {
-	roomserverDB, err := storage.Open(string(base.Cfg.Database.RoomServer), base.Cfg.DbProperties())
-=======
 	base *basecomponent.BaseDendrite,
 	keyRing gomatrixserverlib.JSONVerifier,
 	fedClient *gomatrixserverlib.FederationClient,
 ) api.RoomserverInternalAPI {
 	roomserverDB, err := storage.Open(string(base.Cfg.Database.RoomServer))
->>>>>>> b2867443
 	if err != nil {
 		logrus.WithError(err).Panicf("failed to connect to room server db")
 	}
