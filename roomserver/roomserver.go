// Copyright 2017 Vector Creations Ltd
//
// Licensed under the Apache License, Version 2.0 (the "License");
// you may not use this file except in compliance with the License.
// You may obtain a copy of the License at
//
//     http://www.apache.org/licenses/LICENSE-2.0
//
// Unless required by applicable law or agreed to in writing, software
// distributed under the License is distributed on an "AS IS" BASIS,
// WITHOUT WARRANTIES OR CONDITIONS OF ANY KIND, either express or implied.
// See the License for the specific language governing permissions and
// limitations under the License.

package roomserver

import (
	"github.com/gorilla/mux"
	"github.com/matrix-org/dendrite/roomserver/api"
	"github.com/matrix-org/dendrite/roomserver/inthttp"
	"github.com/matrix-org/gomatrixserverlib"

	"github.com/matrix-org/dendrite/internal/config"
	"github.com/matrix-org/dendrite/internal/setup"
	"github.com/matrix-org/dendrite/roomserver/internal"
	"github.com/matrix-org/dendrite/roomserver/storage"
	"github.com/sirupsen/logrus"
)

// AddInternalRoutes registers HTTP handlers for the internal API. Invokes functions
// on the given input API.
func AddInternalRoutes(router *mux.Router, intAPI api.RoomserverInternalAPI) {
	inthttp.AddRoutes(intAPI, router)
}

// NewInternalAPI returns a concerete implementation of the internal API. Callers
// can call functions directly on the returned API or via an HTTP interface using AddInternalRoutes.
func NewInternalAPI(
	base *setup.BaseDendrite,
	keyRing gomatrixserverlib.JSONVerifier,
) api.RoomserverInternalAPI {
	cfg := &base.Cfg.RoomServer

	roomserverDB, err := storage.Open(&cfg.Database, base.Caches)
	if err != nil {
		logrus.WithError(err).Panicf("failed to connect to room server db")
	}

<<<<<<< HEAD
	return &internal.RoomserverInternalAPI{
		DB:                   roomserverDB,
		Cfg:                  cfg,
		Producer:             base.KafkaProducer,
		OutputRoomEventTopic: string(cfg.Matrix.Kafka.TopicFor(config.TopicOutputRoomEvent)),
		Cache:                base.Caches,
		ServerName:           cfg.Matrix.ServerName,
		KeyRing:              keyRing,
	}
=======
	return internal.NewRoomserverAPI(
		cfg, roomserverDB, base.KafkaProducer, string(cfg.Matrix.Kafka.TopicFor(config.TopicOutputRoomEvent)),
		base.Caches, fedClient, keyRing,
	)
>>>>>>> e473320e
}<|MERGE_RESOLUTION|>--- conflicted
+++ resolved
@@ -46,20 +46,8 @@
 		logrus.WithError(err).Panicf("failed to connect to room server db")
 	}
 
-<<<<<<< HEAD
-	return &internal.RoomserverInternalAPI{
-		DB:                   roomserverDB,
-		Cfg:                  cfg,
-		Producer:             base.KafkaProducer,
-		OutputRoomEventTopic: string(cfg.Matrix.Kafka.TopicFor(config.TopicOutputRoomEvent)),
-		Cache:                base.Caches,
-		ServerName:           cfg.Matrix.ServerName,
-		KeyRing:              keyRing,
-	}
-=======
 	return internal.NewRoomserverAPI(
 		cfg, roomserverDB, base.KafkaProducer, string(cfg.Matrix.Kafka.TopicFor(config.TopicOutputRoomEvent)),
-		base.Caches, fedClient, keyRing,
+		base.Caches, keyRing,
 	)
->>>>>>> e473320e
 }