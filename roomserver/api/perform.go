--- conflicted
+++ resolved
@@ -161,7 +161,6 @@
 	Error *PerformError
 }
 
-<<<<<<< HEAD
 type PerformInboundPeekRequest struct {
 	UserID          string                       `json:"user_id"`
 	RoomID          string                       `json:"room_id"`
@@ -183,7 +182,7 @@
 	// The event at which this state was captured
 	LatestEvent gomatrixserverlib.HeaderedEvent `json:"latest_event"`
 }
-=======
+
 // PerformForgetRequest is a request to PerformForget
 type PerformForgetRequest struct {
 	RoomID string `json:"room_id"`
@@ -191,4 +190,3 @@
 }
 
 type PerformForgetResponse struct{}
->>>>>>> b4c3692d
