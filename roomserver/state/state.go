--- conflicted
+++ resolved
@@ -123,7 +123,6 @@
 	return stateEntries, nil
 }
 
-<<<<<<< HEAD
 func (v *StateResolution) LoadMembershipAtEvent(
 	ctx context.Context, eventIDs []string, stateKeyNID types.EventStateKeyNID,
 ) (map[string][]types.StateEntry, error) {
@@ -150,29 +149,10 @@
 	}
 
 	stateBlockNIDLists, err := v.db.StateBlockNIDs(ctx, snapshotNIDs)
-=======
-// LoadStateAtEvent loads the full state of a room before a particular event.
-func (v *StateResolution) LoadStateAtEventForHistoryVisibility(
-	ctx context.Context, eventID string,
-) ([]types.StateEntry, error) {
-	span, ctx := opentracing.StartSpanFromContext(ctx, "StateResolution.LoadStateAtEvent")
-	defer span.Finish()
-
-	snapshotNID, err := v.db.SnapshotNIDFromEventID(ctx, eventID)
-	if err != nil {
-		return nil, fmt.Errorf("LoadStateAtEvent.SnapshotNIDFromEventID failed for event %s : %w", eventID, err)
-	}
-	if snapshotNID == 0 {
-		return nil, fmt.Errorf("LoadStateAtEvent.SnapshotNIDFromEventID(%s) returned 0 NID, was this event stored?", eventID)
-	}
-
-	stateEntries, err := v.LoadStateAtSnapshot(ctx, snapshotNID)
->>>>>>> 6b6b420b
-	if err != nil {
-		return nil, err
-	}
-
-<<<<<<< HEAD
+  if err != nil {
+		return nil, err
+	}
+
 	result := make(map[string][]types.StateEntry)
 	for _, stateBlockNIDList := range stateBlockNIDLists {
 		// Query the membership event for the user at the given stateblocks
@@ -196,9 +176,29 @@
 	}
 
 	return result, nil
-=======
+} 
+
+// LoadStateAtEvent loads the full state of a room before a particular event.
+func (v *StateResolution) LoadStateAtEventForHistoryVisibility(
+	ctx context.Context, eventID string,
+) ([]types.StateEntry, error) {
+	span, ctx := opentracing.StartSpanFromContext(ctx, "StateResolution.LoadStateAtEvent")
+	defer span.Finish()
+
+	snapshotNID, err := v.db.SnapshotNIDFromEventID(ctx, eventID)
+	if err != nil {
+		return nil, fmt.Errorf("LoadStateAtEvent.SnapshotNIDFromEventID failed for event %s : %w", eventID, err)
+	}
+	if snapshotNID == 0 {
+		return nil, fmt.Errorf("LoadStateAtEvent.SnapshotNIDFromEventID(%s) returned 0 NID, was this event stored?", eventID)
+	}
+
+	stateEntries, err := v.LoadStateAtSnapshot(ctx, snapshotNID)
+	if err != nil {
+		return nil, err
+	}
+
 	return stateEntries, nil
->>>>>>> 6b6b420b
 }
 
 // LoadCombinedStateAfterEvents loads a snapshot of the state after each of the events
