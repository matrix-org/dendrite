--- conflicted
+++ resolved
@@ -491,30 +491,11 @@
 		internalRouter.Handle("/metrics", httputil.WrapHandlerInBasicAuth(promhttp.Handler(), b.Cfg.Global.Metrics.BasicAuth))
 	}
 
-<<<<<<< HEAD
+	b.ConfigureAdminEndpoints()
+
 	b.PublicStaticMux.HandleFunc("/", func(w http.ResponseWriter, r *http.Request) {
 		http.ServeFile(w, r, "static/index.html")
 	})
-
-	b.DendriteAdminMux.HandleFunc("/monitor/up", func(w http.ResponseWriter, r *http.Request) {
-		w.WriteHeader(200)
-	})
-
-	b.DendriteAdminMux.HandleFunc("/monitor/health", func(w http.ResponseWriter, r *http.Request) {
-		if isDegraded, reasons := b.ProcessContext.IsDegraded(); isDegraded {
-			w.WriteHeader(503)
-			_ = json.NewEncoder(w).Encode(struct {
-				Warnings []string `json:"warnings"`
-			}{
-				Warnings: reasons,
-			})
-			return
-		}
-		w.WriteHeader(200)
-	})
-=======
-	b.ConfigureAdminEndpoints()
->>>>>>> ace44458
 
 	var clientHandler http.Handler
 	clientHandler = b.PublicClientAPIMux
