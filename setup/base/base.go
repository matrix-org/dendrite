--- conflicted
+++ resolved
@@ -330,27 +330,6 @@
 	return pushgateway.NewHTTPClient(b.Cfg.UserAPI.PushGatewayDisableTLSValidation)
 }
 
-<<<<<<< HEAD
-// CreateAccountsDB creates a new instance of the accounts database. Should only
-// be called once per component.
-func (b *BaseDendrite) CreateAccountsDB() userdb.Database {
-	db, err := userdb.NewUserAPIDatabase(
-		&b.Cfg.UserAPI.AccountDatabase,
-		b.Cfg.Global.ServerName,
-		b.Cfg.UserAPI.BCryptCost,
-		b.Cfg.UserAPI.OpenIDTokenLifetime,
-		userapi.DefaultLoginTokenLifetime,
-		b.Cfg.Global.ServerNotices.LocalPart,
-	)
-	if err != nil {
-		logrus.WithError(err).Panicf("failed to connect to accounts db")
-	}
-
-	return db
-}
-
-=======
->>>>>>> 58af7f61
 // CreateClient creates a new client (normally used for media fetch requests).
 // Should only be called once per component.
 func (b *BaseDendrite) CreateClient() *gomatrixserverlib.Client {
