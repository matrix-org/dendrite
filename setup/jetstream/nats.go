--- conflicted
+++ resolved
@@ -81,14 +81,10 @@
 	if err != nil {
 		logrus.Fatalln("Failed to create NATS client")
 	}
-<<<<<<< HEAD
-	return setupNATS(cfg, nc)
-=======
-	js, _ := setupNATS(process, cfg, nc)
+	js, _ := setupNATS(cfg, nc)
 	s.js = js
 	s.nc = nc
 	return js, nc
->>>>>>> 2070b5a4
 }
 
 func setupNATS(cfg *config.JetStream, nc *natsclient.Conn) (natsclient.JetStreamContext, *natsclient.Conn) {
