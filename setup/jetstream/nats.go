--- conflicted
+++ resolved
@@ -87,14 +87,8 @@
 	return js, nc
 }
 
-<<<<<<< HEAD
 // nolint:gocyclo
 func setupNATS(process *process.ProcessContext, cfg *config.JetStream, nc *natsclient.Conn) (natsclient.JetStreamContext, *natsclient.Conn) {
-=======
-func setupNATS(cfg *config.JetStream, nc *natsclient.Conn) (natsclient.JetStreamContext, *natsclient.Conn) {
-	var s nats.JetStreamContext
-	var err error
->>>>>>> ec24920f
 	if nc == nil {
 		opts := []natsclient.Option{
 			natsclient.DisconnectErrHandler(func(c *natsclient.Conn, err error) {
@@ -136,7 +130,6 @@
 	}
 
 	for _, stream := range streams { // streams are defined in streams.go
-<<<<<<< HEAD
 		name := cfg.Prefixed(stream.Name)
 		info, err := s.StreamInfo(name)
 		if err != nil && err != natsclient.ErrStreamNotFound {
@@ -229,11 +222,10 @@
 					process.Degraded(err)
 				}
 			}
-=======
-		err = configureStream(stream, cfg, s)
-		if err != nil {
-			logrus.WithError(err).WithField("stream", stream.Name).Fatal("unable to configure a stream")
->>>>>>> ec24920f
+			// // Kozi's changes that are not in the original dendrite code
+			// err = configureStream(stream, cfg, s)
+			// if err != nil {
+			// 	logrus.WithError(err).WithField("stream", stream.Name).Fatal("unable to configure a stream")
 		}
 	}
 
