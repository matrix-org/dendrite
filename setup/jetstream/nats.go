package jetstream

import (
	"fmt"
	"reflect"
	"strings"
	"sync"
	"time"

	"github.com/getsentry/sentry-go"
	"github.com/matrix-org/dendrite/setup/config"
	"github.com/matrix-org/dendrite/setup/process"
	"github.com/sirupsen/logrus"

	natsserver "github.com/nats-io/nats-server/v2/server"
	natsclient "github.com/nats-io/nats.go"
)

type NATSInstance struct {
	*natsserver.Server
	sync.Mutex
}

<<<<<<< HEAD
func DeleteAllStreams(js nats.JetStreamContext, cfg *config.JetStream) {
	for _, stream := range streams { // streams are defined in streams.go
		name := cfg.Prefixed(stream.Name)
		js.DeleteStream(name)
	}
}

func Prepare(process *process.ProcessContext, cfg *config.JetStream) (natsclient.JetStreamContext, *natsclient.Conn) {
=======
func (s *NATSInstance) Prepare(process *process.ProcessContext, cfg *config.JetStream) (natsclient.JetStreamContext, *natsclient.Conn) {
>>>>>>> f69ebc6a
	// check if we need an in-process NATS Server
	if len(cfg.Addresses) != 0 {
		return setupNATS(process, cfg, nil)
	}
	s.Lock()
	if s.Server == nil {
		var err error
		s.Server, err = natsserver.NewServer(&natsserver.Options{
			ServerName:      "monolith",
			DontListen:      true,
			JetStream:       true,
			StoreDir:        string(cfg.StoragePath),
			NoSystemAccount: true,
			MaxPayload:      16 * 1024 * 1024,
			NoSigs:          true,
		})
		if err != nil {
			panic(err)
		}
		s.ConfigureLogger()
		go func() {
			process.ComponentStarted()
			s.Start()
		}()
		go func() {
			<-process.WaitForShutdown()
			s.Shutdown()
			s.WaitForShutdown()
			process.ComponentFinished()
		}()
	}
	s.Unlock()
	if !s.ReadyForConnections(time.Second * 10) {
		logrus.Fatalln("NATS did not start in time")
	}
	nc, err := natsclient.Connect("", natsclient.InProcessServer(s))
	if err != nil {
		logrus.Fatalln("Failed to create NATS client")
	}
	return setupNATS(process, cfg, nc)
}

func setupNATS(process *process.ProcessContext, cfg *config.JetStream, nc *natsclient.Conn) (natsclient.JetStreamContext, *natsclient.Conn) {
	if nc == nil {
		var err error
		nc, err = natsclient.Connect(strings.Join(cfg.Addresses, ","))
		if err != nil {
			logrus.WithError(err).Panic("Unable to connect to NATS")
			return nil, nil
		}
	}

	s, err := nc.JetStream()
	if err != nil {
		logrus.WithError(err).Panic("Unable to get JetStream context")
		return nil, nil
	}

	for _, stream := range streams { // streams are defined in streams.go
		name := cfg.Prefixed(stream.Name)
		info, err := s.StreamInfo(name)
		if err != nil && err != natsclient.ErrStreamNotFound {
			logrus.WithError(err).Fatal("Unable to get stream info")
		}
		subjects := stream.Subjects
		if len(subjects) == 0 {
			// By default we want each stream to listen for the subjects
			// that are either an exact match for the stream name, or where
			// the first part of the subject is the stream name. ">" is a
			// wildcard in NATS for one or more subject tokens. In the case
			// that the stream is called "Foo", this will match any message
			// with the subject "Foo", "Foo.Bar" or "Foo.Bar.Baz" etc.
			subjects = []string{name, name + ".>"}
		}
		if info != nil {
			switch {
			case !reflect.DeepEqual(info.Config.Subjects, subjects):
				fallthrough
			case info.Config.Retention != stream.Retention:
				fallthrough
			case info.Config.Storage != stream.Storage:
				if err = s.DeleteStream(name); err != nil {
					logrus.WithError(err).Fatal("Unable to delete stream")
				}
				info = nil
			}
		}
		if info == nil {
			// If we're trying to keep everything in memory (e.g. unit tests)
			// then overwrite the storage policy.
			if cfg.InMemory {
				stream.Storage = natsclient.MemoryStorage
			}

			// Namespace the streams without modifying the original streams
			// array, otherwise we end up with namespaces on namespaces.
			namespaced := *stream
			namespaced.Name = name
			namespaced.Subjects = subjects
			if _, err = s.AddStream(&namespaced); err != nil {
				logger := logrus.WithError(err).WithFields(logrus.Fields{
					"stream":   namespaced.Name,
					"subjects": namespaced.Subjects,
				})

				// If the stream was supposed to be in-memory to begin with
				// then an error here is fatal so we'll give up.
				if namespaced.Storage == natsclient.MemoryStorage {
					logger.WithError(err).Fatal("Unable to add in-memory stream")
				}

				// The stream was supposed to be on disk. Let's try starting
				// Dendrite with the stream in-memory instead. That'll mean that
				// we can't recover anything that was queued on the disk but we
				// will still be able to start and run hopefully in the meantime.
				logger.WithError(err).Error("Unable to add stream")
				sentry.CaptureException(fmt.Errorf("Unable to add stream %q: %w", namespaced.Name, err))

				namespaced.Storage = natsclient.MemoryStorage
				if _, err = s.AddStream(&namespaced); err != nil {
					// We tried to add the stream in-memory instead but something
					// went wrong. That's an unrecoverable situation so we will
					// give up at this point.
					logger.WithError(err).Fatal("Unable to add in-memory stream")
				}

				if stream.Storage != namespaced.Storage {
					// We've managed to add the stream in memory.  What's on the
					// disk will be left alone, but our ability to recover from a
					// future crash will be limited. Yell about it.
					sentry.CaptureException(fmt.Errorf("Stream %q is running in-memory; this may be due to data corruption in the JetStream storage directory, investigate as soon as possible", namespaced.Name))
					logrus.Warn("Stream is running in-memory; this may be due to data corruption in the JetStream storage directory, investigate as soon as possible")
					process.Degraded()
				}
			}
		}
	}

	// Clean up old consumers so that interest-based consumers do the
	// right thing.
	for stream, consumers := range map[string][]string{
		OutputClientData:        {"SyncAPIClientAPIConsumer"},
		OutputReceiptEvent:      {"SyncAPIEDUServerReceiptConsumer", "FederationAPIEDUServerConsumer"},
		OutputSendToDeviceEvent: {"SyncAPIEDUServerSendToDeviceConsumer", "FederationAPIEDUServerConsumer"},
		OutputTypingEvent:       {"SyncAPIEDUServerTypingConsumer", "FederationAPIEDUServerConsumer"},
	} {
		streamName := cfg.Matrix.JetStream.Prefixed(stream)
		for _, consumer := range consumers {
			consumerName := cfg.Matrix.JetStream.Prefixed(consumer) + "Pull"
			consumerInfo, err := s.ConsumerInfo(streamName, consumerName)
			if err != nil || consumerInfo == nil {
				continue
			}
			if err = s.DeleteConsumer(streamName, consumerName); err != nil {
				logrus.WithError(err).Errorf("Unable to clean up old consumer %q for stream %q", consumer, stream)
			}
		}
	}

	return s, nc
}<|MERGE_RESOLUTION|>--- conflicted
+++ resolved
@@ -13,6 +13,7 @@
 	"github.com/sirupsen/logrus"
 
 	natsserver "github.com/nats-io/nats-server/v2/server"
+	"github.com/nats-io/nats.go"
 	natsclient "github.com/nats-io/nats.go"
 )
 
@@ -21,7 +22,6 @@
 	sync.Mutex
 }
 
-<<<<<<< HEAD
 func DeleteAllStreams(js nats.JetStreamContext, cfg *config.JetStream) {
 	for _, stream := range streams { // streams are defined in streams.go
 		name := cfg.Prefixed(stream.Name)
@@ -29,10 +29,7 @@
 	}
 }
 
-func Prepare(process *process.ProcessContext, cfg *config.JetStream) (natsclient.JetStreamContext, *natsclient.Conn) {
-=======
 func (s *NATSInstance) Prepare(process *process.ProcessContext, cfg *config.JetStream) (natsclient.JetStreamContext, *natsclient.Conn) {
->>>>>>> f69ebc6a
 	// check if we need an in-process NATS Server
 	if len(cfg.Addresses) != 0 {
 		return setupNATS(process, cfg, nil)
