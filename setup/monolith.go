--- conflicted
+++ resolved
@@ -57,11 +57,7 @@
 // AddAllPublicRoutes attaches all public paths to the given router
 func (m *Monolith) AddAllPublicRoutes(process *process.ProcessContext, csMux, ssMux, keyMux, wkMux, mediaMux, synapseMux *mux.Router) {
 	clientapi.AddPublicRoutes(
-<<<<<<< HEAD
-		csMux, synapseMux, &m.Config.ClientAPI,
-=======
-		process, csMux, synapseMux, &m.Config.ClientAPI, m.AccountDB,
->>>>>>> 9572f5ed
+		process, csMux, synapseMux, &m.Config.ClientAPI,
 		m.FedClient, m.RoomserverAPI,
 		m.EDUInternalAPI, m.AppserviceAPI, transactions.New(),
 		m.FederationAPI, m.UserAPI, m.KeyAPI,
