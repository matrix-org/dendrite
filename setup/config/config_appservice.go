// Copyright 2017 Andrew Morgan <andrew@amorgan.xyz>
//
// Licensed under the Apache License, Version 2.0 (the "License");
// you may not use this file except in compliance with the License.
// You may obtain a copy of the License at
//
//     http://www.apache.org/licenses/LICENSE-2.0
//
// Unless required by applicable law or agreed to in writing, software
// distributed under the License is distributed on an "AS IS" BASIS,
// WITHOUT WARRANTIES OR CONDITIONS OF ANY KIND, either express or implied.
// See the License for the specific language governing permissions and
// limitations under the License.

package config

import (
	"fmt"
	"os"
	"path/filepath"
	"regexp"
	"strings"

	log "github.com/sirupsen/logrus"
	yaml "gopkg.in/yaml.v2"
)

type AppServiceAPI struct {
	Matrix  *Global  `yaml:"-"`
	Derived *Derived `yaml:"-"` // TODO: Nuke Derived from orbit

	InternalAPI InternalAPIOptions `yaml:"internal_api,omitempty"`

<<<<<<< HEAD
	Database DatabaseOptions `yaml:"database,omitempty"`

=======
>>>>>>> ad6b902b
	// DisableTLSValidation disables the validation of X.509 TLS certs
	// on appservice endpoints. This is not recommended in production!
	DisableTLSValidation bool `yaml:"disable_tls_validation"`

	ConfigFiles []string `yaml:"config_files"`
}

<<<<<<< HEAD
func (c *AppServiceAPI) Defaults(opts DefaultOpts) {
	if !opts.Monolithic {
		c.InternalAPI.Listen = "http://localhost:7777"
		c.InternalAPI.Connect = "http://localhost:7777"
		c.Database.Defaults(5)
	}
	if opts.Generate {
		if !opts.Monolithic {
			c.Database.ConnectionString = "file:appservice.db"
		}
	}
=======
func (c *AppServiceAPI) Defaults(generate bool) {
	c.InternalAPI.Listen = "http://localhost:7777"
	c.InternalAPI.Connect = "http://localhost:7777"
>>>>>>> ad6b902b
}

func (c *AppServiceAPI) Verify(configErrs *ConfigErrors, isMonolith bool) {
	if isMonolith { // polylith required configs below
		return
	}
	if c.Matrix.DatabaseOptions.ConnectionString == "" {
		checkNotEmpty(configErrs, "app_service_api.database.connection_string", string(c.Database.ConnectionString))
	}
	checkURL(configErrs, "app_service_api.internal_api.listen", string(c.InternalAPI.Listen))
	checkURL(configErrs, "app_service_api.internal_api.connect", string(c.InternalAPI.Connect))
}

// ApplicationServiceNamespace is the namespace that a specific application
// service has management over.
type ApplicationServiceNamespace struct {
	// Whether or not the namespace is managed solely by this application service
	Exclusive bool `yaml:"exclusive"`
	// A regex pattern that represents the namespace
	Regex string `yaml:"regex"`
	// The ID of an existing group that all users of this application service will
	// be added to. This field is only relevant to the `users` namespace.
	// Note that users who are joined to this group through an application service
	// are not to be listed when querying for the group's members, however the
	// group should be listed when querying an application service user's groups.
	// This is to prevent making spamming all users of an application service
	// trivial.
	GroupID string `yaml:"group_id"`
	// Regex object representing our pattern. Saves having to recompile every time
	RegexpObject *regexp.Regexp
}

// ApplicationService represents a Matrix application service.
// https://matrix.org/docs/spec/application_service/unstable.html
type ApplicationService struct {
	// User-defined, unique, persistent ID of the application service
	ID string `yaml:"id"`
	// Base URL of the application service
	URL string `yaml:"url"`
	// Application service token provided in requests to a homeserver
	ASToken string `yaml:"as_token"`
	// Homeserver token provided in requests to an application service
	HSToken string `yaml:"hs_token"`
	// Localpart of application service user
	SenderLocalpart string `yaml:"sender_localpart"`
	// Information about an application service's namespaces. Key is either
	// "users", "aliases" or "rooms"
	NamespaceMap map[string][]ApplicationServiceNamespace `yaml:"namespaces"`
	// Whether rate limiting is applied to each application service user
	RateLimited bool `yaml:"rate_limited"`
	// Any custom protocols that this application service provides (e.g. IRC)
	Protocols []string `yaml:"protocols"`
}

// IsInterestedInRoomID returns a bool on whether an application service's
// namespace includes the given room ID
func (a *ApplicationService) IsInterestedInRoomID(
	roomID string,
) bool {
	if namespaceSlice, ok := a.NamespaceMap["rooms"]; ok {
		for _, namespace := range namespaceSlice {
			if namespace.RegexpObject != nil && namespace.RegexpObject.MatchString(roomID) {
				return true
			}
		}
	}

	return false
}

// IsInterestedInUserID returns a bool on whether an application service's
// namespace includes the given user ID
func (a *ApplicationService) IsInterestedInUserID(
	userID string,
) bool {
	if namespaceSlice, ok := a.NamespaceMap["users"]; ok {
		for _, namespace := range namespaceSlice {
			if namespace.RegexpObject.MatchString(userID) {
				return true
			}
		}
	}

	return false
}

// OwnsNamespaceCoveringUserId returns a bool on whether an application service's
// namespace is exclusive and includes the given user ID
func (a *ApplicationService) OwnsNamespaceCoveringUserId(
	userID string,
) bool {
	if namespaceSlice, ok := a.NamespaceMap["users"]; ok {
		for _, namespace := range namespaceSlice {
			if namespace.Exclusive && namespace.RegexpObject.MatchString(userID) {
				return true
			}
		}
	}

	return false
}

// IsInterestedInRoomAlias returns a bool on whether an application service's
// namespace includes the given room alias
func (a *ApplicationService) IsInterestedInRoomAlias(
	roomAlias string,
) bool {
	if namespaceSlice, ok := a.NamespaceMap["aliases"]; ok {
		for _, namespace := range namespaceSlice {
			if namespace.RegexpObject.MatchString(roomAlias) {
				return true
			}
		}
	}

	return false
}

// loadAppServices iterates through all application service config files
// and loads their data into the config object for later access.
func loadAppServices(config *AppServiceAPI, derived *Derived) error {
	for _, configPath := range config.ConfigFiles {
		// Create a new application service with default options
		appservice := ApplicationService{
			RateLimited: true,
		}

		// Create an absolute path from a potentially relative path
		absPath, err := filepath.Abs(configPath)
		if err != nil {
			return err
		}

		// Read the application service's config file
		configData, err := os.ReadFile(absPath)
		if err != nil {
			return err
		}

		// Load the config data into our struct
		if err = yaml.Unmarshal(configData, &appservice); err != nil {
			return err
		}

		// Append the parsed application service to the global config
		derived.ApplicationServices = append(
			derived.ApplicationServices, appservice,
		)
	}

	// Check for any errors in the loaded application services
	return checkErrors(config, derived)
}

// setupRegexps will create regex objects for exclusive and non-exclusive
// usernames, aliases and rooms of all application services, so that other
// methods can quickly check if a particular string matches any of them.
func setupRegexps(asAPI *AppServiceAPI, derived *Derived) (err error) {
	// Combine all exclusive namespaces for later string checking
	var exclusiveUsernameStrings, exclusiveAliasStrings []string

	// If an application service's regex is marked as exclusive, add
	// its contents to the overall exlusive regex string. Room regex
	// not necessary as we aren't denying exclusive room ID creation
	for _, appservice := range derived.ApplicationServices {
		// The sender_localpart can be considered an exclusive regex for a single user, so let's do that
		// to simplify the code
		users, found := appservice.NamespaceMap["users"]
		if !found {
			users = []ApplicationServiceNamespace{}
		}
		appservice.NamespaceMap["users"] = append(users, ApplicationServiceNamespace{
			Exclusive: true,
			Regex:     regexp.QuoteMeta(fmt.Sprintf("@%s:%s", appservice.SenderLocalpart, asAPI.Matrix.ServerName)),
		})

		for key, namespaceSlice := range appservice.NamespaceMap {
			switch key {
			case "users":
				appendExclusiveNamespaceRegexs(&exclusiveUsernameStrings, namespaceSlice)
			case "aliases":
				appendExclusiveNamespaceRegexs(&exclusiveAliasStrings, namespaceSlice)
			}

			if err = compileNamespaceRegexes(namespaceSlice); err != nil {
				return fmt.Errorf("invalid regex in appservice %q, namespace %q: %w", appservice.ID, key, err)
			}
		}
	}

	// Join the regexes together into one big regex.
	// i.e. "app1.*", "app2.*" -> "(app1.*)|(app2.*)"
	// Later we can check if a username or alias matches any exclusive regex and
	// deny access if it isn't from an application service
	exclusiveUsernames := strings.Join(exclusiveUsernameStrings, "|")
	exclusiveAliases := strings.Join(exclusiveAliasStrings, "|")

	// If there are no exclusive regexes, compile string so that it will not match
	// any valid usernames/aliases/roomIDs
	if exclusiveUsernames == "" {
		exclusiveUsernames = "^$"
	}
	if exclusiveAliases == "" {
		exclusiveAliases = "^$"
	}

	// Store compiled Regex
	if derived.ExclusiveApplicationServicesUsernameRegexp, err = regexp.Compile(exclusiveUsernames); err != nil {
		return err
	}
	if derived.ExclusiveApplicationServicesAliasRegexp, err = regexp.Compile(exclusiveAliases); err != nil {
		return err
	}

	return nil
}

// appendExclusiveNamespaceRegexs takes a slice of strings and a slice of
// namespaces and will append the regexes of only the exclusive namespaces
// into the string slice
func appendExclusiveNamespaceRegexs(
	exclusiveStrings *[]string, namespaces []ApplicationServiceNamespace,
) {
	for _, namespace := range namespaces {
		if namespace.Exclusive {
			// We append parenthesis to later separate each regex when we compile
			// i.e. "app1.*", "app2.*" -> "(app1.*)|(app2.*)"
			*exclusiveStrings = append(*exclusiveStrings, "("+namespace.Regex+")")
		}
	}
}

// compileNamespaceRegexes turns strings into regex objects and complains
// if some of there are bad
func compileNamespaceRegexes(namespaces []ApplicationServiceNamespace) (err error) {
	for index, namespace := range namespaces {
		// Compile this regex into a Regexp object for later use
		r, err := regexp.Compile(namespace.Regex)
		if err != nil {
			return fmt.Errorf("regex at namespace %d: %w", index, err)
		}

		namespaces[index].RegexpObject = r
	}

	return nil
}

// checkErrors checks for any configuration errors amongst the loaded
// application services according to the application service spec.
func checkErrors(config *AppServiceAPI, derived *Derived) (err error) {
	var idMap = make(map[string]bool)
	var tokenMap = make(map[string]bool)

	// Compile regexp object for checking groupIDs
	groupIDRegexp := regexp.MustCompile(`\+.*:.*`)

	// Check each application service for any config errors
	for _, appservice := range derived.ApplicationServices {
		// Namespace-related checks
		for key, namespaceSlice := range appservice.NamespaceMap {
			for _, namespace := range namespaceSlice {
				if err := validateNamespace(&appservice, key, &namespace, groupIDRegexp); err != nil {
					return err
				}
			}
		}

		// Check required fields
		if appservice.ID == "" {
			return ConfigErrors([]string{"Application service ID is required"})
		}
		if appservice.ASToken == "" {
			return ConfigErrors([]string{"Application service Token is required"})
		}
		if appservice.HSToken == "" {
			return ConfigErrors([]string{"Homeserver Token is required"})
		}
		if appservice.SenderLocalpart == "" {
			return ConfigErrors([]string{"Sender Localpart is required"})
		}

		// Check if the url has trailing /'s. If so, remove them
		appservice.URL = strings.TrimRight(appservice.URL, "/")

		// Check if we've already seen this ID. No two application services
		// can have the same ID or token.
		if idMap[appservice.ID] {
			return ConfigErrors([]string{fmt.Sprintf(
				"Application service ID %s must be unique", appservice.ID,
			)})
		}
		// Check if we've already seen this token
		if tokenMap[appservice.ASToken] {
			return ConfigErrors([]string{fmt.Sprintf(
				"Application service Token %s must be unique", appservice.ASToken,
			)})
		}

		// Add the id/token to their respective maps if we haven't already
		// seen them.
		idMap[appservice.ID] = true
		tokenMap[appservice.ASToken] = true

		// TODO: Remove once rate_limited is implemented
		if appservice.RateLimited {
			log.Warn("WARNING: Application service option rate_limited is currently unimplemented")
		}
		// TODO: Remove once protocols is implemented
		if len(appservice.Protocols) > 0 {
			log.Warn("WARNING: Application service option protocols is currently unimplemented")
		}
	}

	return setupRegexps(config, derived)
}

// validateNamespace returns nil or an error based on whether a given
// application service namespace is valid. A namespace is valid if it has the
// required fields, and its regex is correct.
func validateNamespace(
	appservice *ApplicationService,
	key string,
	namespace *ApplicationServiceNamespace,
	groupIDRegexp *regexp.Regexp,
) error {
	// Check that namespace(s) are valid regex
	if !IsValidRegex(namespace.Regex) {
		return ConfigErrors([]string{fmt.Sprintf(
			"Invalid regex string for Application Service %s", appservice.ID,
		)})
	}

	// Check if GroupID for the users namespace is in the correct format
	if key == "users" && namespace.GroupID != "" {
		// TODO: Remove once group_id is implemented
		log.Warn("WARNING: Application service option group_id is currently unimplemented")

		correctFormat := groupIDRegexp.MatchString(namespace.GroupID)
		if !correctFormat {
			return ConfigErrors([]string{fmt.Sprintf(
				"Invalid user group_id field for application service %s.",
				appservice.ID,
			)})
		}
	}

	return nil
}

// IsValidRegex returns true or false based on whether the
// given string is valid regex or not
func IsValidRegex(regexString string) bool {
	_, err := regexp.Compile(regexString)

	return err == nil
}<|MERGE_RESOLUTION|>--- conflicted
+++ resolved
@@ -31,11 +31,6 @@
 
 	InternalAPI InternalAPIOptions `yaml:"internal_api,omitempty"`
 
-<<<<<<< HEAD
-	Database DatabaseOptions `yaml:"database,omitempty"`
-
-=======
->>>>>>> ad6b902b
 	// DisableTLSValidation disables the validation of X.509 TLS certs
 	// on appservice endpoints. This is not recommended in production!
 	DisableTLSValidation bool `yaml:"disable_tls_validation"`
@@ -43,31 +38,16 @@
 	ConfigFiles []string `yaml:"config_files"`
 }
 
-<<<<<<< HEAD
 func (c *AppServiceAPI) Defaults(opts DefaultOpts) {
 	if !opts.Monolithic {
 		c.InternalAPI.Listen = "http://localhost:7777"
 		c.InternalAPI.Connect = "http://localhost:7777"
-		c.Database.Defaults(5)
-	}
-	if opts.Generate {
-		if !opts.Monolithic {
-			c.Database.ConnectionString = "file:appservice.db"
-		}
-	}
-=======
-func (c *AppServiceAPI) Defaults(generate bool) {
-	c.InternalAPI.Listen = "http://localhost:7777"
-	c.InternalAPI.Connect = "http://localhost:7777"
->>>>>>> ad6b902b
+	}
 }
 
 func (c *AppServiceAPI) Verify(configErrs *ConfigErrors, isMonolith bool) {
 	if isMonolith { // polylith required configs below
 		return
-	}
-	if c.Matrix.DatabaseOptions.ConnectionString == "" {
-		checkNotEmpty(configErrs, "app_service_api.database.connection_string", string(c.Database.ConnectionString))
 	}
 	checkURL(configErrs, "app_service_api.internal_api.listen", string(c.InternalAPI.Listen))
 	checkURL(configErrs, "app_service_api.internal_api.connect", string(c.InternalAPI.Connect))
