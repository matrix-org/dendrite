// Copyright 2017 Vector Creations Ltd
//
// Licensed under the Apache License, Version 2.0 (the "License");
// you may not use this file except in compliance with the License.
// You may obtain a copy of the License at
//
//     http://www.apache.org/licenses/LICENSE-2.0
//
// Unless required by applicable law or agreed to in writing, software
// distributed under the License is distributed on an "AS IS" BASIS,
// WITHOUT WARRANTIES OR CONDITIONS OF ANY KIND, either express or implied.
// See the License for the specific language governing permissions and
// limitations under the License.

package config

import (
	"bytes"
	"encoding/pem"
	"fmt"
	"io"
	"net/url"
	"os"
	"path/filepath"
	"regexp"
	"strings"

	"github.com/joho/godotenv"
	"github.com/matrix-org/dendrite/clientapi/auth/authtypes"
	"github.com/matrix-org/dendrite/internal/mapsutil"
	"github.com/matrix-org/gomatrixserverlib"
	"github.com/sirupsen/logrus"
	"golang.org/x/crypto/ed25519"
	"gopkg.in/yaml.v2"

	jaegerconfig "github.com/uber/jaeger-client-go/config"
	jaegermetrics "github.com/uber/jaeger-lib/metrics"
)

// keyIDRegexp defines allowable characters in Key IDs.
var keyIDRegexp = regexp.MustCompile("^ed25519:[a-zA-Z0-9_]+$")

// Version is the current version of the config format.
// This will change whenever we make breaking changes to the config format.
const Version = 2

// Dendrite contains all the config used by a dendrite process.
// Relative paths are resolved relative to the current working directory
type Dendrite struct {
	// The version of the configuration file.
	// If the version in a file doesn't match the current dendrite config
	// version then we can give a clear error message telling the user
	// to update their config file to the current version.
	// The version of the file should only be different if there has
	// been a breaking change to the config file format.
	Version int `yaml:"version"`

	Global        Global        `yaml:"global"`
	AppServiceAPI AppServiceAPI `yaml:"app_service_api"`
	ClientAPI     ClientAPI     `yaml:"client_api"`
	FederationAPI FederationAPI `yaml:"federation_api"`
	KeyServer     KeyServer     `yaml:"key_server"`
	MediaAPI      MediaAPI      `yaml:"media_api"`
	RoomServer    RoomServer    `yaml:"room_server"`
	SyncAPI       SyncAPI       `yaml:"sync_api"`
	UserAPI       UserAPI       `yaml:"user_api"`
	RelayAPI      RelayAPI      `yaml:"relay_api"`

	MSCs MSCs `yaml:"mscs"`

	// The config for tracing the dendrite servers.
	Tracing struct {
		// Set to true to enable tracer hooks. If false, no tracing is set up.
		Enabled bool `yaml:"enabled"`
		// The config for the jaeger opentracing reporter.
		Jaeger jaegerconfig.Configuration `yaml:"jaeger"`
	} `yaml:"tracing"`

	// The config for logging informations. Each hook will be added to logrus.
	Logging []LogrusHook `yaml:"logging"`

	// Any information derived from the configuration options for later use.
	Derived Derived `yaml:"-"`

	IsMonolith bool `yaml:"-"`
}

// TODO: Kill Derived
type Derived struct {
	Registration struct {
		// Flows is a slice of flows, which represent one possible way that the client can authenticate a request.
		// http://matrix.org/docs/spec/HEAD/client_server/r0.3.0.html#user-interactive-authentication-api
		// As long as the generated flows only rely on config file options,
		// we can generate them on startup and store them until needed
		Flows []authtypes.Flow `json:"flows"`

		// Params that need to be returned to the client during
		// registration in order to complete registration stages.
		Params map[string]interface{} `json:"params"`
	}

	// Application services parsed from their config files
	// The paths of which were given above in the main config file
	ApplicationServices []ApplicationService

	// Meta-regexes compiled from all exclusive application service
	// Regexes.
	//
	// When a user registers, we check that their username does not match any
	// exclusive application service namespaces
	ExclusiveApplicationServicesUsernameRegexp *regexp.Regexp
	// When a user creates a room alias, we check that it isn't already
	// reserved by an application service
	ExclusiveApplicationServicesAliasRegexp *regexp.Regexp
	// Note: An Exclusive Regex for room ID isn't necessary as we aren't blocking
	// servers from creating RoomIDs in exclusive application service namespaces
}

type InternalAPIOptions struct {
	Listen  HTTPAddress `yaml:"listen"`
	Connect HTTPAddress `yaml:"connect"`
}

type ExternalAPIOptions struct {
	Listen HTTPAddress `yaml:"listen"`
}

// A Path on the filesystem.
type Path string

// A DataSource for opening a postgresql database using lib/pq.
type DataSource string

func (d DataSource) IsSQLite() bool {
	return strings.HasPrefix(string(d), "file:")
}

func (d DataSource) IsPostgres() bool {
	// commented line may not always be true?
	// return strings.HasPrefix(string(d), "postgres:")
	return !d.IsSQLite()
}

// A Topic in kafka.
type Topic string

// An Address to listen on.
type Address string

// An HTTPAddress to listen on, starting with either http:// or https://.
type HTTPAddress string

func (h HTTPAddress) Address() (Address, error) {
	url, err := url.Parse(string(h))
	if err != nil {
		return "", err
	}
	return Address(url.Host), nil
}

// FileSizeBytes is a file size in bytes
type FileSizeBytes int64

// ThumbnailSize contains a single thumbnail size configuration
type ThumbnailSize struct {
	// Maximum width of the thumbnail image
	Width int `yaml:"width"`
	// Maximum height of the thumbnail image
	Height int `yaml:"height"`
	// ResizeMethod is one of crop or scale.
	// crop scales to fill the requested dimensions and crops the excess.
	// scale scales to fit the requested dimensions and one dimension may be smaller than requested.
	ResizeMethod string `yaml:"method,omitempty"`
}

// LogrusHook represents a single logrus hook. At this point, only parsing and
// verification of the proper values for type and level are done.
// Validity/integrity checks on the parameters are done when configuring logrus.
type LogrusHook struct {
	// The type of hook, currently only "file" is supported.
	Type string `yaml:"type"`

	// The level of the logs to produce. Will output only this level and above.
	Level string `yaml:"level"`

	// The parameters for this hook.
	Params map[string]interface{} `yaml:"params"`
}

// ConfigErrors stores problems encountered when parsing a config file.
// It implements the error interface.
type ConfigErrors []string

// Load a yaml config file for a server run as multiple processes or as a monolith.
// Checks the config to ensure that it is valid.
func Load(configPath string, monolith bool) (*Dendrite, error) {
	configData, err := os.ReadFile(configPath)
	if err != nil {
		return nil, err
	}
	basePath, err := filepath.Abs(".")
	if err != nil {
		return nil, err
	}
	// Pass the current working directory and os.ReadFile so that they can
	// be mocked in the tests
	return loadConfig(basePath, configData, os.ReadFile, monolith)
}

func loadConfig(
	basePath string,
	configData []byte,
	readFile func(string) ([]byte, error),
	monolithic bool,
) (*Dendrite, error) {
	var c Dendrite
	c.Defaults(DefaultOpts{
		Generate:   false,
		Monolithic: monolithic,
	})
	c.IsMonolith = monolithic

	var err error
	if err = yaml.Unmarshal(configData, &c); err != nil {
		return nil, err
	}

	if err = c.check(monolithic); err != nil {
		return nil, err
	}

	privateKeyPath := absPath(basePath, c.Global.PrivateKeyPath)
	if c.Global.KeyID, c.Global.PrivateKey, err = LoadMatrixKey(privateKeyPath, readFile); err != nil {
		return nil, fmt.Errorf("failed to load private_key: %w", err)
	}

<<<<<<< HEAD
	for _, v := range c.Global.VirtualHosts {
		if v.KeyValidityPeriod == 0 {
			v.KeyValidityPeriod = c.Global.KeyValidityPeriod
		}
		if v.PrivateKeyPath == "" || v.PrivateKey == nil || v.KeyID == "" {
			v.KeyID = c.Global.KeyID
			v.PrivateKey = c.Global.PrivateKey
			continue
		}
		privateKeyPath := absPath(basePath, v.PrivateKeyPath)
		if v.KeyID, v.PrivateKey, err = LoadMatrixKey(privateKeyPath, readFile); err != nil {
			return nil, fmt.Errorf("failed to load private_key for virtualhost %s: %w", v.ServerName, err)
		}
	}

=======
>>>>>>> cade6d1d
	for _, key := range c.Global.OldVerifyKeys {
		switch {
		case key.PrivateKeyPath != "":
			var oldPrivateKeyData []byte
			oldPrivateKeyPath := absPath(basePath, key.PrivateKeyPath)
			oldPrivateKeyData, err = readFile(oldPrivateKeyPath)
			if err != nil {
				return nil, fmt.Errorf("failed to read %q: %w", oldPrivateKeyPath, err)
			}

			// NOTSPEC: Ordinarily we should enforce key ID formatting, but since there are
			// a number of private keys out there with non-compatible symbols in them due
			// to lack of validation in Synapse, we won't enforce that for old verify keys.
			keyID, privateKey, perr := readKeyPEM(oldPrivateKeyPath, oldPrivateKeyData, false)
			if perr != nil {
				return nil, fmt.Errorf("failed to parse %q: %w", oldPrivateKeyPath, perr)
			}
<<<<<<< HEAD

			key.KeyID = keyID
			key.PrivateKey = privateKey
			key.PublicKey = gomatrixserverlib.Base64Bytes(privateKey.Public().(ed25519.PublicKey))

		case key.KeyID == "":
			return nil, fmt.Errorf("'key_id' must be specified if 'public_key' is specified")

		case len(key.PublicKey) == ed25519.PublicKeySize:
			continue

		case len(key.PublicKey) > 0:
			return nil, fmt.Errorf("the supplied 'public_key' is the wrong length")

=======

			key.KeyID = keyID
			key.PrivateKey = privateKey
			key.PublicKey = gomatrixserverlib.Base64Bytes(privateKey.Public().(ed25519.PublicKey))

		case key.KeyID == "":
			return nil, fmt.Errorf("'key_id' must be specified if 'public_key' is specified")

		case len(key.PublicKey) == ed25519.PublicKeySize:
			continue

		case len(key.PublicKey) > 0:
			return nil, fmt.Errorf("the supplied 'public_key' is the wrong length")

>>>>>>> cade6d1d
		default:
			return nil, fmt.Errorf("either specify a 'private_key' path or supply both 'public_key' and 'key_id'")
		}
	}

	c.MediaAPI.AbsBasePath = Path(absPath(basePath, c.MediaAPI.BasePath))

	// Generate data from config options
	err = c.Derive()
	if err != nil {
		return nil, err
	}

	c.Wiring()
	return &c, nil
}

func LoadMatrixKey(privateKeyPath string, readFile func(string) ([]byte, error)) (gomatrixserverlib.KeyID, ed25519.PrivateKey, error) {
	privateKeyData, err := readFile(privateKeyPath)
	if err != nil {
		return "", nil, err
	}
	return readKeyPEM(privateKeyPath, privateKeyData, true)
}

// Derive generates data that is derived from various values provided in
// the config file.
func (config *Dendrite) Derive() error {
	// Replace selected config with env variables.
	config.replaceWithEnvVariables()

	// Determine registrations flows based off config values

	config.Derived.Registration.Params = make(map[string]interface{})

	// TODO: Add email auth type
	// TODO: Add MSISDN auth type

	if config.ClientAPI.RecaptchaEnabled {
		config.Derived.Registration.Params[authtypes.LoginTypeRecaptcha] = map[string]string{"public_key": config.ClientAPI.RecaptchaPublicKey}
		config.Derived.Registration.Flows = append(config.Derived.Registration.Flows,
			authtypes.Flow{Stages: []authtypes.LoginType{authtypes.LoginTypeRecaptcha}})
	} else if !config.ClientAPI.PasswordAuthenticationDisabled {
		config.Derived.Registration.Flows = append(config.Derived.Registration.Flows,
			authtypes.Flow{Stages: []authtypes.LoginType{authtypes.LoginTypeDummy}})
	}
	if config.ClientAPI.PublicKeyAuthentication.Enabled() {
		pkFlows := config.ClientAPI.PublicKeyAuthentication.GetPublicKeyRegistrationFlows()
		if pkFlows != nil {
			config.Derived.Registration.Flows = append(config.Derived.Registration.Flows, pkFlows...)
		}
		pkParams := config.ClientAPI.PublicKeyAuthentication.GetPublicKeyRegistrationParams()
		if pkParams != nil {
			config.Derived.Registration.Params = mapsutil.MapsUnion(config.Derived.Registration.Params, pkParams)
		}
	}

	// Load application service configuration files
	if err := loadAppServices(&config.AppServiceAPI, &config.Derived); err != nil {
		return err
	}

	return nil
}

type DefaultOpts struct {
	Generate   bool
	Monolithic bool
}

// SetDefaults sets default config values if they are not explicitly set.
func (c *Dendrite) Defaults(opts DefaultOpts) {
	c.Version = Version

	c.Global.Defaults(opts)
	c.ClientAPI.Defaults(opts)
	c.FederationAPI.Defaults(opts)
	c.KeyServer.Defaults(opts)
	c.MediaAPI.Defaults(opts)
	c.RoomServer.Defaults(opts)
	c.SyncAPI.Defaults(opts)
	c.UserAPI.Defaults(opts)
	c.AppServiceAPI.Defaults(opts)
	c.RelayAPI.Defaults(opts)
	c.MSCs.Defaults(opts)
	c.Wiring()
}

func (c *Dendrite) Verify(configErrs *ConfigErrors, isMonolith bool) {
	type verifiable interface {
		Verify(configErrs *ConfigErrors, isMonolith bool)
	}
	for _, c := range []verifiable{
		&c.Global, &c.ClientAPI, &c.FederationAPI,
		&c.KeyServer, &c.MediaAPI, &c.RoomServer,
		&c.SyncAPI, &c.UserAPI,
		&c.AppServiceAPI, &c.RelayAPI, &c.MSCs,
	} {
		c.Verify(configErrs, isMonolith)
	}
}

func (c *Dendrite) Wiring() {
	c.Global.JetStream.Matrix = &c.Global
	c.ClientAPI.Matrix = &c.Global
	c.FederationAPI.Matrix = &c.Global
	c.KeyServer.Matrix = &c.Global
	c.MediaAPI.Matrix = &c.Global
	c.RoomServer.Matrix = &c.Global
	c.SyncAPI.Matrix = &c.Global
	c.UserAPI.Matrix = &c.Global
	c.AppServiceAPI.Matrix = &c.Global
	c.RelayAPI.Matrix = &c.Global
	c.MSCs.Matrix = &c.Global

	c.ClientAPI.Derived = &c.Derived
	c.AppServiceAPI.Derived = &c.Derived
	c.ClientAPI.MSCs = &c.MSCs
}

// Error returns a string detailing how many errors were contained within a
// configErrors type.
func (errs ConfigErrors) Error() string {
	if len(errs) == 1 {
		return errs[0]
	}
	return fmt.Sprintf(
		"%s (and %d other problems)", errs[0], len(errs)-1,
	)
}

// Add appends an error to the list of errors in this configErrors.
// It is a wrapper to the builtin append and hides pointers from
// the client code.
// This method is safe to use with an uninitialized configErrors because
// if it is nil, it will be properly allocated.
func (errs *ConfigErrors) Add(str string) {
	*errs = append(*errs, str)
}

// checkNotEmpty verifies the given value is not empty in the configuration.
// If it is, adds an error to the list.
func checkNotEmpty(configErrs *ConfigErrors, key, value string) {
	if value == "" {
		configErrs.Add(fmt.Sprintf("missing config key %q", key))
	}
}

// checkNotZero verifies the given value is not zero in the configuration.
// If it is, adds an error to the list.
func checkNotZero(configErrs *ConfigErrors, key string, value int64) {
	if value == 0 {
		configErrs.Add(fmt.Sprintf("missing config key %q", key))
	}
}

// checkPositive verifies the given value is positive (zero included)
// in the configuration. If it is not, adds an error to the list.
func checkPositive(configErrs *ConfigErrors, key string, value int64) {
	if value < 0 {
		configErrs.Add(fmt.Sprintf("invalid value for config key %q: %d", key, value))
	}
}

// checkURL verifies that the parameter is a valid URL
func checkURL(configErrs *ConfigErrors, key, value string) {
	if value == "" {
		configErrs.Add(fmt.Sprintf("missing config key %q", key))
		return
	}
	url, err := url.Parse(value)
	if err != nil {
		configErrs.Add(fmt.Sprintf("config key %q contains invalid URL (%s)", key, err.Error()))
		return
	}
	switch url.Scheme {
	case "http":
	case "https":
	default:
		configErrs.Add(fmt.Sprintf("config key %q URL should be http:// or https://", key))
		return
	}
}

// checkLogging verifies the parameters logging.* are valid.
func (config *Dendrite) checkLogging(configErrs *ConfigErrors) {
	for _, logrusHook := range config.Logging {
		checkNotEmpty(configErrs, "logging.type", string(logrusHook.Type))
		checkNotEmpty(configErrs, "logging.level", string(logrusHook.Level))
	}
}

// check returns an error type containing all errors found within the config
// file.
func (config *Dendrite) check(_ bool) error { // monolithic
	var configErrs ConfigErrors

	if config.Version != Version {
		configErrs.Add(fmt.Sprintf(
			"config version is %q, expected %q - this means that the format of the configuration "+
				"file has changed in some significant way, so please revisit the sample config "+
				"and ensure you are not missing any important options that may have been added "+
				"or changed recently!",
			config.Version, Version,
		))
		return configErrs
	}

	config.checkLogging(&configErrs)

	// Due to how Golang manages its interface types, this condition is not redundant.
	// In order to get the proper behaviour, it is necessary to return an explicit nil
	// and not a nil configErrors.
	// This is because the following equalities hold:
	// error(nil) == nil
	// error(configErrors(nil)) != nil
	if configErrs != nil {
		return configErrs
	}
	return nil
}

// absPath returns the absolute path for a given relative or absolute path.
func absPath(dir string, path Path) string {
	if filepath.IsAbs(string(path)) {
		// filepath.Join cleans the path so we should clean the absolute paths as well for consistency.
		return filepath.Clean(string(path))
	}
	return filepath.Join(dir, string(path))
}

func readKeyPEM(path string, data []byte, enforceKeyIDFormat bool) (gomatrixserverlib.KeyID, ed25519.PrivateKey, error) {
	for {
		var keyBlock *pem.Block
		keyBlock, data = pem.Decode(data)
		if data == nil {
			return "", nil, fmt.Errorf("no matrix private key PEM data in %q", path)
		}
		if keyBlock == nil {
			return "", nil, fmt.Errorf("keyBlock is nil %q", path)
		}
		if keyBlock.Type == "MATRIX PRIVATE KEY" {
			keyID := keyBlock.Headers["Key-ID"]
			if keyID == "" {
				return "", nil, fmt.Errorf("missing key ID in PEM data in %q", path)
			}
			if !strings.HasPrefix(keyID, "ed25519:") {
				return "", nil, fmt.Errorf("key ID %q doesn't start with \"ed25519:\" in %q", keyID, path)
			}
			if enforceKeyIDFormat && !keyIDRegexp.MatchString(keyID) {
				return "", nil, fmt.Errorf("key ID %q in %q contains illegal characters (use a-z, A-Z, 0-9 and _ only)", keyID, path)
			}
			_, privKey, err := ed25519.GenerateKey(bytes.NewReader(keyBlock.Bytes))
			if err != nil {
				return "", nil, err
			}
			return gomatrixserverlib.KeyID(keyID), privKey, nil
		}
	}
}

// AppServiceURL returns a HTTP URL for where the appservice component is listening.
func (config *Dendrite) AppServiceURL() string {
	// Hard code the appservice server to talk HTTP for now.
	// If we support HTTPS we need to think of a practical way to do certificate validation.
	// People setting up servers shouldn't need to get a certificate valid for the public
	// internet for an internal API.
	return string(config.AppServiceAPI.InternalAPI.Connect)
}

// FederationAPIURL returns an HTTP URL for where the federation API is listening.
func (config *Dendrite) FederationAPIURL() string {
	// Hard code the federationapi to talk HTTP for now.
	// If we support HTTPS we need to think of a practical way to do certificate validation.
	// People setting up servers shouldn't need to get a certificate valid for the public
	// internet for an internal API.
	return string(config.FederationAPI.InternalAPI.Connect)
}

// RoomServerURL returns an HTTP URL for where the roomserver is listening.
func (config *Dendrite) RoomServerURL() string {
	// Hard code the roomserver to talk HTTP for now.
	// If we support HTTPS we need to think of a practical way to do certificate validation.
	// People setting up servers shouldn't need to get a certificate valid for the public
	// internet for an internal API.
	return string(config.RoomServer.InternalAPI.Connect)
}

// UserAPIURL returns an HTTP URL for where the userapi is listening.
func (config *Dendrite) UserAPIURL() string {
	// Hard code the userapi to talk HTTP for now.
	// If we support HTTPS we need to think of a practical way to do certificate validation.
	// People setting up servers shouldn't need to get a certificate valid for the public
	// internet for an internal API.
	return string(config.UserAPI.InternalAPI.Connect)
}

// KeyServerURL returns an HTTP URL for where the key server is listening.
func (config *Dendrite) KeyServerURL() string {
	// Hard code the key server to talk HTTP for now.
	// If we support HTTPS we need to think of a practical way to do certificate validation.
	// People setting up servers shouldn't need to get a certificate valid for the public
	// internet for an internal API.
	return string(config.KeyServer.InternalAPI.Connect)
}

// SetupTracing configures the opentracing using the supplied configuration.
func (config *Dendrite) SetupTracing(serviceName string) (closer io.Closer, err error) {
	if !config.Tracing.Enabled {
		return io.NopCloser(bytes.NewReader([]byte{})), nil
	}
	return config.Tracing.Jaeger.InitGlobalTracer(
		serviceName,
		jaegerconfig.Logger(logrusLogger{logrus.StandardLogger()}),
		jaegerconfig.Metrics(jaegermetrics.NullFactory),
	)
}

/*
*
Replace selected config with environment variables
*/

func (config *Dendrite) replaceWithEnvVariables() {
	// If env variable is set, get the value from the env
	// variable and replace it in each supported field.

<<<<<<< HEAD
	err := godotenv.Load(".env")
	if err != nil {
		logrus.Errorln("error loading .env file", err)
=======
	err := godotenv.Load()
	if err != nil {
		logrus.Warningln(err)
>>>>>>> cade6d1d
	}

	config.Global.ServerName = gomatrixserverlib.ServerName(
		replaceWithEnvVariables(string(config.Global.ServerName)),
	)
	logrus.Infof("Matrix ServerName=%s", config.Global.ServerName)

	config.Global.DatabaseOptions.ConnectionString = DataSource(
		replaceWithEnvVariables(
			string(config.Global.DatabaseOptions.ConnectionString),
		),
	)

	if config.ClientAPI.PublicKeyAuthentication.Ethereum.Enabled {
		config.ClientAPI.PublicKeyAuthentication.Ethereum.ConfigChainID =
			replaceWithEnvVariables(config.ClientAPI.PublicKeyAuthentication.Ethereum.ConfigChainID)

		config.ClientAPI.PublicKeyAuthentication.Ethereum.NetworkUrl =
			replaceWithEnvVariables(config.ClientAPI.PublicKeyAuthentication.Ethereum.NetworkUrl)

<<<<<<< HEAD
		config.ClientAPI.PublicKeyAuthentication.Ethereum.ConfigEnableAuthz =
			replaceWithEnvVariables(config.ClientAPI.PublicKeyAuthentication.Ethereum.ConfigEnableAuthz)

		logrus.Infof(
			"Supported Ethereum chain_id=%v, network_url=%v, enable_authz=%v",
			config.ClientAPI.PublicKeyAuthentication.Ethereum.ConfigChainID,
			config.ClientAPI.PublicKeyAuthentication.Ethereum.NetworkUrl,
			config.ClientAPI.PublicKeyAuthentication.Ethereum.ConfigEnableAuthz,
=======
		logrus.Infof(
			"Loaded config for Ethereum chain_id=%v, network_url=%v",
			config.ClientAPI.PublicKeyAuthentication.Ethereum.ConfigChainID,
			config.ClientAPI.PublicKeyAuthentication.Ethereum.NetworkUrl,
>>>>>>> cade6d1d
		)
	}
}

var regexpEnvVariables = regexp.MustCompile(`\$\{(?P<Var>\w+)\}`)
var varIndex = regexpEnvVariables.SubexpIndex("Var")

func replaceWithEnvVariables(value string) string {
	matches := regexpEnvVariables.FindAllStringSubmatch(value, -1)
	for _, m := range matches {
		if varIndex < len(m) {
			envValue := os.Getenv(m[varIndex])
			value = strings.ReplaceAll(value, fmt.Sprintf("${%s}", m[varIndex]), envValue)
		}
	}
	return value
}

// logrusLogger is a small wrapper that implements jaeger.Logger using logrus.
type logrusLogger struct {
	l *logrus.Logger
}

func (l logrusLogger) Error(msg string) {
	l.l.Error(msg)
}

func (l logrusLogger) Infof(msg string, args ...interface{}) {
	l.l.Infof(msg, args...)
}<|MERGE_RESOLUTION|>--- conflicted
+++ resolved
@@ -234,7 +234,6 @@
 		return nil, fmt.Errorf("failed to load private_key: %w", err)
 	}
 
-<<<<<<< HEAD
 	for _, v := range c.Global.VirtualHosts {
 		if v.KeyValidityPeriod == 0 {
 			v.KeyValidityPeriod = c.Global.KeyValidityPeriod
@@ -250,8 +249,6 @@
 		}
 	}
 
-=======
->>>>>>> cade6d1d
 	for _, key := range c.Global.OldVerifyKeys {
 		switch {
 		case key.PrivateKeyPath != "":
@@ -269,7 +266,6 @@
 			if perr != nil {
 				return nil, fmt.Errorf("failed to parse %q: %w", oldPrivateKeyPath, perr)
 			}
-<<<<<<< HEAD
 
 			key.KeyID = keyID
 			key.PrivateKey = privateKey
@@ -284,22 +280,6 @@
 		case len(key.PublicKey) > 0:
 			return nil, fmt.Errorf("the supplied 'public_key' is the wrong length")
 
-=======
-
-			key.KeyID = keyID
-			key.PrivateKey = privateKey
-			key.PublicKey = gomatrixserverlib.Base64Bytes(privateKey.Public().(ed25519.PublicKey))
-
-		case key.KeyID == "":
-			return nil, fmt.Errorf("'key_id' must be specified if 'public_key' is specified")
-
-		case len(key.PublicKey) == ed25519.PublicKeySize:
-			continue
-
-		case len(key.PublicKey) > 0:
-			return nil, fmt.Errorf("the supplied 'public_key' is the wrong length")
-
->>>>>>> cade6d1d
 		default:
 			return nil, fmt.Errorf("either specify a 'private_key' path or supply both 'public_key' and 'key_id'")
 		}
@@ -627,15 +607,9 @@
 	// If env variable is set, get the value from the env
 	// variable and replace it in each supported field.
 
-<<<<<<< HEAD
 	err := godotenv.Load(".env")
 	if err != nil {
 		logrus.Errorln("error loading .env file", err)
-=======
-	err := godotenv.Load()
-	if err != nil {
-		logrus.Warningln(err)
->>>>>>> cade6d1d
 	}
 
 	config.Global.ServerName = gomatrixserverlib.ServerName(
@@ -656,21 +630,10 @@
 		config.ClientAPI.PublicKeyAuthentication.Ethereum.NetworkUrl =
 			replaceWithEnvVariables(config.ClientAPI.PublicKeyAuthentication.Ethereum.NetworkUrl)
 
-<<<<<<< HEAD
-		config.ClientAPI.PublicKeyAuthentication.Ethereum.ConfigEnableAuthz =
-			replaceWithEnvVariables(config.ClientAPI.PublicKeyAuthentication.Ethereum.ConfigEnableAuthz)
-
 		logrus.Infof(
-			"Supported Ethereum chain_id=%v, network_url=%v, enable_authz=%v",
+			"Supported Ethereum chain_id=%v, network_url=%v",
 			config.ClientAPI.PublicKeyAuthentication.Ethereum.ConfigChainID,
 			config.ClientAPI.PublicKeyAuthentication.Ethereum.NetworkUrl,
-			config.ClientAPI.PublicKeyAuthentication.Ethereum.ConfigEnableAuthz,
-=======
-		logrus.Infof(
-			"Loaded config for Ethereum chain_id=%v, network_url=%v",
-			config.ClientAPI.PublicKeyAuthentication.Ethereum.ConfigChainID,
-			config.ClientAPI.PublicKeyAuthentication.Ethereum.NetworkUrl,
->>>>>>> cade6d1d
 		)
 	}
 }
