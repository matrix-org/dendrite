package config

import (
	"math/rand"
	"path/filepath"
	"time"

	"github.com/matrix-org/gomatrixserverlib"
	"golang.org/x/crypto/ed25519"
)

type Global struct {
	// The name of the server. This is usually the domain name, e.g 'matrix.org', 'localhost'.
	ServerName gomatrixserverlib.ServerName `yaml:"server_name"`

	// Path to the private key which will be used to sign requests and events.
	PrivateKeyPath Path `yaml:"private_key"`

	// The private key which will be used to sign requests and events.
	PrivateKey ed25519.PrivateKey `yaml:"-"`

	// An arbitrary string used to uniquely identify the PrivateKey. Must start with the
	// prefix "ed25519:".
	KeyID gomatrixserverlib.KeyID `yaml:"-"`

	// Information about old private keys that used to be used to sign requests and
	// events on this domain. They will not be used but will be advertised to other
	// servers that ask for them to help verify old events.
	OldVerifyKeys []OldVerifyKeys `yaml:"old_private_keys"`

	// How long a remote server can cache our server key for before requesting it again.
	// Increasing this number will reduce the number of requests made by remote servers
	// for our key, but increases the period a compromised key will be considered valid
	// by remote servers.
	// Defaults to 24 hours.
	KeyValidityPeriod time.Duration `yaml:"key_validity_period"`

	// Global pool of database connections, which is used only in monolith mode. If a
	// component does not specify any database options of its own, then this pool of
	// connections will be used instead. This way we don't have to manage connection
	// counts on a per-component basis, but can instead do it for the entire monolith.
	// In a polylith deployment, this will be ignored.
	DatabaseOptions DatabaseOptions `yaml:"database"`

	// The server name to delegate server-server communications to, with optional port
	WellKnownServerName string `yaml:"well_known_server_name"`

	// Disables federation. Dendrite will not be able to make any outbound HTTP requests
	// to other servers and the federation API will not be exposed.
	DisableFederation bool `yaml:"disable_federation"`

	// Configures the handling of presence events.
	Presence PresenceOptions `yaml:"presence"`

	// List of domains that the server will trust as identity servers to
	// verify third-party identifiers.
	// Defaults to an empty array.
	TrustedIDServers []string `yaml:"trusted_third_party_id_servers"`

	// JetStream configuration
	JetStream JetStream `yaml:"jetstream"`

	// Metrics configuration
	Metrics Metrics `yaml:"metrics"`

	// Sentry configuration
	Sentry Sentry `yaml:"sentry"`

	// DNS caching options for all outbound HTTP requests
	DNSCache DNSCacheOptions `yaml:"dns_cache"`

	// ServerNotices configuration used for sending server notices
	ServerNotices ServerNotices `yaml:"server_notices"`

<<<<<<< HEAD
	// GlobalDatabaseOptions sets database options for all components.
	GlobalDatabaseOptions DatabaseOptions `yaml:"database_options"`
=======
	// ReportStats configures opt-in anonymous stats reporting.
	ReportStats ReportStats `yaml:"report_stats"`
>>>>>>> 58af7f61
}

func (c *Global) Defaults(generate bool) {
	if generate {
		c.ServerName = "localhost"
		c.PrivateKeyPath = "matrix_key.pem"
		_, c.PrivateKey, _ = ed25519.GenerateKey(rand.New(rand.NewSource(0)))
		c.KeyID = "ed25519:auto"
	}
	c.KeyValidityPeriod = time.Hour * 24 * 7

	c.JetStream.Defaults(generate)
	c.Metrics.Defaults(generate)
	c.DNSCache.Defaults()
	c.Sentry.Defaults()
	c.ServerNotices.Defaults(generate)
	c.ReportStats.Defaults()
}

func (c *Global) Verify(configErrs *ConfigErrors, isMonolith bool) {
	checkNotEmpty(configErrs, "global.server_name", string(c.ServerName))
	checkNotEmpty(configErrs, "global.private_key", string(c.PrivateKeyPath))

	c.JetStream.Verify(configErrs, isMonolith)
	c.Metrics.Verify(configErrs, isMonolith)
	c.Sentry.Verify(configErrs, isMonolith)
	c.DNSCache.Verify(configErrs, isMonolith)
	c.ServerNotices.Verify(configErrs, isMonolith)
	c.ReportStats.Verify(configErrs, isMonolith)
}

type OldVerifyKeys struct {
	// Path to the private key.
	PrivateKeyPath Path `yaml:"private_key"`

	// The private key itself.
	PrivateKey ed25519.PrivateKey `yaml:"-"`

	// The key ID of the private key.
	KeyID gomatrixserverlib.KeyID `yaml:"-"`

	// When the private key was designed as "expired", as a UNIX timestamp
	// in millisecond precision.
	ExpiredAt gomatrixserverlib.Timestamp `yaml:"expired_at"`
}

// The configuration to use for Prometheus metrics
type Metrics struct {
	// Whether or not the metrics are enabled
	Enabled bool `yaml:"enabled"`
	// Use BasicAuth for Authorization
	BasicAuth struct {
		// Authorization via Static Username & Password
		// Hardcoded Username and Password
		Username string `yaml:"username"`
		Password string `yaml:"password"`
	} `yaml:"basic_auth"`
}

func (c *Metrics) Defaults(generate bool) {
	c.Enabled = false
	if generate {
		c.BasicAuth.Username = "metrics"
		c.BasicAuth.Password = "metrics"
	}
}

func (c *Metrics) Verify(configErrs *ConfigErrors, isMonolith bool) {
}

// ServerNotices defines the configuration used for sending server notices
type ServerNotices struct {
	Enabled bool `yaml:"enabled"`
	// The localpart to be used when sending notices
	LocalPart string `yaml:"local_part"`
	// The displayname to be used when sending notices
	DisplayName string `yaml:"display_name"`
	// The avatar of this user
	AvatarURL string `yaml:"avatar"`
	// The roomname to be used when creating messages
	RoomName string `yaml:"room_name"`
}

func (c *ServerNotices) Defaults(generate bool) {
	if generate {
		c.Enabled = true
		c.LocalPart = "_server"
		c.DisplayName = "Server Alert"
		c.RoomName = "Server Alert"
		c.AvatarURL = ""
	}
}

func (c *ServerNotices) Verify(errors *ConfigErrors, isMonolith bool) {}

// ReportStats configures opt-in anonymous stats reporting.
type ReportStats struct {
	// Enabled configures anonymous usage stats of the server
	Enabled bool `yaml:"enabled"`

	// Endpoint the endpoint to report stats to
	Endpoint string `yaml:"endpoint"`
}

func (c *ReportStats) Defaults() {
	c.Enabled = false
	c.Endpoint = "https://matrix.org/report-usage-stats/push"
}

func (c *ReportStats) Verify(configErrs *ConfigErrors, isMonolith bool) {
	if c.Enabled {
		checkNotEmpty(configErrs, "global.report_stats.endpoint", c.Endpoint)
	}
}

// The configuration to use for Sentry error reporting
type Sentry struct {
	Enabled bool `yaml:"enabled"`
	// The DSN to connect to e.g "https://examplePublicKey@o0.ingest.sentry.io/0"
	// See https://docs.sentry.io/platforms/go/configuration/options/
	DSN string `yaml:"dsn"`
	// The environment e.g "production"
	// See https://docs.sentry.io/platforms/go/configuration/environments/
	Environment string `yaml:"environment"`
}

func (c *Sentry) Defaults() {
	c.Enabled = false
}

func (c *Sentry) Verify(configErrs *ConfigErrors, isMonolith bool) {
}

type DatabaseOptions struct {
	// The connection string, file:filename.db or postgres://server....
	ConnectionString DataSource `yaml:"connection_string"`
	// Maximum open connections to the DB (0 = use default, negative means unlimited)
	MaxOpenConnections int `yaml:"max_open_conns"`
	// Maximum idle connections to the DB (0 = use default, negative means unlimited)
	MaxIdleConnections int `yaml:"max_idle_conns"`
	// maximum amount of time (in seconds) a connection may be reused (<= 0 means unlimited)
	ConnMaxLifetimeSeconds int `yaml:"conn_max_lifetime"`
}

func (c *DatabaseOptions) Defaults(conns int) {
	c.MaxOpenConnections = conns
	c.MaxIdleConnections = 2
	c.ConnMaxLifetimeSeconds = -1
}

func (c *DatabaseOptions) Verify(configErrs *ConfigErrors, isMonolith bool) {
}

// MaxIdleConns returns maximum idle connections to the DB
func (c DatabaseOptions) MaxIdleConns() int {
	return c.MaxIdleConnections
}

// MaxOpenConns returns maximum open connections to the DB
func (c DatabaseOptions) MaxOpenConns() int {
	return c.MaxOpenConnections
}

// ConnMaxLifetime returns maximum amount of time a connection may be reused
func (c DatabaseOptions) ConnMaxLifetime() time.Duration {
	return time.Duration(c.ConnMaxLifetimeSeconds) * time.Second
}

// setDatabase sets the connection_string for each component, if a global database_option is set.
func setDatabase(global DatabaseOptions, componentConnection *DatabaseOptions, databaseName string) {
	if componentConnection.ConnectionString != "" {
		return
	}
	componentConnection.MaxOpenConnections = global.MaxOpenConnections
	componentConnection.MaxIdleConnections = global.MaxIdleConnections
	componentConnection.ConnMaxLifetimeSeconds = global.ConnMaxLifetimeSeconds
	componentConnection.ConnectionString = global.ConnectionString
	if global.ConnectionString != "" && global.ConnectionString.IsSQLite() {
		componentConnection.ConnectionString = DataSource(filepath.Join(string(global.ConnectionString), databaseName))
	}
}

type DNSCacheOptions struct {
	// Whether the DNS cache is enabled or not
	Enabled bool `yaml:"enabled"`
	// How many entries to store in the DNS cache at a given time
	CacheSize int `yaml:"cache_size"`
	// How long a cache entry should be considered valid for
	CacheLifetime time.Duration `yaml:"cache_lifetime"`
}

func (c *DNSCacheOptions) Defaults() {
	c.Enabled = false
	c.CacheSize = 256
	c.CacheLifetime = time.Minute * 5
}

func (c *DNSCacheOptions) Verify(configErrs *ConfigErrors, isMonolith bool) {
	checkPositive(configErrs, "cache_size", int64(c.CacheSize))
	checkPositive(configErrs, "cache_lifetime", int64(c.CacheLifetime))
}

// PresenceOptions defines possible configurations for presence events.
type PresenceOptions struct {
	// Whether inbound presence events are allowed
	EnableInbound bool `yaml:"enable_inbound"`
	// Whether outbound presence events are allowed
	EnableOutbound bool `yaml:"enable_outbound"`
}<|MERGE_RESOLUTION|>--- conflicted
+++ resolved
@@ -2,7 +2,6 @@
 
 import (
 	"math/rand"
-	"path/filepath"
 	"time"
 
 	"github.com/matrix-org/gomatrixserverlib"
@@ -72,13 +71,8 @@
 	// ServerNotices configuration used for sending server notices
 	ServerNotices ServerNotices `yaml:"server_notices"`
 
-<<<<<<< HEAD
-	// GlobalDatabaseOptions sets database options for all components.
-	GlobalDatabaseOptions DatabaseOptions `yaml:"database_options"`
-=======
 	// ReportStats configures opt-in anonymous stats reporting.
 	ReportStats ReportStats `yaml:"report_stats"`
->>>>>>> 58af7f61
 }
 
 func (c *Global) Defaults(generate bool) {
@@ -247,20 +241,6 @@
 	return time.Duration(c.ConnMaxLifetimeSeconds) * time.Second
 }
 
-// setDatabase sets the connection_string for each component, if a global database_option is set.
-func setDatabase(global DatabaseOptions, componentConnection *DatabaseOptions, databaseName string) {
-	if componentConnection.ConnectionString != "" {
-		return
-	}
-	componentConnection.MaxOpenConnections = global.MaxOpenConnections
-	componentConnection.MaxIdleConnections = global.MaxIdleConnections
-	componentConnection.ConnMaxLifetimeSeconds = global.ConnMaxLifetimeSeconds
-	componentConnection.ConnectionString = global.ConnectionString
-	if global.ConnectionString != "" && global.ConnectionString.IsSQLite() {
-		componentConnection.ConnectionString = DataSource(filepath.Join(string(global.ConnectionString), databaseName))
-	}
-}
-
 type DNSCacheOptions struct {
 	// Whether the DNS cache is enabled or not
 	Enabled bool `yaml:"enabled"`
