--- conflicted
+++ resolved
@@ -57,10 +57,11 @@
 
 	MSCs *MSCs `yaml:"-"`
 
-<<<<<<< HEAD
 	ThreePidDelegate string `yaml:"three_pid_delegate"`
 
 	JwtConfig JwtConfig `yaml:"jwt_config"`
+
+	Ldap Ldap `yaml:"ldap"`
 }
 
 type JwtConfig struct {
@@ -70,8 +71,6 @@
 	Secret    string `yaml:"secret"`
 	SecretKey ed25519.PublicKey
 	Audiences []string `yaml:"audiences"`
-=======
-	Ldap Ldap `yaml:"ldap"`
 }
 
 type Ldap struct {
@@ -87,7 +86,6 @@
 	AdminGroupDn        string `yaml:"admin_group_dn"`
 	AdminGroupFilter    string `yaml:"admin_group_filter"`
 	AdminGroupAttribute string `yaml:"admin_group_attribute"`
->>>>>>> 2070b5a4
 }
 
 func (c *ClientAPI) Defaults(_ DefaultOpts) {
