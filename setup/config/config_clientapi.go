--- conflicted
+++ resolved
@@ -16,9 +16,9 @@
 	// secrets)
 	RegistrationDisabled bool `yaml:"registration_disabled"`
 
-	// Enable registration without captcha verification or shared secret. Note: this option is *not* recommended,
-	// as registration without verification is a known vector for spam and abuse. Defaults to false. Has no effect
-	// unless `registration_disabled` is set to false.
+	// Enable registration without captcha verification or shared secret.
+	// This option is populated by the -really-enable-open-registration
+	// command line parameter as it is not recommended.
 	OpenRegistrationWithoutVerificationEnabled bool `yaml:"-"`
 
 	// If set, allows registration by anyone who also has the shared
@@ -83,7 +83,6 @@
 	// Ensure there is any spam counter measure when enabling registration
 	if !c.RegistrationDisabled && !c.OpenRegistrationWithoutVerificationEnabled {
 		if !c.RecaptchaEnabled && c.RegistrationSharedSecret == "" {
-<<<<<<< HEAD
 			configErrs.Add(
 				"You have tried to enable open registration without any secondary verification methods " +
 					"(such as captcha or shared secret). By enabling open registration, you are SIGNIFICANTLY " +
@@ -92,12 +91,6 @@
 					"start Dendrite with the -really-enable-open-registration command line flag. Otherwise, you " +
 					"should set the registration_disabled option in your Dendrite config.",
 			)
-=======
-			configErrs.Add("You have enabled open registration without any verification. This is a known vector for " +
-				"spam and abuse. If you would like to allow public registration, please consider adding captcha" +
-				" or token-based verification. Otherwise this check can be removed by adding the " +
-				"`--really-enable-open-registration` parameter.")
->>>>>>> e385cd18
 		}
 	}
 }
