// Copyright 2017 Vector Creations Ltd
//
// Licensed under the Apache License, Version 2.0 (the "License");
// you may not use this file except in compliance with the License.
// You may obtain a copy of the License at
//
//     http://www.apache.org/licenses/LICENSE-2.0
//
// Unless required by applicable law or agreed to in writing, software
// distributed under the License is distributed on an "AS IS" BASIS,
// WITHOUT WARRANTIES OR CONDITIONS OF ANY KIND, either express or implied.
// See the License for the specific language governing permissions and
// limitations under the License.

package config

import (
	"fmt"
	"reflect"
	"testing"

<<<<<<< HEAD
	"github.com/sirupsen/logrus"
=======
	"github.com/matrix-org/gomatrixserverlib"
>>>>>>> 5eed31fe
	"gopkg.in/yaml.v2"
)

func TestLoadConfigRelative(t *testing.T) {
	cfg, err := loadConfig("/my/config/dir", []byte(testConfig),
		mockReadFile{
			"/my/config/dir/matrix_key.pem": testKey,
			"/my/config/dir/tls_cert.pem":   testCert,
		}.readFile,
		false,
	)
	if err != nil {
		t.Error("failed to load config:", err)
	}

	configErrors := &ConfigErrors{}
	cfg.Verify(configErrors, false)
	if len(*configErrors) > 0 {
		for _, err := range *configErrors {
			logrus.Errorf("Configuration error: %s", err)
		}
		t.Error("configuration verification failed")
	}
}

const testConfig = `
version: 2
global:
  server_name: localhost
  private_key: matrix_key.pem
  key_id: ed25519:auto
  key_validity_period: 168h0m0s
  well_known_server_name: "localhost:443"
  well_known_client_name: "localhost:443"
  trusted_third_party_id_servers:
  - matrix.org
  - vector.im
  kafka:
    addresses:
    - localhost:2181
    topic_prefix: Dendrite
    use_naffka: true
    naffka_database:
      connection_string: file:naffka.db
      max_open_conns: 100
      max_idle_conns: 2
      conn_max_lifetime: -1
  metrics:
    enabled: false
    basic_auth:
      username: metrics
      password: metrics
  server_notices:
    local_part: "_server"
    display_name: "Server alerts"
    avatar: ""
    room_name: "Server Alerts"	
  jetstream:
    addresses: ["test"]
app_service_api:
  internal_api:
    listen: http://localhost:7777
    connect: http://localhost:7777
  database:
    connection_string: file:appservice.db
    max_open_conns: 100
    max_idle_conns: 2
    conn_max_lifetime: -1
  config_files: []
client_api:
  internal_api:
    listen: http://localhost:7771
    connect: http://localhost:7771
  external_api:
    listen: http://[::]:8071
  registration_disabled: true
  registration_shared_secret: ""
  enable_registration_captcha: false
  recaptcha_public_key: ""
  recaptcha_private_key: ""
  recaptcha_bypass_secret: ""
  recaptcha_siteverify_api: ""
  turn:
    turn_user_lifetime: ""
    turn_uris: []
    turn_shared_secret: ""
    turn_username: ""
    turn_password: ""
current_state_server:
  internal_api:
    listen: http://localhost:7782
    connect: http://localhost:7782
  database:
    connection_string: file:currentstate.db
    max_open_conns: 100
    max_idle_conns: 2
    conn_max_lifetime: -1
federation_api:
  internal_api:
    listen: http://localhost:7772
    connect: http://localhost:7772
  external_api:
    listen: http://[::]:8072
  database:
    connection_string: file:federationapi.db
key_server:
  internal_api:
    listen: http://localhost:7779
    connect: http://localhost:7779
  database:
    connection_string: file:keyserver.db
    max_open_conns: 100
    max_idle_conns: 2
    conn_max_lifetime: -1
media_api:
  internal_api:
    listen: http://localhost:7774
    connect: http://localhost:7774
  external_api:
    listen: http://[::]:8074
  database:
    connection_string: file:mediaapi.db
    max_open_conns: 100
    max_idle_conns: 2
    conn_max_lifetime: -1
  base_path: ./media_store
  max_file_size_bytes: 10485760
  dynamic_thumbnails: false
  max_thumbnail_generators: 10
  thumbnail_sizes:
  - width: 32
    height: 32
    method: crop
  - width: 96
    height: 96
    method: crop
  - width: 640
    height: 480
    method: scale
room_server:
  internal_api:
    listen: http://localhost:7770
    connect: http://localhost:7770
  database:
    connection_string: file:roomserver.db
    max_open_conns: 100
    max_idle_conns: 2
    conn_max_lifetime: -1
server_key_api:
  internal_api:
    listen: http://localhost:7780
    connect: http://localhost:7780
  database:
    connection_string: file:serverkeyapi.db
    max_open_conns: 100
    max_idle_conns: 2
    conn_max_lifetime: -1
  key_perspectives:
  - server_name: matrix.org
    keys:
    - key_id: ed25519:auto
      public_key: Noi6WqcDj0QmPxCNQqgezwTlBKrfqehY1u2FyWP9uYw
    - key_id: ed25519:a_RXGa
      public_key: l8Hft5qXKn1vfHrg3p4+W8gELQVo8N13JkluMfmn2sQ
sync_api:
  internal_api:
    listen: http://localhost:7773
    connect: http://localhost:7773
  database:
    connection_string: file:syncapi.db
    max_open_conns: 100
    max_idle_conns: 2
    conn_max_lifetime: -1
user_api:
  internal_api:
    listen: http://localhost:7781
    connect: http://localhost:7781
  account_database:
    connection_string: file:userapi_accounts.db
    max_open_conns: 100
    max_idle_conns: 2
    conn_max_lifetime: -1
  pusher_database:
    connection_string: file:pushserver.db
    max_open_conns: 100
    max_idle_conns: 2
    conn_max_lifetime: -1
relay_api:
  internal_api:
    listen: http://localhost:7775
    connect: http://localhost:7775
  external_api:
    listen: http://[::]:8075
  database:
    connection_string: file:relayapi.db
mscs:
  database:
    connection_string: file:federationapi.db
tracing:
  enabled: false
  jaeger:
    serviceName: ""
    disabled: false
    rpc_metrics: false
    tags: []
    sampler: null
    reporter: null
    headers: null
    baggage_restrictions: null
    throttler: null
logging:
- type: file
  level: info
  params:
    path: /var/log/dendrite
`

type mockReadFile map[string]string

func (m mockReadFile) readFile(path string) ([]byte, error) {
	data, ok := m[path]
	if !ok {
		return nil, fmt.Errorf("no such file %q", path)
	}
	return []byte(data), nil
}

func TestReadKey(t *testing.T) {
	keyID, _, err := readKeyPEM("path/to/key", []byte(testKey), true)
	if err != nil {
		t.Error("failed to load private key:", err)
	}
	wantKeyID := testKeyID
	if wantKeyID != string(keyID) {
		t.Errorf("wanted key ID to be %q, got %q", wantKeyID, keyID)
	}
}

const testKeyID = "ed25519:c8NsuQ"

const testKey = `
-----BEGIN MATRIX PRIVATE KEY-----
Key-ID: ` + testKeyID + `
7KRZiZ2sTyRR8uqqUjRwczuwRXXkUMYIUHq4Mc3t4bE=
-----END MATRIX PRIVATE KEY-----
`

const testCert = `
-----BEGIN CERTIFICATE-----
MIIE0zCCArugAwIBAgIJAPype3u24LJeMA0GCSqGSIb3DQEBCwUAMAAwHhcNMTcw
NjEzMTQyODU4WhcNMTgwNjEzMTQyODU4WjAAMIICIjANBgkqhkiG9w0BAQEFAAOC
Ag8AMIICCgKCAgEA3vNSr7lCh/alxPFqairp/PYohwdsqPvOD7zf7dJCNhy0gbdC
9/APwIbPAPL9nU+o9ud1ACNCKBCQin/9LnI5vd5pa/Ne+mmRADDLB/BBBoywSJWG
NSfKJ9n3XY1bjgtqi53uUh+RDdQ7sXudDqCUxiiJZmS7oqK/mp88XXAgCbuXUY29
GmzbbDz37vntuSxDgUOnJ8uPSvRp5YPKogA3JwW1SyrlLt4Z30CQ6nH3Y2Q5SVfJ
NIQyMrnwyjA9bCdXezv1cLXoTYn7U9BRyzXTZeXs3y3ldnRfISXN35CU04Az1F8j
lfj7nXMEqI/qAj/qhxZ8nVBB+rpNOZy9RJko3O+G5Qa/EvzkQYV1rW4TM2Yme88A
QyJspoV/0bXk6gG987PonK2Uk5djxSULhnGVIqswydyH0Nzb+slRp2bSoWbaNlee
+6TIeiyTQYc055pCHOp22gtLrC5LQGchksi02St2ZzRHdnlfqCJ8S9sS7x3trzds
cYueg1sGI+O8szpQ3eUM7OhJOBrx6OlR7+QYnQg1wr/V+JAz1qcyTC1URcwfeqtg
QjxFdBD9LfCtfK+AO51H9ugtsPJqOh33PmvfvUBEM05OHCA0lNaWJHROGpm4T4cc
YQI9JQk/0lB7itF1qK5RG74qgKdjkBkfZxi0OqkUgHk6YHtJlKfET8zfrtcCAwEA
AaNQME4wHQYDVR0OBBYEFGwb0NgH0Zr7Ga23njEJ85Ozf8M9MB8GA1UdIwQYMBaA
FGwb0NgH0Zr7Ga23njEJ85Ozf8M9MAwGA1UdEwQFMAMBAf8wDQYJKoZIhvcNAQEL
BQADggIBAKU3RHXggbq/pLhGinU5q/9QT0TB/0bBnF1wNFkKQC0FrNJ+ZnBNmusy
oqOn7DEohBCCDxT0kgOC05gLEsGLkSXlVyqCsPFfycCFhtu1QzSRtQNRxB3pW3Wq
4/RFVYv0PGBjVBKxImQlEmXJWEDwemGKqDQZPtqR/FTHTbJcaT0xQr5+1oG6lawt
I/2cW6GQ0kYW/Szps8FgNdSNgVqCjjNIzBYbWhRWMx/63qD1ReUbY7/Yw9KKT8nK
zXERpbTM9k+Pnm0g9Gep+9HJ1dBFJeuTPugKeSeyqg2OJbENw1hxGs/HjBXw7580
ioiMn/kMj6Tg/f3HCfKrdHHBFQw0/fJW6o17QImYIpPOPzc5RjXBrCJWb34kxqEd
NQdKgejWiV/LlVsguIF8hVZH2kRzvoyypkVUtSUYGmjvA5UXoORQZfJ+b41llq1B
GcSF6iaVbAFKnsUyyr1i9uHz/6Muqflphv/SfZxGheIn5u3PnhXrzDagvItjw0NS
n0Xq64k7fc42HXJpF8CGBkSaIhtlzcruO+vqR80B9r62+D0V7VmHOnP135MT6noU
8F0JQfEtP+I8NII5jHSF/khzSgP5g80LS9tEc2ILnIHK1StkInAoRQQ+/HsQsgbz
ANAf5kxmMsM0zlN2hkxl0H6o7wKlBSw3RI3cjfilXiMWRPJrzlc4
-----END CERTIFICATE-----
`

func TestUnmarshalDataUnit(t *testing.T) {
	target := struct {
		Got DataUnit `yaml:"value"`
	}{}
	for input, expect := range map[string]DataUnit{
		"value: 0.6tb": 659706976665,
		"value: 1.2gb": 1288490188,
		"value: 256mb": 268435456,
		"value: 128kb": 131072,
		"value: 128":   128,
	} {
		if err := yaml.Unmarshal([]byte(input), &target); err != nil {
			t.Fatal(err)
		} else if target.Got != expect {
			t.Fatalf("expected value %d but got %d", expect, target.Got)
		}
	}
}

func Test_SigningIdentityFor(t *testing.T) {
	tests := []struct {
		name         string
		virtualHosts []*VirtualHost
		serverName   gomatrixserverlib.ServerName
		want         *gomatrixserverlib.SigningIdentity
		wantErr      bool
	}{
		{
			name:    "no virtual hosts defined",
			wantErr: true,
		},
		{
			name:       "no identity found",
			serverName: gomatrixserverlib.ServerName("doesnotexist"),
			wantErr:    true,
		},
		{
			name:       "found identity",
			serverName: gomatrixserverlib.ServerName("main"),
			want:       &gomatrixserverlib.SigningIdentity{ServerName: "main"},
		},
		{
			name:       "identity found on virtual hosts",
			serverName: gomatrixserverlib.ServerName("vh2"),
			virtualHosts: []*VirtualHost{
				{SigningIdentity: gomatrixserverlib.SigningIdentity{ServerName: "vh1"}},
				{SigningIdentity: gomatrixserverlib.SigningIdentity{ServerName: "vh2"}},
			},
			want: &gomatrixserverlib.SigningIdentity{ServerName: "vh2"},
		},
	}
	for _, tt := range tests {
		t.Run(tt.name, func(t *testing.T) {
			c := &Global{
				VirtualHosts: tt.virtualHosts,
				SigningIdentity: gomatrixserverlib.SigningIdentity{
					ServerName: "main",
				},
			}
			got, err := c.SigningIdentityFor(tt.serverName)
			if (err != nil) != tt.wantErr {
				t.Errorf("SigningIdentityFor() error = %v, wantErr %v", err, tt.wantErr)
				return
			}
			if !reflect.DeepEqual(got, tt.want) {
				t.Errorf("SigningIdentityFor() got = %v, want %v", got, tt.want)
			}
		})
	}
}<|MERGE_RESOLUTION|>--- conflicted
+++ resolved
@@ -19,11 +19,8 @@
 	"reflect"
 	"testing"
 
-<<<<<<< HEAD
 	"github.com/sirupsen/logrus"
-=======
 	"github.com/matrix-org/gomatrixserverlib"
->>>>>>> 5eed31fe
 	"gopkg.in/yaml.v2"
 )
 
