// Copyright 2017 Vector Creations Ltd
// Copyright 2017-2018 New Vector Ltd
// Copyright 2019-2020 The Matrix.org Foundation C.I.C.
//
// Licensed under the Apache License, Version 2.0 (the "License");
// you may not use this file except in compliance with the License.
// You may obtain a copy of the License at
//
//     http://www.apache.org/licenses/LICENSE-2.0
//
// Unless required by applicable law or agreed to in writing, software
// distributed under the License is distributed on an "AS IS" BASIS,
// WITHOUT WARRANTIES OR CONDITIONS OF ANY KIND, either express or implied.
// See the License for the specific language governing permissions and
// limitations under the License.

package api

import (
	"time"

	types2 "github.com/matrix-org/dendrite/syncapi/types"
	"github.com/matrix-org/dendrite/userapi/types"
	"github.com/matrix-org/gomatrixserverlib"
)

// OutputTypingEvent is an entry in typing server output kafka log.
// This contains the event with extra fields used to create 'm.typing' event
// in clientapi & federation.
type OutputTypingEvent struct {
	// The Event for the typing edu event.
	Event TypingEvent `json:"event"`
	// ExpireTime is the interval after which the user should no longer be
	// considered typing. Only available if Event.Typing is true.
	ExpireTime *time.Time
}

// OutputSendToDeviceEvent is an entry in the send-to-device output kafka log.
// This contains the full event content, along with the user ID and device ID
// to which it is destined.
type OutputSendToDeviceEvent struct {
	UserID   string `json:"user_id"`
	DeviceID string `json:"device_id"`
	gomatrixserverlib.SendToDeviceEvent
}

// OutputReceiptEvent is an entry in the receipt output kafka log
type OutputReceiptEvent struct {
	UserID    string                      `json:"user_id"`
	RoomID    string                      `json:"room_id"`
	EventID   string                      `json:"event_id"`
	Type      string                      `json:"type"`
	Timestamp gomatrixserverlib.Timestamp `json:"timestamp"`
}

<<<<<<< HEAD
// Helper structs for receipts json creation
type ReceiptMRead struct {
	User map[string]ReceiptTS `json:"m.read"`
}

type ReceiptTS struct {
	TS gomatrixserverlib.Timestamp `json:"ts"`
}

// FederationSender output
type FederationReceiptMRead struct {
	User map[string]FederationReceiptData `json:"m.read"`
}

type FederationReceiptData struct {
	Data     ReceiptTS `json:"data"`
	EventIDs []string  `json:"event_ids"`
}

// OutputPresenceData is an entry in the presence output kafka log
type OutputPresenceData struct {
	UserID        string                      `json:"user_id"`
	Presence      types.PresenceStatus        `json:"presence"`
	StatusMsg     string                      `json:"status_msg,omitempty"`
	LastActiveTS  gomatrixserverlib.Timestamp `json:"last_active_ts"`
	LastActiveAgo int64                       `json:"last_active_ago,omitempty"`
	StreamPos     types2.StreamPosition       `json:"stream_pos"`
}

type FederationPresenceSingle struct {
	CurrentlyActive bool   `json:"currently_active"`
	LastActiveAgo   int    `json:"last_active_ago"`
	Presence        string `json:"presence"`
	UserID          string `json:"user_id"`
	StatusMsg       string `json:"status_msg"`
}

type FederationPresenceData struct {
	Push []FederationPresenceSingle `json:"push"`
=======
// OutputCrossSigningKeyUpdate is an entry in the signing key update output kafka log
type OutputCrossSigningKeyUpdate struct {
	CrossSigningKeyUpdate `json:"signing_keys"`
>>>>>>> 329c9e67
}<|MERGE_RESOLUTION|>--- conflicted
+++ resolved
@@ -53,24 +53,9 @@
 	Timestamp gomatrixserverlib.Timestamp `json:"timestamp"`
 }
 
-<<<<<<< HEAD
-// Helper structs for receipts json creation
-type ReceiptMRead struct {
-	User map[string]ReceiptTS `json:"m.read"`
-}
-
-type ReceiptTS struct {
-	TS gomatrixserverlib.Timestamp `json:"ts"`
-}
-
-// FederationSender output
-type FederationReceiptMRead struct {
-	User map[string]FederationReceiptData `json:"m.read"`
-}
-
-type FederationReceiptData struct {
-	Data     ReceiptTS `json:"data"`
-	EventIDs []string  `json:"event_ids"`
+// OutputCrossSigningKeyUpdate is an entry in the signing key update output kafka log
+type OutputCrossSigningKeyUpdate struct {
+	CrossSigningKeyUpdate `json:"signing_keys"`
 }
 
 // OutputPresenceData is an entry in the presence output kafka log
@@ -93,9 +78,4 @@
 
 type FederationPresenceData struct {
 	Push []FederationPresenceSingle `json:"push"`
-=======
-// OutputCrossSigningKeyUpdate is an entry in the signing key update output kafka log
-type OutputCrossSigningKeyUpdate struct {
-	CrossSigningKeyUpdate `json:"signing_keys"`
->>>>>>> 329c9e67
 }