--- conflicted
+++ resolved
@@ -77,7 +77,6 @@
 // InputReceiptEventResponse is a response to InputReceiptEventRequest
 type InputReceiptEventResponse struct{}
 
-<<<<<<< HEAD
 // InputPresenceRequest is a request to EDUServerInputAPI
 type InputPresenceRequest struct {
 	UserID       string                      `json:"user_id"`
@@ -89,13 +88,12 @@
 
 // InputPresenceResponse is a response to InputPresenceRequest
 type InputPresenceResponse struct{}
-=======
+
 type InputCrossSigningKeyUpdateRequest struct {
 	CrossSigningKeyUpdate `json:"signing_keys"`
 }
 
 type InputCrossSigningKeyUpdateResponse struct{}
->>>>>>> 329c9e67
 
 // EDUServerInputAPI is used to write events to the typing server.
 type EDUServerInputAPI interface {
@@ -117,16 +115,15 @@
 		response *InputReceiptEventResponse,
 	) error
 
-<<<<<<< HEAD
 	InputPresence(
 		ctx context.Context,
 		request *InputPresenceRequest,
-		response *InputPresenceResponse,
-=======
+    response *InputPresenceResponse,
+  ) error
+  
 	InputCrossSigningKeyUpdate(
 		ctx context.Context,
 		request *InputCrossSigningKeyUpdateRequest,
 		response *InputCrossSigningKeyUpdateResponse,
->>>>>>> 329c9e67
 	) error
 }