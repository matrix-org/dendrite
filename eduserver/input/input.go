// Copyright 2017 Vector Creations Ltd
// Copyright 2017-2018 New Vector Ltd
// Copyright 2019-2020 The Matrix.org Foundation C.I.C.
//
// Licensed under the Apache License, Version 2.0 (the "License");
// you may not use this file except in compliance with the License.
// You may obtain a copy of the License at
//
//     http://www.apache.org/licenses/LICENSE-2.0
//
// Unless required by applicable law or agreed to in writing, software
// distributed under the License is distributed on an "AS IS" BASIS,
// WITHOUT WARRANTIES OR CONDITIONS OF ANY KIND, either express or implied.
// See the License for the specific language governing permissions and
// limitations under the License.

package input

import (
	"context"
	"encoding/json"
	"time"

	"github.com/Shopify/sarama"
	"github.com/matrix-org/dendrite/eduserver/api"
	"github.com/matrix-org/dendrite/eduserver/cache"
	keyapi "github.com/matrix-org/dendrite/keyserver/api"
	userapi "github.com/matrix-org/dendrite/userapi/api"
	"github.com/matrix-org/gomatrixserverlib"
	"github.com/sirupsen/logrus"
)

// EDUServerInputAPI implements api.EDUServerInputAPI
type EDUServerInputAPI struct {
	// Cache to store the current typing members in each room.
	Cache *cache.EDUCache
	// The kafka topic to output new typing events to.
	OutputTypingEventTopic string
	// The kafka topic to output new send to device events to.
	OutputSendToDeviceEventTopic string
	// The kafka topic to output new receipt events to
	OutputReceiptEventTopic string
<<<<<<< HEAD
	// The kafka topic to output presence changes to
	OutputPresenceTopic string
=======
	// The kafka topic to output new key change events to
	OutputKeyChangeEventTopic string
>>>>>>> 329c9e67
	// kafka producer
	Producer sarama.SyncProducer
	// Internal user query API
	UserAPI userapi.UserInternalAPI
	// our server name
	ServerName gomatrixserverlib.ServerName
}

// Ensure EDUServerInputAPI implements EDUServerInputAPI
var _ api.EDUServerInputAPI = (*EDUServerInputAPI)(nil)

// InputTypingEvent implements api.EDUServerInputAPI
func (t *EDUServerInputAPI) InputTypingEvent(
	ctx context.Context,
	request *api.InputTypingEventRequest,
	response *api.InputTypingEventResponse,
) error {
	ite := &request.InputTypingEvent
	if ite.Typing {
		// user is typing, update our current state of users typing.
		expireTime := ite.OriginServerTS.Time().Add(
			time.Duration(ite.TimeoutMS) * time.Millisecond,
		)
		t.Cache.AddTypingUser(ite.UserID, ite.RoomID, &expireTime)
	} else {
		t.Cache.RemoveUser(ite.UserID, ite.RoomID)
	}

	return t.sendTypingEvent(ite)
}

// InputTypingEvent implements api.EDUServerInputAPI
func (t *EDUServerInputAPI) InputSendToDeviceEvent(
	ctx context.Context,
	request *api.InputSendToDeviceEventRequest,
	response *api.InputSendToDeviceEventResponse,
) error {
	ise := &request.InputSendToDeviceEvent
	return t.sendToDeviceEvent(ise)
}

// InputCrossSigningKeyUpdate implements api.EDUServerInputAPI
func (t *EDUServerInputAPI) InputCrossSigningKeyUpdate(
	ctx context.Context,
	request *api.InputCrossSigningKeyUpdateRequest,
	response *api.InputCrossSigningKeyUpdateResponse,
) error {
	eventJSON, err := json.Marshal(&keyapi.DeviceMessage{
		Type: keyapi.TypeCrossSigningUpdate,
		OutputCrossSigningKeyUpdate: &api.OutputCrossSigningKeyUpdate{
			CrossSigningKeyUpdate: request.CrossSigningKeyUpdate,
		},
	})
	if err != nil {
		return err
	}

	logrus.WithFields(logrus.Fields{
		"user_id": request.UserID,
	}).Infof("Producing to topic '%s'", t.OutputKeyChangeEventTopic)

	m := &sarama.ProducerMessage{
		Topic: string(t.OutputKeyChangeEventTopic),
		Key:   sarama.StringEncoder(request.UserID),
		Value: sarama.ByteEncoder(eventJSON),
	}

	_, _, err = t.Producer.SendMessage(m)
	return err
}

func (t *EDUServerInputAPI) sendTypingEvent(ite *api.InputTypingEvent) error {
	ev := &api.TypingEvent{
		Type:   gomatrixserverlib.MTyping,
		RoomID: ite.RoomID,
		UserID: ite.UserID,
		Typing: ite.Typing,
	}
	ote := &api.OutputTypingEvent{
		Event: *ev,
	}

	if ev.Typing {
		expireTime := ite.OriginServerTS.Time().Add(
			time.Duration(ite.TimeoutMS) * time.Millisecond,
		)
		ote.ExpireTime = &expireTime
	}

	eventJSON, err := json.Marshal(ote)
	if err != nil {
		return err
	}
	logrus.WithFields(logrus.Fields{
		"room_id": ite.RoomID,
		"user_id": ite.UserID,
		"typing":  ite.Typing,
	}).Infof("Producing to topic '%s'", t.OutputTypingEventTopic)

	m := &sarama.ProducerMessage{
		Topic: string(t.OutputTypingEventTopic),
		Key:   sarama.StringEncoder(ite.RoomID),
		Value: sarama.ByteEncoder(eventJSON),
	}

	_, _, err = t.Producer.SendMessage(m)
	return err
}

func (t *EDUServerInputAPI) sendToDeviceEvent(ise *api.InputSendToDeviceEvent) error {
	devices := []string{}
	_, domain, err := gomatrixserverlib.SplitID('@', ise.UserID)
	if err != nil {
		return err
	}

	// If the event is targeted locally then we want to expand the wildcard
	// out into individual device IDs so that we can send them to each respective
	// device. If the event isn't targeted locally then we can't expand the
	// wildcard as we don't know about the remote devices, so instead we leave it
	// as-is, so that the federation sender can send it on with the wildcard intact.
	if domain == t.ServerName && ise.DeviceID == "*" {
		var res userapi.QueryDevicesResponse
		err = t.UserAPI.QueryDevices(context.TODO(), &userapi.QueryDevicesRequest{
			UserID: ise.UserID,
		}, &res)
		if err != nil {
			return err
		}
		for _, dev := range res.Devices {
			devices = append(devices, dev.ID)
		}
	} else {
		devices = append(devices, ise.DeviceID)
	}

	logrus.WithFields(logrus.Fields{
		"user_id":     ise.UserID,
		"num_devices": len(devices),
		"type":        ise.Type,
	}).Infof("Producing to topic '%s'", t.OutputSendToDeviceEventTopic)
	for _, device := range devices {
		ote := &api.OutputSendToDeviceEvent{
			UserID:            ise.UserID,
			DeviceID:          device,
			SendToDeviceEvent: ise.SendToDeviceEvent,
		}

		eventJSON, err := json.Marshal(ote)
		if err != nil {
			logrus.WithError(err).Error("sendToDevice failed json.Marshal")
			return err
		}

		m := &sarama.ProducerMessage{
			Topic: string(t.OutputSendToDeviceEventTopic),
			Key:   sarama.StringEncoder(ote.UserID),
			Value: sarama.ByteEncoder(eventJSON),
		}

		_, _, err = t.Producer.SendMessage(m)
		if err != nil {
			logrus.WithError(err).Error("sendToDevice failed t.Producer.SendMessage")
			return err
		}
	}

	return nil
}

// InputReceiptEvent implements api.EDUServerInputAPI
// TODO: Intelligently batch requests sent by the same user (e.g wait a few milliseconds before emitting output events)
func (t *EDUServerInputAPI) InputReceiptEvent(
	ctx context.Context,
	request *api.InputReceiptEventRequest,
	response *api.InputReceiptEventResponse,
) error {
	logrus.WithFields(logrus.Fields{}).Infof("Producing to topic '%s'", t.OutputReceiptEventTopic)
	output := &api.OutputReceiptEvent{
		UserID:    request.InputReceiptEvent.UserID,
		RoomID:    request.InputReceiptEvent.RoomID,
		EventID:   request.InputReceiptEvent.EventID,
		Type:      request.InputReceiptEvent.Type,
		Timestamp: request.InputReceiptEvent.Timestamp,
	}
	js, err := json.Marshal(output)
	if err != nil {
		return err
	}
	m := &sarama.ProducerMessage{
		Topic: t.OutputReceiptEventTopic,
		Key:   sarama.StringEncoder(request.InputReceiptEvent.RoomID + ":" + request.InputReceiptEvent.UserID),
		Value: sarama.ByteEncoder(js),
	}
	_, _, err = t.Producer.SendMessage(m)
	return err
}

// InputPresence implements api.EDUServerInputAPI
// TODO: Intelligently batch requests sent by the same user (e.g wait a few milliseconds before emitting output events)
func (t *EDUServerInputAPI) InputPresence(
	ctx context.Context,
	request *api.InputPresenceRequest,
	response *api.InputPresenceResponse,
) error {
	logrus.WithFields(logrus.Fields{
		"user_id":    request.UserID,
		"status":     request.Presence,
		"status_msg": request.StatusMsg,
	}).Infof("Producing to topic '%s'", t.OutputPresenceTopic)
	output := &api.OutputPresenceData{
		UserID:       request.UserID,
		Presence:     request.Presence,
		StatusMsg:    request.StatusMsg,
		LastActiveTS: request.LastActiveTS,
		StreamPos:    request.StreamPos,
	}
	js, err := json.Marshal(output)
	if err != nil {
		return err
	}
	m := &sarama.ProducerMessage{
		Topic: t.OutputPresenceTopic,
		Key:   sarama.StringEncoder(request.UserID),
		Value: sarama.ByteEncoder(js),
	}
	_, _, err = t.Producer.SendMessage(m)
	return err
}<|MERGE_RESOLUTION|>--- conflicted
+++ resolved
@@ -40,13 +40,10 @@
 	OutputSendToDeviceEventTopic string
 	// The kafka topic to output new receipt events to
 	OutputReceiptEventTopic string
-<<<<<<< HEAD
-	// The kafka topic to output presence changes to
+  // The kafka topic to output presence changes to
 	OutputPresenceTopic string
-=======
 	// The kafka topic to output new key change events to
 	OutputKeyChangeEventTopic string
->>>>>>> 329c9e67
 	// kafka producer
 	Producer sarama.SyncProducer
 	// Internal user query API
