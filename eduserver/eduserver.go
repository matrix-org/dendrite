// Copyright 2017 Vector Creations Ltd
// Copyright 2017-2018 New Vector Ltd
// Copyright 2019-2020 The Matrix.org Foundation C.I.C.
//
// Licensed under the Apache License, Version 2.0 (the "License");
// you may not use this file except in compliance with the License.
// You may obtain a copy of the License at
//
//     http://www.apache.org/licenses/LICENSE-2.0
//
// Unless required by applicable law or agreed to in writing, software
// distributed under the License is distributed on an "AS IS" BASIS,
// WITHOUT WARRANTIES OR CONDITIONS OF ANY KIND, either express or implied.
// See the License for the specific language governing permissions and
// limitations under the License.

package eduserver

import (
	"github.com/gorilla/mux"
	"github.com/matrix-org/dendrite/eduserver/api"
	"github.com/matrix-org/dendrite/eduserver/cache"
	"github.com/matrix-org/dendrite/eduserver/input"
	"github.com/matrix-org/dendrite/eduserver/inthttp"
	"github.com/matrix-org/dendrite/internal/config"
	"github.com/matrix-org/dendrite/internal/setup"
	"github.com/matrix-org/dendrite/internal/setup/kafka"
	userapi "github.com/matrix-org/dendrite/userapi/api"
)

// AddInternalRoutes registers HTTP handlers for the internal API. Invokes functions
// on the given input API.
func AddInternalRoutes(internalMux *mux.Router, inputAPI api.EDUServerInputAPI) {
	inthttp.AddRoutes(inputAPI, internalMux)
}

// NewInternalAPI returns a concerete implementation of the internal API. Callers
// can call functions directly on the returned API or via an HTTP interface using AddInternalRoutes.
func NewInternalAPI(
	base *setup.BaseDendrite,
	eduCache *cache.EDUCache,
	userAPI userapi.UserInternalAPI,
) api.EDUServerInputAPI {
	cfg := &base.Cfg.EDUServer

	_, producer := kafka.SetupConsumerProducer(&cfg.Matrix.Kafka)

	return &input.EDUServerInputAPI{
		Cache:                        eduCache,
		UserAPI:                      userAPI,
<<<<<<< HEAD
		Producer:                     base.KafkaProducer,
		OutputTypingEventTopic:       cfg.Matrix.Kafka.TopicFor(config.TopicOutputTypingEvent),
		OutputSendToDeviceEventTopic: cfg.Matrix.Kafka.TopicFor(config.TopicOutputSendToDeviceEvent),
		OutputReceiptEventTopic:      cfg.Matrix.Kafka.TopicFor(config.TopicOutputReceiptEvent),
=======
		Producer:                     producer,
		OutputTypingEventTopic:       string(cfg.Matrix.Kafka.TopicFor(config.TopicOutputTypingEvent)),
		OutputSendToDeviceEventTopic: string(cfg.Matrix.Kafka.TopicFor(config.TopicOutputSendToDeviceEvent)),
>>>>>>> e154c45b
		ServerName:                   cfg.Matrix.ServerName,
	}
}<|MERGE_RESOLUTION|>--- conflicted
+++ resolved
@@ -48,16 +48,10 @@
 	return &input.EDUServerInputAPI{
 		Cache:                        eduCache,
 		UserAPI:                      userAPI,
-<<<<<<< HEAD
-		Producer:                     base.KafkaProducer,
+		Producer:                     producer,
 		OutputTypingEventTopic:       cfg.Matrix.Kafka.TopicFor(config.TopicOutputTypingEvent),
 		OutputSendToDeviceEventTopic: cfg.Matrix.Kafka.TopicFor(config.TopicOutputSendToDeviceEvent),
 		OutputReceiptEventTopic:      cfg.Matrix.Kafka.TopicFor(config.TopicOutputReceiptEvent),
-=======
-		Producer:                     producer,
-		OutputTypingEventTopic:       string(cfg.Matrix.Kafka.TopicFor(config.TopicOutputTypingEvent)),
-		OutputSendToDeviceEventTopic: string(cfg.Matrix.Kafka.TopicFor(config.TopicOutputSendToDeviceEvent)),
->>>>>>> e154c45b
 		ServerName:                   cfg.Matrix.ServerName,
 	}
 }