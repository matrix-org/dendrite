--- conflicted
+++ resolved
@@ -52,11 +52,8 @@
 		OutputTypingEventTopic:       cfg.Matrix.Kafka.TopicFor(config.TopicOutputTypingEvent),
 		OutputSendToDeviceEventTopic: cfg.Matrix.Kafka.TopicFor(config.TopicOutputSendToDeviceEvent),
 		OutputReceiptEventTopic:      cfg.Matrix.Kafka.TopicFor(config.TopicOutputReceiptEvent),
-<<<<<<< HEAD
 		OutputPresenceTopic:          cfg.Matrix.Kafka.TopicFor(config.TopicOutputPresenceData),
-=======
 		OutputKeyChangeEventTopic:    cfg.Matrix.Kafka.TopicFor(config.TopicOutputKeyChangeEvent),
->>>>>>> 329c9e67
 		ServerName:                   cfg.Matrix.ServerName,
 	}
 }