package inthttp

import (
	"context"
	"errors"
	"net/http"

	"github.com/matrix-org/dendrite/eduserver/api"
	"github.com/matrix-org/dendrite/internal/httputil"
	"github.com/opentracing/opentracing-go"
)

// HTTP paths for the internal HTTP APIs
const (
<<<<<<< HEAD
	EDUServerInputTypingEventPath       = "/eduserver/input"
	EDUServerInputSendToDeviceEventPath = "/eduserver/sendToDevice"
	EDUServerInputReceiptEventPath      = "/eduserver/receipt"
	EDUServerInputPresencePath          = "/eduserver/presence"
=======
	EDUServerInputTypingEventPath           = "/eduserver/input"
	EDUServerInputSendToDeviceEventPath     = "/eduserver/sendToDevice"
	EDUServerInputReceiptEventPath          = "/eduserver/receipt"
	EDUServerInputCrossSigningKeyUpdatePath = "/eduserver/crossSigningKeyUpdate"
>>>>>>> 329c9e67
)

// NewEDUServerClient creates a EDUServerInputAPI implemented by talking to a HTTP POST API.
func NewEDUServerClient(eduServerURL string, httpClient *http.Client) (api.EDUServerInputAPI, error) {
	if httpClient == nil {
		return nil, errors.New("NewEDUServerClient: httpClient is <nil>")
	}
	return &httpEDUServerInputAPI{eduServerURL, httpClient}, nil
}

type httpEDUServerInputAPI struct {
	eduServerURL string
	httpClient   *http.Client
}

// InputTypingEvent implements EDUServerInputAPI
func (h *httpEDUServerInputAPI) InputTypingEvent(
	ctx context.Context,
	request *api.InputTypingEventRequest,
	response *api.InputTypingEventResponse,
) error {
	span, ctx := opentracing.StartSpanFromContext(ctx, "InputTypingEvent")
	defer span.Finish()

	apiURL := h.eduServerURL + EDUServerInputTypingEventPath
	return httputil.PostJSON(ctx, span, h.httpClient, apiURL, request, response)
}

// InputSendToDeviceEvent implements EDUServerInputAPI
func (h *httpEDUServerInputAPI) InputSendToDeviceEvent(
	ctx context.Context,
	request *api.InputSendToDeviceEventRequest,
	response *api.InputSendToDeviceEventResponse,
) error {
	span, ctx := opentracing.StartSpanFromContext(ctx, "InputSendToDeviceEvent")
	defer span.Finish()

	apiURL := h.eduServerURL + EDUServerInputSendToDeviceEventPath
	return httputil.PostJSON(ctx, span, h.httpClient, apiURL, request, response)
}

// InputSendToDeviceEvent implements EDUServerInputAPI
func (h *httpEDUServerInputAPI) InputReceiptEvent(
	ctx context.Context,
	request *api.InputReceiptEventRequest,
	response *api.InputReceiptEventResponse,
) error {
	span, ctx := opentracing.StartSpanFromContext(ctx, "InputReceiptEventPath")
	defer span.Finish()

	apiURL := h.eduServerURL + EDUServerInputReceiptEventPath
	return httputil.PostJSON(ctx, span, h.httpClient, apiURL, request, response)
}

<<<<<<< HEAD
// InputPresence implements EDUServerInputAPI
func (h *httpEDUServerInputAPI) InputPresence(
	ctx context.Context,
	request *api.InputPresenceRequest,
	response *api.InputPresenceResponse,
) error {
	span, ctx := opentracing.StartSpanFromContext(ctx, "InputPresencePath")
	defer span.Finish()

	apiURL := h.eduServerURL + EDUServerInputPresencePath
=======
// InputCrossSigningKeyUpdate implements EDUServerInputAPI
func (h *httpEDUServerInputAPI) InputCrossSigningKeyUpdate(
	ctx context.Context,
	request *api.InputCrossSigningKeyUpdateRequest,
	response *api.InputCrossSigningKeyUpdateResponse,
) error {
	span, ctx := opentracing.StartSpanFromContext(ctx, "InputCrossSigningKeyUpdate")
	defer span.Finish()

	apiURL := h.eduServerURL + EDUServerInputCrossSigningKeyUpdatePath
>>>>>>> 329c9e67
	return httputil.PostJSON(ctx, span, h.httpClient, apiURL, request, response)
}<|MERGE_RESOLUTION|>--- conflicted
+++ resolved
@@ -12,17 +12,11 @@
 
 // HTTP paths for the internal HTTP APIs
 const (
-<<<<<<< HEAD
-	EDUServerInputTypingEventPath       = "/eduserver/input"
-	EDUServerInputSendToDeviceEventPath = "/eduserver/sendToDevice"
-	EDUServerInputReceiptEventPath      = "/eduserver/receipt"
-	EDUServerInputPresencePath          = "/eduserver/presence"
-=======
 	EDUServerInputTypingEventPath           = "/eduserver/input"
 	EDUServerInputSendToDeviceEventPath     = "/eduserver/sendToDevice"
 	EDUServerInputReceiptEventPath          = "/eduserver/receipt"
+  EDUServerInputPresencePath              = "/eduserver/presence"
 	EDUServerInputCrossSigningKeyUpdatePath = "/eduserver/crossSigningKeyUpdate"
->>>>>>> 329c9e67
 )
 
 // NewEDUServerClient creates a EDUServerInputAPI implemented by talking to a HTTP POST API.
@@ -77,7 +71,6 @@
 	return httputil.PostJSON(ctx, span, h.httpClient, apiURL, request, response)
 }
 
-<<<<<<< HEAD
 // InputPresence implements EDUServerInputAPI
 func (h *httpEDUServerInputAPI) InputPresence(
 	ctx context.Context,
@@ -88,7 +81,9 @@
 	defer span.Finish()
 
 	apiURL := h.eduServerURL + EDUServerInputPresencePath
-=======
+  return httputil.PostJSON(ctx, span, h.httpClient, apiURL, request, response)
+}
+
 // InputCrossSigningKeyUpdate implements EDUServerInputAPI
 func (h *httpEDUServerInputAPI) InputCrossSigningKeyUpdate(
 	ctx context.Context,
@@ -99,6 +94,5 @@
 	defer span.Finish()
 
 	apiURL := h.eduServerURL + EDUServerInputCrossSigningKeyUpdatePath
->>>>>>> 329c9e67
 	return httputil.PostJSON(ctx, span, h.httpClient, apiURL, request, response)
 }