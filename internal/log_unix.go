--- conflicted
+++ resolved
@@ -18,29 +18,21 @@
 package internal
 
 import (
+	"io"
 	"log/syslog"
 
-<<<<<<< HEAD
 	"github.com/MFAshby/stdemuxerhook"
-=======
 	"github.com/matrix-org/dendrite/setup/config"
->>>>>>> d08130a3
 	"github.com/sirupsen/logrus"
 	lSyslog "github.com/sirupsen/logrus/hooks/syslog"
-
-	"github.com/matrix-org/dendrite/setup/config"
 )
 
 // SetupHookLogging configures the logging hooks defined in the configuration.
 // If something fails here it means that the logging was improperly configured,
 // so we just exit with the error
-<<<<<<< HEAD
 func SetupHookLogging(hooks []config.LogrusHook) {
 	levelLogAddedMu.Lock()
 	defer levelLogAddedMu.Unlock()
-=======
-func SetupHookLogging(hooks []config.LogrusHook, componentName string) {
->>>>>>> d08130a3
 	for _, hook := range hooks {
 		// Check we received a proper logging level
 		level, err := logrus.ParseLevel(hook.Level)
@@ -56,20 +48,14 @@
 			checkSyslogHookParams(hook.Params)
 			setupSyslogHook(hook, level)
 		case "std":
-<<<<<<< HEAD
 			setupStdLogHook(level)
-=======
->>>>>>> d08130a3
 		default:
 			logrus.Fatalf("Unrecognised logging hook type: %s", hook.Type)
 		}
 	}
-<<<<<<< HEAD
 	setupStdLogHook(logrus.InfoLevel)
 	// Hooks are now configured for stdout/err, so throw away the default logger output
 	logrus.SetOutput(io.Discard)
-=======
->>>>>>> d08130a3
 }
 
 func checkSyslogHookParams(params map[string]interface{}) {
@@ -93,7 +79,6 @@
 
 }
 
-<<<<<<< HEAD
 func setupStdLogHook(level logrus.Level) {
 	if stdLevelLogAdded[level] {
 		return
@@ -104,10 +89,6 @@
 
 func setupSyslogHook(hook config.LogrusHook, level logrus.Level) {
 	syslogHook, err := lSyslog.NewSyslogHook(hook.Params["protocol"].(string), hook.Params["address"].(string), syslog.LOG_INFO, "dendrite")
-=======
-func setupSyslogHook(hook config.LogrusHook, level logrus.Level, componentName string) {
-	syslogHook, err := lSyslog.NewSyslogHook(hook.Params["protocol"].(string), hook.Params["address"].(string), syslog.LOG_INFO, componentName)
->>>>>>> d08130a3
 	if err == nil {
 		logrus.AddHook(&logLevelHook{level, syslogHook})
 	}
