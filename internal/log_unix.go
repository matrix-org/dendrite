--- conflicted
+++ resolved
@@ -18,10 +18,6 @@
 package internal
 
 import (
-<<<<<<< HEAD
-	"io"
-=======
->>>>>>> 10dc6b5a
 	"log/syslog"
 
 	"github.com/matrix-org/dendrite/setup/config"
@@ -52,14 +48,6 @@
 			logrus.Fatalf("Unrecognised logging hook type: %s", hook.Type)
 		}
 	}
-<<<<<<< HEAD
-	if !stdLogAdded {
-		setupStdLogHook(logrus.InfoLevel)
-	}
-	// Hooks are now configured for stdout/err, so throw away the default logger output
-	logrus.SetOutput(io.Discard)
-=======
->>>>>>> 10dc6b5a
 }
 
 func checkSyslogHookParams(params map[string]interface{}) {
