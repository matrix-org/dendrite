--- conflicted
+++ resolved
@@ -16,13 +16,8 @@
 
 const (
 	VersionMajor = 0
-<<<<<<< HEAD
-	VersionMinor = 8
-	VersionPatch = 9
-=======
 	VersionMinor = 9
 	VersionPatch = 0
->>>>>>> 3d51624f
 	VersionTag   = "" // example: "rc1"
 )
 
