// Copyright 2020 The Matrix.org Foundation C.I.C.
//
// Licensed under the Apache License, Version 2.0 (the "License");
// you may not use this file except in compliance with the License.
// You may obtain a copy of the License at
//
//     http://www.apache.org/licenses/LICENSE-2.0
//
// Unless required by applicable law or agreed to in writing, software
// distributed under the License is distributed on an "AS IS" BASIS,
// WITHOUT WARRANTIES OR CONDITIONS OF ANY KIND, either express or implied.
// See the License for the specific language governing permissions and
// limitations under the License.

package httputil

import (
	"fmt"
	"io"
	"net/http"
	"net/http/httptest"
	"net/http/httputil"
	"os"
	"strings"

	"github.com/getsentry/sentry-go"
	"github.com/matrix-org/dendrite/clientapi/auth"
	"github.com/matrix-org/dendrite/clientapi/jsonerror"
	userapi "github.com/matrix-org/dendrite/userapi/api"
	"github.com/matrix-org/util"
	opentracing "github.com/opentracing/opentracing-go"
	"github.com/opentracing/opentracing-go/ext"
	"github.com/prometheus/client_golang/prometheus"
	"github.com/prometheus/client_golang/prometheus/promauto"
	"github.com/prometheus/client_golang/prometheus/promhttp"
	"github.com/sirupsen/logrus"
)

// BasicAuth is used for authorization on /metrics handlers
type BasicAuth struct {
	Username string `yaml:"username"`
	Password string `yaml:"password"`
}

// MakeAuthAPI turns a util.JSONRequestHandler function into an http.Handler which authenticates the request.
func MakeAuthAPI(
	metricsName string, userAPI userapi.QueryAcccessTokenAPI,
	f func(*http.Request, *userapi.Device) util.JSONResponse,
) http.Handler {
	h := func(req *http.Request) util.JSONResponse {
		logger := util.GetLogger(req.Context())
		device, err := auth.VerifyUserFromRequest(req, userAPI)
		if err != nil {
			logger.Debugf("VerifyUserFromRequest %s -> HTTP %d", req.RemoteAddr, err.Code)
			return *err
		}
		// add the user ID to the logger
		logger = logger.WithField("user_id", device.UserID)
		req = req.WithContext(util.ContextWithLogger(req.Context(), logger))
		// add the user to Sentry, if enabled
		hub := sentry.GetHubFromContext(req.Context())
		if hub != nil {
			hub.Scope().SetTag("user_id", device.UserID)
			hub.Scope().SetTag("device_id", device.ID)
		}
		defer func() {
			if r := recover(); r != nil {
				if hub != nil {
					hub.CaptureException(fmt.Errorf("%s panicked", req.URL.Path))
				}
				// re-panic to return the 500
				panic(r)
			}
		}()

		jsonRes := f(req, device)
		// do not log 4xx as errors as they are client fails, not server fails
		if hub != nil && jsonRes.Code >= 500 {
			hub.Scope().SetExtra("response", jsonRes)
			hub.CaptureException(fmt.Errorf("%s returned HTTP %d", req.URL.Path, jsonRes.Code))
		}
		return jsonRes
	}
	return MakeExternalAPI(metricsName, h)
}

<<<<<<< HEAD
// MakeAdminAPI is a wrapper around MakeAuthAPI which enforces that the request can only be
// completed by a user that is a server administrator.
func MakeAdminAPI(
	metricsName string, userAPI userapi.QueryAcccessTokenAPI,
	f func(*http.Request, *userapi.Device) util.JSONResponse,
) http.Handler {
	return MakeAuthAPI(metricsName, userAPI, func(req *http.Request, device *userapi.Device) util.JSONResponse {
		if device.AccountType != userapi.AccountTypeAdmin {
			return util.JSONResponse{
				Code: http.StatusForbidden,
				JSON: jsonerror.Forbidden("This API can only be used by admin users."),
			}
		}
		return f(req, device)
	})
=======
// MakeConditionalAuthAPI turns a util.JSONRequestHandler function into an http.Handler which authenticates the request.
// It passes nil device if header is not provided.
func MakeConditionalAuthAPI(
	metricsName string, userAPI userapi.QueryAcccessTokenAPI,
	f func(*http.Request, *userapi.Device) util.JSONResponse,
) http.Handler {
	h := func(req *http.Request) util.JSONResponse {
		var (
			jsonRes util.JSONResponse
			dev     *userapi.Device
		)
		if _, err := auth.ExtractAccessToken(req); err != nil {
			dev = nil
		} else {
			logger := util.GetLogger(req.Context())
			var err *util.JSONResponse
			dev, err = auth.VerifyUserFromRequest(req, userAPI)
			if err != nil {
				logger.Debugf("VerifyUserFromRequest %s -> HTTP %d", req.RemoteAddr, err.Code)
				return *err
			}
			// add the user ID to the logger
			logger = logger.WithField("user_id", dev.UserID)
			req = req.WithContext(util.ContextWithLogger(req.Context(), logger))
		}
		// add the user to Sentry, if enabled
		hub := sentry.GetHubFromContext(req.Context())
		if hub != nil {
			hub.Scope().SetTag("user_id", dev.UserID)
			hub.Scope().SetTag("device_id", dev.ID)
		}
		defer func() {
			if r := recover(); r != nil {
				if hub != nil {
					hub.CaptureException(fmt.Errorf("%s panicked", req.URL.Path))
				}
				// re-panic to return the 500
				panic(r)
			}
		}()
		jsonRes = f(req, dev)
		// do not log 4xx as errors as they are client fails, not server fails
		if hub != nil && jsonRes.Code >= 500 {
			hub.Scope().SetExtra("response", jsonRes)
			hub.CaptureException(fmt.Errorf("%s returned HTTP %d", req.URL.Path, jsonRes.Code))
		}
		return jsonRes
	}
	return MakeExternalAPI(metricsName, h)
>>>>>>> 10dc6b5a
}

// MakeExternalAPI turns a util.JSONRequestHandler function into an http.Handler.
// This is used for APIs that are called from the internet.
func MakeExternalAPI(metricsName string, f func(*http.Request) util.JSONResponse) http.Handler {
	// TODO: We shouldn't be directly reading env vars here, inject it in instead.
	// Refactor this when we split out config structs.
	verbose := false
	if os.Getenv("DENDRITE_TRACE_HTTP") == "1" {
		verbose = true
	}
	h := util.MakeJSONAPI(util.NewJSONRequestHandler(f))
	withSpan := func(w http.ResponseWriter, req *http.Request) {
		nextWriter := w
		if verbose {
			logger := logrus.NewEntry(logrus.StandardLogger())
			// Log outgoing response
			rec := httptest.NewRecorder()
			nextWriter = rec
			defer func() {
				resp := rec.Result()
				dump, err := httputil.DumpResponse(resp, true)
				if err != nil {
					logger.Debugf("Failed to dump outgoing response: %s", err)
				} else {
					strSlice := strings.Split(string(dump), "\n")
					for _, s := range strSlice {
						logger.Debug(s)
					}
				}
				// copy the response to the client
				for hdr, vals := range resp.Header {
					for _, val := range vals {
						w.Header().Add(hdr, val)
					}
				}
				w.WriteHeader(resp.StatusCode)
				// discard errors as this is for debugging
				_, _ = io.Copy(w, resp.Body)
				_ = resp.Body.Close()
			}()

			// Log incoming request
			dump, err := httputil.DumpRequest(req, true)
			if err != nil {
				logger.Debugf("Failed to dump incoming request: %s", err)
			} else {
				strSlice := strings.Split(string(dump), "\n")
				for _, s := range strSlice {
					logger.Debug(s)
				}
			}
		}

		span := opentracing.StartSpan(metricsName)
		defer span.Finish()
		req = req.WithContext(opentracing.ContextWithSpan(req.Context(), span))
		h.ServeHTTP(nextWriter, req)

	}

	return http.HandlerFunc(withSpan)
}

// MakeHTMLAPI adds Span metrics to the HTML Handler function
// This is used to serve HTML alongside JSON error messages
func MakeHTMLAPI(metricsName string, f func(http.ResponseWriter, *http.Request) *util.JSONResponse) http.Handler {
	withSpan := func(w http.ResponseWriter, req *http.Request) {
		span := opentracing.StartSpan(metricsName)
		defer span.Finish()
		req = req.WithContext(opentracing.ContextWithSpan(req.Context(), span))
		if err := f(w, req); err != nil {
			h := util.MakeJSONAPI(util.NewJSONRequestHandler(func(req *http.Request) util.JSONResponse {
				return *err
			}))
			h.ServeHTTP(w, req)
		}
	}

	return promhttp.InstrumentHandlerCounter(
		promauto.NewCounterVec(
			prometheus.CounterOpts{
				Name:      metricsName,
				Help:      "Total number of http requests for HTML resources",
				Namespace: "dendrite",
			},
			[]string{"code"},
		),
		http.HandlerFunc(withSpan),
	)
}

// MakeInternalAPI turns a util.JSONRequestHandler function into an http.Handler.
// This is used for APIs that are internal to dendrite.
// If we are passed a tracing context in the request headers then we use that
// as the parent of any tracing spans we create.
func MakeInternalAPI(metricsName string, f func(*http.Request) util.JSONResponse) http.Handler {
	h := util.MakeJSONAPI(util.NewJSONRequestHandler(f))
	withSpan := func(w http.ResponseWriter, req *http.Request) {
		carrier := opentracing.HTTPHeadersCarrier(req.Header)
		tracer := opentracing.GlobalTracer()
		clientContext, err := tracer.Extract(opentracing.HTTPHeaders, carrier)
		var span opentracing.Span
		if err == nil {
			// Default to a span without RPC context.
			span = tracer.StartSpan(metricsName)
		} else {
			// Set the RPC context.
			span = tracer.StartSpan(metricsName, ext.RPCServerOption(clientContext))
		}
		defer span.Finish()
		req = req.WithContext(opentracing.ContextWithSpan(req.Context(), span))
		h.ServeHTTP(w, req)
	}

	return promhttp.InstrumentHandlerCounter(
		promauto.NewCounterVec(
			prometheus.CounterOpts{
				Name:      metricsName + "_requests_total",
				Help:      "Total number of internal API calls",
				Namespace: "dendrite",
			},
			[]string{"code"},
		),
		promhttp.InstrumentHandlerResponseSize(
			promauto.NewHistogramVec(
				prometheus.HistogramOpts{
					Namespace: "dendrite",
					Name:      metricsName + "_response_size_bytes",
					Help:      "A histogram of response sizes for requests.",
					Buckets:   []float64{200, 500, 900, 1500, 5000, 15000, 50000, 100000},
				},
				[]string{},
			),
			http.HandlerFunc(withSpan),
		),
	)
}

// WrapHandlerInBasicAuth adds basic auth to a handler. Only used for /metrics
func WrapHandlerInBasicAuth(h http.Handler, b BasicAuth) http.HandlerFunc {
	if b.Username == "" || b.Password == "" {
		logrus.Warn("Metrics are exposed without protection. Make sure you set up protection at proxy level.")
	}
	return func(w http.ResponseWriter, r *http.Request) {
		// Serve without authorization if either Username or Password is unset
		if b.Username == "" || b.Password == "" {
			h.ServeHTTP(w, r)
			return
		}
		user, pass, ok := r.BasicAuth()

		if !ok || user != b.Username || pass != b.Password {
			http.Error(w, http.StatusText(http.StatusForbidden), http.StatusForbidden)
			return
		}
		h.ServeHTTP(w, r)
	}
}

// WrapHandlerInCORS adds CORS headers to all responses, including all error
// responses.
// Handles OPTIONS requests directly.
func WrapHandlerInCORS(h http.Handler) http.HandlerFunc {
	return http.HandlerFunc(func(w http.ResponseWriter, r *http.Request) {
		w.Header().Set("Access-Control-Allow-Origin", "*")
		w.Header().Set("Access-Control-Allow-Methods", "GET, POST, PUT, DELETE, OPTIONS")
		w.Header().Set("Access-Control-Allow-Headers", "Origin, X-Requested-With, Content-Type, Accept, Authorization")

		if r.Method == http.MethodOptions && r.Header.Get("Access-Control-Request-Method") != "" {
			// Its easiest just to always return a 200 OK for everything. Whether
			// this is technically correct or not is a question, but in the end this
			// is what a lot of other people do (including synapse) and the clients
			// are perfectly happy with it.
			w.WriteHeader(http.StatusOK)
		} else {
			h.ServeHTTP(w, r)
		}
	})
}<|MERGE_RESOLUTION|>--- conflicted
+++ resolved
@@ -84,23 +84,6 @@
 	return MakeExternalAPI(metricsName, h)
 }
 
-<<<<<<< HEAD
-// MakeAdminAPI is a wrapper around MakeAuthAPI which enforces that the request can only be
-// completed by a user that is a server administrator.
-func MakeAdminAPI(
-	metricsName string, userAPI userapi.QueryAcccessTokenAPI,
-	f func(*http.Request, *userapi.Device) util.JSONResponse,
-) http.Handler {
-	return MakeAuthAPI(metricsName, userAPI, func(req *http.Request, device *userapi.Device) util.JSONResponse {
-		if device.AccountType != userapi.AccountTypeAdmin {
-			return util.JSONResponse{
-				Code: http.StatusForbidden,
-				JSON: jsonerror.Forbidden("This API can only be used by admin users."),
-			}
-		}
-		return f(req, device)
-	})
-=======
 // MakeConditionalAuthAPI turns a util.JSONRequestHandler function into an http.Handler which authenticates the request.
 // It passes nil device if header is not provided.
 func MakeConditionalAuthAPI(
@@ -150,7 +133,23 @@
 		return jsonRes
 	}
 	return MakeExternalAPI(metricsName, h)
->>>>>>> 10dc6b5a
+}
+
+// MakeAdminAPI is a wrapper around MakeAuthAPI which enforces that the request can only be
+// completed by a user that is a server administrator.
+func MakeAdminAPI(
+	metricsName string, userAPI userapi.QueryAcccessTokenAPI,
+	f func(*http.Request, *userapi.Device) util.JSONResponse,
+) http.Handler {
+	return MakeAuthAPI(metricsName, userAPI, func(req *http.Request, device *userapi.Device) util.JSONResponse {
+		if device.AccountType != userapi.AccountTypeAdmin {
+			return util.JSONResponse{
+				Code: http.StatusForbidden,
+				JSON: jsonerror.Forbidden("This API can only be used by admin users."),
+			}
+		}
+		return f(req, device)
+	})
 }
 
 // MakeExternalAPI turns a util.JSONRequestHandler function into an http.Handler.
