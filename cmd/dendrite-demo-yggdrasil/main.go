// Copyright 2020 The Matrix.org Foundation C.I.C.
//
// Licensed under the Apache License, Version 2.0 (the "License");
// you may not use this file except in compliance with the License.
// You may obtain a copy of the License at
//
//     http://www.apache.org/licenses/LICENSE-2.0
//
// Unless required by applicable law or agreed to in writing, software
// distributed under the License is distributed on an "AS IS" BASIS,
// WITHOUT WARRANTIES OR CONDITIONS OF ANY KIND, either express or implied.
// See the License for the specific language governing permissions and
// limitations under the License.

package main

import (
	"context"
	"crypto/tls"
	"flag"
	"fmt"
	"net"
	"net/http"
	"time"

	"github.com/gorilla/mux"
	"github.com/matrix-org/dendrite/appservice"
	"github.com/matrix-org/dendrite/cmd/dendrite-demo-yggdrasil/embed"
	"github.com/matrix-org/dendrite/cmd/dendrite-demo-yggdrasil/signing"
	"github.com/matrix-org/dendrite/cmd/dendrite-demo-yggdrasil/yggconn"
	"github.com/matrix-org/dendrite/cmd/dendrite-demo-yggdrasil/yggrooms"
	"github.com/matrix-org/dendrite/eduserver"
	"github.com/matrix-org/dendrite/eduserver/cache"
	"github.com/matrix-org/dendrite/federationapi"
	"github.com/matrix-org/dendrite/federationapi/api"
	"github.com/matrix-org/dendrite/internal"
	"github.com/matrix-org/dendrite/internal/httputil"
	"github.com/matrix-org/dendrite/keyserver"
	"github.com/matrix-org/dendrite/roomserver"
	"github.com/matrix-org/dendrite/setup"
	"github.com/matrix-org/dendrite/setup/base"
	"github.com/matrix-org/dendrite/setup/config"
	"github.com/matrix-org/dendrite/setup/mscs"
	"github.com/matrix-org/dendrite/userapi"
	"github.com/matrix-org/gomatrixserverlib"

	"github.com/sirupsen/logrus"

	_ "github.com/mattn/go-sqlite3"
)

var (
	instanceName = flag.String("name", "dendrite-p2p-ygg", "the name of this P2P demo instance")
	instancePort = flag.Int("port", 8008, "the port that the client API will listen on")
	instancePeer = flag.String("peer", "", "an internet Yggdrasil peer to connect to")
)

func main() {
	flag.Parse()
	internal.SetupPprof()

	ygg, err := yggconn.Setup(*instanceName, ".", *instancePeer)
	if err != nil {
		panic(err)
	}
	/*
		ygg.SetMulticastEnabled(true)
		if instancePeer != nil && *instancePeer != "" {
			if err = ygg.SetStaticPeer(*instancePeer); err != nil {
				logrus.WithError(err).Error("Failed to set static peer")
			}
		}
	*/

	cfg := &config.Dendrite{}
	cfg.Defaults(true)
	cfg.Global.ServerName = gomatrixserverlib.ServerName(ygg.DerivedServerName())
	cfg.Global.PrivateKey = ygg.PrivateKey()
	cfg.Global.KeyID = gomatrixserverlib.KeyID(signing.KeyID)
	cfg.Global.Kafka.UseNaffka = true
	cfg.UserAPI.AccountDatabase.ConnectionString = config.DataSource(fmt.Sprintf("file:%s-account.db", *instanceName))
	cfg.UserAPI.DeviceDatabase.ConnectionString = config.DataSource(fmt.Sprintf("file:%s-device.db", *instanceName))
	cfg.MediaAPI.Database.ConnectionString = config.DataSource(fmt.Sprintf("file:%s-mediaapi.db", *instanceName))
	cfg.SyncAPI.Database.ConnectionString = config.DataSource(fmt.Sprintf("file:%s-syncapi.db", *instanceName))
	cfg.RoomServer.Database.ConnectionString = config.DataSource(fmt.Sprintf("file:%s-roomserver.db", *instanceName))
	cfg.KeyServer.Database.ConnectionString = config.DataSource(fmt.Sprintf("file:%s-keyserver.db", *instanceName))
	cfg.FederationAPI.Database.ConnectionString = config.DataSource(fmt.Sprintf("file:%s-federationapi.db", *instanceName))
	cfg.AppServiceAPI.Database.ConnectionString = config.DataSource(fmt.Sprintf("file:%s-appservice.db", *instanceName))
	cfg.Global.Kafka.Database.ConnectionString = config.DataSource(fmt.Sprintf("file:%s-naffka.db", *instanceName))
	cfg.MSCs.MSCs = []string{"msc2836"}
	cfg.MSCs.Database.ConnectionString = config.DataSource(fmt.Sprintf("file:%s-mscs.db", *instanceName))
	if err = cfg.Derive(); err != nil {
		panic(err)
	}

	base := base.NewBaseDendrite(cfg, "Monolith")
	defer base.Close() // nolint: errcheck

	accountDB := base.CreateAccountsDB()
	federation := ygg.CreateFederationClient(base)

	serverKeyAPI := &signing.YggdrasilKeys{}
	keyRing := serverKeyAPI.KeyRing()

	keyAPI := keyserver.NewInternalAPI(base, &base.Cfg.KeyServer, federation)
	userAPI := userapi.NewInternalAPI(accountDB, &cfg.UserAPI, nil, keyAPI)
	keyAPI.SetUserAPI(userAPI)

	rsComponent := roomserver.NewInternalAPI(
		base,
	)
	rsAPI := rsComponent

	eduInputAPI := eduserver.NewInternalAPI(
		base, cache.New(), userAPI,
	)

	asAPI := appservice.NewInternalAPI(base, userAPI, rsAPI)
	rsAPI.SetAppserviceAPI(asAPI)
<<<<<<< HEAD
	fsAPI := federationsender.NewInternalAPI(
		base, federation, rsAPI, userAPI, keyRing, true,
=======
	fsAPI := federationapi.NewInternalAPI(
		base, federation, rsAPI, base.Caches, true,
>>>>>>> 11f588b0
	)

	rsComponent.SetFederationAPI(fsAPI)
	rsComponent.SetKeyring(keyRing)

	monolith := setup.Monolith{
		Config:    base.Cfg,
		AccountDB: accountDB,
		Client:    ygg.CreateClient(base),
		FedClient: federation,
		KeyRing:   keyRing,

		AppserviceAPI:  asAPI,
		EDUInternalAPI: eduInputAPI,
		FederationAPI:  fsAPI,
		RoomserverAPI:  rsAPI,
		UserAPI:        userAPI,
		KeyAPI:         keyAPI,
		ExtPublicRoomsProvider: yggrooms.NewYggdrasilRoomProvider(
			ygg, fsAPI, federation,
		),
	}
	monolith.AddAllPublicRoutes(
		base.ProcessContext,
		base.PublicClientAPIMux,
		base.PublicFederationAPIMux,
		base.PublicKeyAPIMux,
		base.PublicWellKnownAPIMux,
		base.PublicMediaAPIMux,
		base.SynapseAdminMux,
	)
	if err := mscs.Enable(base, &monolith); err != nil {
		logrus.WithError(err).Fatalf("Failed to enable MSCs")
	}

	httpRouter := mux.NewRouter().SkipClean(true).UseEncodedPath()
	httpRouter.PathPrefix(httputil.InternalPathPrefix).Handler(base.InternalAPIMux)
	httpRouter.PathPrefix(httputil.PublicClientPathPrefix).Handler(base.PublicClientAPIMux)
	httpRouter.PathPrefix(httputil.PublicMediaPathPrefix).Handler(base.PublicMediaAPIMux)
	embed.Embed(httpRouter, *instancePort, "Yggdrasil Demo")

	yggRouter := mux.NewRouter().SkipClean(true).UseEncodedPath()
	yggRouter.PathPrefix(httputil.PublicFederationPathPrefix).Handler(base.PublicFederationAPIMux)
	yggRouter.PathPrefix(httputil.PublicMediaPathPrefix).Handler(base.PublicMediaAPIMux)

	// Build both ends of a HTTP multiplex.
	httpServer := &http.Server{
		Addr:         ":0",
		TLSNextProto: map[string]func(*http.Server, *tls.Conn, http.Handler){},
		ReadTimeout:  10 * time.Second,
		WriteTimeout: 10 * time.Second,
		IdleTimeout:  30 * time.Second,
		BaseContext: func(_ net.Listener) context.Context {
			return context.Background()
		},
		Handler: yggRouter,
	}

	go func() {
		logrus.Info("Listening on ", ygg.DerivedServerName())
		logrus.Fatal(httpServer.Serve(ygg))
	}()
	go func() {
		httpBindAddr := fmt.Sprintf(":%d", *instancePort)
		logrus.Info("Listening on ", httpBindAddr)
		logrus.Fatal(http.ListenAndServe(httpBindAddr, httpRouter))
	}()
	go func() {
		logrus.Info("Sending wake-up message to known nodes")
		req := &api.PerformBroadcastEDURequest{}
		res := &api.PerformBroadcastEDUResponse{}
		if err := fsAPI.PerformBroadcastEDU(context.TODO(), req, res); err != nil {
			logrus.WithError(err).Error("Failed to send wake-up message to known nodes")
		}
	}()

	// We want to block forever to let the HTTP and HTTPS handler serve the APIs
	base.WaitForShutdown()
}<|MERGE_RESOLUTION|>--- conflicted
+++ resolved
@@ -117,13 +117,8 @@
 
 	asAPI := appservice.NewInternalAPI(base, userAPI, rsAPI)
 	rsAPI.SetAppserviceAPI(asAPI)
-<<<<<<< HEAD
-	fsAPI := federationsender.NewInternalAPI(
-		base, federation, rsAPI, userAPI, keyRing, true,
-=======
 	fsAPI := federationapi.NewInternalAPI(
-		base, federation, rsAPI, base.Caches, true,
->>>>>>> 11f588b0
+		base, federation, rsAPI, userAPI, base.Caches, true,
 	)
 
 	rsComponent.SetFederationAPI(fsAPI)
