// Copyright 2020 The Matrix.org Foundation C.I.C.
//
// Licensed under the Apache License, Version 2.0 (the "License");
// you may not use this file except in compliance with the License.
// You may obtain a copy of the License at
//
//     http://www.apache.org/licenses/LICENSE-2.0
//
// Unless required by applicable law or agreed to in writing, software
// distributed under the License is distributed on an "AS IS" BASIS,
// WITHOUT WARRANTIES OR CONDITIONS OF ANY KIND, either express or implied.
// See the License for the specific language governing permissions and
// limitations under the License.

package main

import (
	"context"
	"crypto/tls"
	"flag"
	"fmt"
	"net"
	"net/http"
	"time"

	"github.com/matrix-org/dendrite/appservice"
	"github.com/matrix-org/dendrite/cmd/dendrite-demo-yggdrasil/embed"
	"github.com/matrix-org/dendrite/cmd/dendrite-demo-yggdrasil/signing"
	"github.com/matrix-org/dendrite/cmd/dendrite-demo-yggdrasil/yggconn"
	"github.com/matrix-org/dendrite/cmd/dendrite-demo-yggdrasil/yggrooms"
	"github.com/matrix-org/dendrite/currentstateserver"
	"github.com/matrix-org/dendrite/eduserver"
	"github.com/matrix-org/dendrite/eduserver/cache"
	"github.com/matrix-org/dendrite/federationsender"
	"github.com/matrix-org/dendrite/federationsender/api"
	"github.com/matrix-org/dendrite/internal"
	"github.com/matrix-org/dendrite/internal/config"
	"github.com/matrix-org/dendrite/internal/httputil"
	"github.com/matrix-org/dendrite/internal/setup"
	"github.com/matrix-org/dendrite/keyserver"
	"github.com/matrix-org/dendrite/roomserver"
	"github.com/matrix-org/dendrite/userapi"
	"github.com/matrix-org/gomatrixserverlib"

	"github.com/sirupsen/logrus"
)

var (
	instanceName = flag.String("name", "dendrite-p2p-ygg", "the name of this P2P demo instance")
	instancePort = flag.Int("port", 8008, "the port that the client API will listen on")
	instancePeer = flag.String("peer", "", "an internet Yggdrasil peer to connect to")
)

// nolint:gocyclo
func main() {
	flag.Parse()
	internal.SetupPprof()

	ygg, err := yggconn.Setup(*instanceName, ".")
	if err != nil {
		panic(err)
	}
	ygg.SetMulticastEnabled(true)
	if instancePeer != nil && *instancePeer != "" {
		if err = ygg.SetStaticPeer(*instancePeer); err != nil {
			logrus.WithError(err).Error("Failed to set static peer")
		}
	}

	cfg := &config.Dendrite{}
	cfg.Defaults()
	cfg.Global.ServerName = gomatrixserverlib.ServerName(ygg.DerivedServerName())
	cfg.Global.PrivateKey = ygg.SigningPrivateKey()
	cfg.Global.KeyID = gomatrixserverlib.KeyID(signing.KeyID)
	cfg.Global.Kafka.UseNaffka = true
	cfg.Global.Kafka.Topics.OutputRoomEvent = "roomserverOutput"
	cfg.Global.Kafka.Topics.OutputClientData = "clientapiOutput"
	cfg.Global.Kafka.Topics.OutputTypingEvent = "typingServerOutput"
	cfg.Global.Kafka.Topics.OutputSendToDeviceEvent = "sendToDeviceOutput"
	cfg.Global.Kafka.Topics.OutputKeyChangeEvent = "keyChangeOutput"
	cfg.FederationSender.FederationMaxRetries = 6
	cfg.UserAPI.AccountDatabase.ConnectionString = config.DataSource(fmt.Sprintf("file:%s-account.db", *instanceName))
	cfg.UserAPI.DeviceDatabase.ConnectionString = config.DataSource(fmt.Sprintf("file:%s-device.db", *instanceName))
	cfg.MediaAPI.Database.ConnectionString = config.DataSource(fmt.Sprintf("file:%s-mediaapi.db", *instanceName))
	cfg.SyncAPI.Database.ConnectionString = config.DataSource(fmt.Sprintf("file:%s-syncapi.db", *instanceName))
	cfg.RoomServer.Database.ConnectionString = config.DataSource(fmt.Sprintf("file:%s-roomserver.db", *instanceName))
	cfg.ServerKeyAPI.Database.ConnectionString = config.DataSource(fmt.Sprintf("file:%s-serverkey.db", *instanceName))
	cfg.KeyServer.Database.ConnectionString = config.DataSource(fmt.Sprintf("file:%s-e2ekey.db", *instanceName))
	cfg.FederationSender.Database.ConnectionString = config.DataSource(fmt.Sprintf("file:%s-federationsender.db", *instanceName))
	cfg.AppServiceAPI.Database.ConnectionString = config.DataSource(fmt.Sprintf("file:%s-appservice.db", *instanceName))
	cfg.CurrentStateServer.Database.ConnectionString = config.DataSource(fmt.Sprintf("file:%s-currentstate.db", *instanceName))
	cfg.Global.Kafka.Database.ConnectionString = config.DataSource(fmt.Sprintf("file:%s-naffka.db", *instanceName))
	cfg.KeyServer.Database.ConnectionString = config.DataSource(fmt.Sprintf("file:%s-e2ekey.db", *instanceName))
	if err = cfg.Derive(); err != nil {
		panic(err)
	}

	base := setup.NewBaseDendrite(cfg, "Monolith", false)
	defer base.Close() // nolint: errcheck

	accountDB := base.CreateAccountsDB()
	deviceDB := base.CreateDeviceDB()
	federation := ygg.CreateFederationClient(base)

	serverKeyAPI := &signing.YggdrasilKeys{}
	keyRing := serverKeyAPI.KeyRing()

<<<<<<< HEAD
	userAPI := userapi.NewInternalAPI(accountDB, deviceDB, cfg.Global.ServerName, nil)
=======
	keyAPI := keyserver.NewInternalAPI(base.Cfg, federation, base.KafkaProducer)
	userAPI := userapi.NewInternalAPI(accountDB, deviceDB, cfg.Matrix.ServerName, nil, keyAPI)
	keyAPI.SetUserAPI(userAPI)
>>>>>>> fb56bbf0

	rsComponent := roomserver.NewInternalAPI(
		base, keyRing, federation,
	)
	rsAPI := rsComponent

	eduInputAPI := eduserver.NewInternalAPI(
		base, cache.New(), userAPI,
	)

	asAPI := appservice.NewInternalAPI(base, userAPI, rsAPI)

	fsAPI := federationsender.NewInternalAPI(
		base, federation, rsAPI, keyRing,
	)

	rsComponent.SetFederationSenderAPI(fsAPI)

	embed.Embed(base.BaseMux, *instancePort, "Yggdrasil Demo")

	stateAPI := currentstateserver.NewInternalAPI(&base.Cfg.CurrentStateServer, base.KafkaConsumer)

	monolith := setup.Monolith{
		Config:        base.Cfg,
		AccountDB:     accountDB,
		DeviceDB:      deviceDB,
		Client:        ygg.CreateClient(base),
		FedClient:     federation,
		KeyRing:       keyRing,
		KafkaConsumer: base.KafkaConsumer,
		KafkaProducer: base.KafkaProducer,

		AppserviceAPI:       asAPI,
		EDUInternalAPI:      eduInputAPI,
		FederationSenderAPI: fsAPI,
		RoomserverAPI:       rsAPI,
		UserAPI:             userAPI,
		StateAPI:            stateAPI,
<<<<<<< HEAD
		KeyAPI:              keyserver.NewInternalAPI(&base.Cfg.KeyServer, federation, userAPI, base.KafkaProducer),
=======
		KeyAPI:              keyAPI,
>>>>>>> fb56bbf0
		//ServerKeyAPI:        serverKeyAPI,
		ExtPublicRoomsProvider: yggrooms.NewYggdrasilRoomProvider(
			ygg, fsAPI, federation,
		),
	}
	monolith.AddAllPublicRoutes(base.PublicAPIMux)

	httputil.SetupHTTPAPI(
		base.BaseMux,
		base.PublicAPIMux,
		base.InternalAPIMux,
		&cfg.Global,
		base.UseHTTPAPIs,
	)

	// Build both ends of a HTTP multiplex.
	httpServer := &http.Server{
		Addr:         ":0",
		TLSNextProto: map[string]func(*http.Server, *tls.Conn, http.Handler){},
		ReadTimeout:  15 * time.Second,
		WriteTimeout: 45 * time.Second,
		IdleTimeout:  60 * time.Second,
		BaseContext: func(_ net.Listener) context.Context {
			return context.Background()
		},
		Handler: base.BaseMux,
	}

	go func() {
		logrus.Info("Listening on ", ygg.DerivedServerName())
		logrus.Fatal(httpServer.Serve(ygg))
	}()
	go func() {
		httpBindAddr := fmt.Sprintf(":%d", *instancePort)
		logrus.Info("Listening on ", httpBindAddr)
		logrus.Fatal(http.ListenAndServe(httpBindAddr, base.BaseMux))
	}()
	go func() {
		logrus.Info("Sending wake-up message to known nodes")
		req := &api.PerformBroadcastEDURequest{}
		res := &api.PerformBroadcastEDUResponse{}
		if err := fsAPI.PerformBroadcastEDU(context.TODO(), req, res); err != nil {
			logrus.WithError(err).Error("Failed to send wake-up message to known nodes")
		}
	}()

	select {}
}<|MERGE_RESOLUTION|>--- conflicted
+++ resolved
@@ -105,13 +105,9 @@
 	serverKeyAPI := &signing.YggdrasilKeys{}
 	keyRing := serverKeyAPI.KeyRing()
 
-<<<<<<< HEAD
-	userAPI := userapi.NewInternalAPI(accountDB, deviceDB, cfg.Global.ServerName, nil)
-=======
-	keyAPI := keyserver.NewInternalAPI(base.Cfg, federation, base.KafkaProducer)
-	userAPI := userapi.NewInternalAPI(accountDB, deviceDB, cfg.Matrix.ServerName, nil, keyAPI)
+	keyAPI := keyserver.NewInternalAPI(&base.Cfg.KeyServer, federation, base.KafkaProducer)
+	userAPI := userapi.NewInternalAPI(accountDB, deviceDB, cfg.Global.ServerName, nil, keyAPI)
 	keyAPI.SetUserAPI(userAPI)
->>>>>>> fb56bbf0
 
 	rsComponent := roomserver.NewInternalAPI(
 		base, keyRing, federation,
@@ -150,12 +146,7 @@
 		RoomserverAPI:       rsAPI,
 		UserAPI:             userAPI,
 		StateAPI:            stateAPI,
-<<<<<<< HEAD
-		KeyAPI:              keyserver.NewInternalAPI(&base.Cfg.KeyServer, federation, userAPI, base.KafkaProducer),
-=======
 		KeyAPI:              keyAPI,
->>>>>>> fb56bbf0
-		//ServerKeyAPI:        serverKeyAPI,
 		ExtPublicRoomsProvider: yggrooms.NewYggdrasilRoomProvider(
 			ygg, fsAPI, federation,
 		),
