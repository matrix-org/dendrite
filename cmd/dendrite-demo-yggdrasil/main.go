--- conflicted
+++ resolved
@@ -119,7 +119,7 @@
 	)
 
 	asAPI := appservice.NewInternalAPI(base, userAPI, rsAPI)
-	stateAPI := currentstateserver.NewInternalAPI(base.Cfg, base.KafkaConsumer)
+	stateAPI := currentstateserver.NewInternalAPI(&base.Cfg.CurrentStateServer, base.KafkaConsumer)
 	fsAPI := federationsender.NewInternalAPI(
 		base, federation, rsAPI, stateAPI, keyRing,
 	)
@@ -128,11 +128,6 @@
 
 	embed.Embed(base.BaseMux, *instancePort, "Yggdrasil Demo")
 
-<<<<<<< HEAD
-	stateAPI := currentstateserver.NewInternalAPI(&base.Cfg.CurrentStateServer, base.KafkaConsumer)
-
-=======
->>>>>>> 2197e544
 	monolith := setup.Monolith{
 		Config:        base.Cfg,
 		AccountDB:     accountDB,
