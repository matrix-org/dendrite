--- conflicted
+++ resolved
@@ -54,11 +54,7 @@
 		},
 	)
 	return gomatrixserverlib.NewFederationClientWithTransport(
-<<<<<<< HEAD
-		base.Cfg.Global.ServerName, base.Cfg.Global.KeyID, base.Cfg.Global.PrivateKey, tr,
-=======
-		base.Cfg.Matrix.ServerName, base.Cfg.Matrix.KeyID,
-		base.Cfg.Matrix.PrivateKey, true, tr,
->>>>>>> 58998e98
+		base.Cfg.Global.ServerName, base.Cfg.Global.KeyID,
+		base.Cfg.Global.PrivateKey, true, tr,
 	)
 }