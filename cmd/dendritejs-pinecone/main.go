// Copyright 2020 The Matrix.org Foundation C.I.C.
//
// Licensed under the Apache License, Version 2.0 (the "License");
// you may not use this file except in compliance with the License.
// You may obtain a copy of the License at
//
//     http://www.apache.org/licenses/LICENSE-2.0
//
// Unless required by applicable law or agreed to in writing, software
// distributed under the License is distributed on an "AS IS" BASIS,
// WITHOUT WARRANTIES OR CONDITIONS OF ANY KIND, either express or implied.
// See the License for the specific language governing permissions and
// limitations under the License.

//go:build wasm
// +build wasm

package main

import (
	"crypto/ed25519"
	"encoding/hex"
	"fmt"
	"log"
	"os"
	"syscall/js"
	"time"

	"github.com/gorilla/mux"
	"github.com/matrix-org/dendrite/appservice"
	"github.com/matrix-org/dendrite/cmd/dendrite-demo-pinecone/conn"
	"github.com/matrix-org/dendrite/cmd/dendrite-demo-pinecone/rooms"
	"github.com/matrix-org/dendrite/cmd/dendrite-demo-yggdrasil/signing"
	"github.com/matrix-org/dendrite/eduserver"
	"github.com/matrix-org/dendrite/eduserver/cache"
	"github.com/matrix-org/dendrite/federationapi"
	"github.com/matrix-org/dendrite/internal/httputil"
	"github.com/matrix-org/dendrite/keyserver"
	"github.com/matrix-org/dendrite/roomserver"
	"github.com/matrix-org/dendrite/setup"
	"github.com/matrix-org/dendrite/setup/base"
	"github.com/matrix-org/dendrite/setup/config"
	"github.com/matrix-org/dendrite/userapi"

	"github.com/matrix-org/gomatrixserverlib"

	"github.com/sirupsen/logrus"

	_ "github.com/matrix-org/go-sqlite3-js"

	pineconeRouter "github.com/matrix-org/pinecone/router"
	pineconeSessions "github.com/matrix-org/pinecone/sessions"
)

var GitCommit string

func init() {
	fmt.Printf("[%s] dendrite.js starting...\n", GitCommit)
}

const publicPeer = "wss://pinecone.matrix.org/public"
const keyNameEd25519 = "_go_ed25519_key"

func readKeyFromLocalStorage() (key ed25519.PrivateKey, err error) {
	localforage := js.Global().Get("localforage")
	if !localforage.Truthy() {
		err = fmt.Errorf("readKeyFromLocalStorage: no localforage")
		return
	}
	// https://localforage.github.io/localForage/
	item, ok := await(localforage.Call("getItem", keyNameEd25519))
	if !ok || !item.Truthy() {
		err = fmt.Errorf("readKeyFromLocalStorage: no key in localforage")
		return
	}
	fmt.Println("Found key in localforage")
	// extract []byte and make an ed25519 key
	seed := make([]byte, 32, 32)
	js.CopyBytesToGo(seed, item)

	return ed25519.NewKeyFromSeed(seed), nil
}

func writeKeyToLocalStorage(key ed25519.PrivateKey) error {
	localforage := js.Global().Get("localforage")
	if !localforage.Truthy() {
		return fmt.Errorf("writeKeyToLocalStorage: no localforage")
	}

	// make a Uint8Array from the key's seed
	seed := key.Seed()
	jsSeed := js.Global().Get("Uint8Array").New(len(seed))
	js.CopyBytesToJS(jsSeed, seed)
	// write it
	localforage.Call("setItem", keyNameEd25519, jsSeed)
	return nil
}

// taken from https://go-review.googlesource.com/c/go/+/150917

// await waits until the promise v has been resolved or rejected and returns the promise's result value.
// The boolean value ok is true if the promise has been resolved, false if it has been rejected.
// If v is not a promise, v itself is returned as the value and ok is true.
func await(v js.Value) (result js.Value, ok bool) {
	if v.Type() != js.TypeObject || v.Get("then").Type() != js.TypeFunction {
		return v, true
	}
	done := make(chan struct{})
	onResolve := js.FuncOf(func(this js.Value, args []js.Value) interface{} {
		result = args[0]
		ok = true
		close(done)
		return nil
	})
	defer onResolve.Release()
	onReject := js.FuncOf(func(this js.Value, args []js.Value) interface{} {
		result = args[0]
		ok = false
		close(done)
		return nil
	})
	defer onReject.Release()
	v.Call("then", onResolve, onReject)
	<-done
	return
}

func generateKey() ed25519.PrivateKey {
	// attempt to look for a seed in JS-land and if it exists use it.
	priv, err := readKeyFromLocalStorage()
	if err == nil {
		fmt.Println("Read key from localStorage")
		return priv
	}
	// generate a new key
	fmt.Println(err, " : Generating new ed25519 key")
	_, priv, err = ed25519.GenerateKey(nil)
	if err != nil {
		logrus.Fatalf("Failed to generate ed25519 key: %s", err)
	}
	if err := writeKeyToLocalStorage(priv); err != nil {
		fmt.Println("failed to write key to localStorage: ", err)
		// non-fatal, we'll just have amnesia for a while
	}
	return priv
}

func main() {
	startup()

	// We want to block forever to let the fetch and libp2p handler serve the APIs
	select {}
}

func startup() {
	sk := generateKey()
	pk := sk.Public().(ed25519.PublicKey)

	logger := log.New(os.Stdout, "", 0)
	pRouter := pineconeRouter.NewRouter(logger, sk, false)
	pSessions := pineconeSessions.NewSessions(logger, pRouter)

	cfg := &config.Dendrite{}
	cfg.Defaults(true)
	cfg.UserAPI.AccountDatabase.ConnectionString = "file:/idb/dendritejs_account.db"
	cfg.AppServiceAPI.Database.ConnectionString = "file:/idb/dendritejs_appservice.db"
	cfg.UserAPI.DeviceDatabase.ConnectionString = "file:/idb/dendritejs_device.db"
	cfg.FederationAPI.Database.ConnectionString = "file:/idb/dendritejs_fedsender.db"
	cfg.MediaAPI.Database.ConnectionString = "file:/idb/dendritejs_mediaapi.db"
	cfg.RoomServer.Database.ConnectionString = "file:/idb/dendritejs_roomserver.db"
	cfg.SyncAPI.Database.ConnectionString = "file:/idb/dendritejs_syncapi.db"
	cfg.KeyServer.Database.ConnectionString = "file:/idb/dendritejs_e2ekey.db"
	cfg.Global.Kafka.UseNaffka = true
	cfg.Global.Kafka.Database.ConnectionString = "file:/idb/dendritejs_naffka.db"
	cfg.Global.TrustedIDServers = []string{}
	cfg.Global.KeyID = gomatrixserverlib.KeyID(signing.KeyID)
	cfg.Global.PrivateKey = sk
	cfg.Global.ServerName = gomatrixserverlib.ServerName(hex.EncodeToString(pk))

	if err := cfg.Derive(); err != nil {
		logrus.Fatalf("Failed to derive values from config: %s", err)
	}
	base := base.NewBaseDendrite(cfg, "Monolith")
	defer base.Close() // nolint: errcheck

	accountDB := base.CreateAccountsDB()
	federation := conn.CreateFederationClient(base, pSessions)
	keyAPI := keyserver.NewInternalAPI(base, &base.Cfg.KeyServer, federation)
	userAPI := userapi.NewInternalAPI(accountDB, &cfg.UserAPI, nil, keyAPI)
	keyAPI.SetUserAPI(userAPI)

	serverKeyAPI := &signing.YggdrasilKeys{}
	keyRing := serverKeyAPI.KeyRing()

	rsAPI := roomserver.NewInternalAPI(base)
	eduInputAPI := eduserver.NewInternalAPI(base, cache.New(), userAPI)
	asQuery := appservice.NewInternalAPI(
		base, userAPI, rsAPI,
	)
	rsAPI.SetAppserviceAPI(asQuery)
<<<<<<< HEAD
	fedSenderAPI := federationsender.NewInternalAPI(base, federation, rsAPI, userAPI, keyRing, true)
	rsAPI.SetFederationSenderAPI(fedSenderAPI)
=======
	fedSenderAPI := federationapi.NewInternalAPI(base, federation, rsAPI, base.Caches, true)
	rsAPI.SetFederationAPI(fedSenderAPI)
	rsAPI.SetKeyring(keyRing)
>>>>>>> 11f588b0

	monolith := setup.Monolith{
		Config:    base.Cfg,
		AccountDB: accountDB,
		Client:    conn.CreateClient(base, pSessions),
		FedClient: federation,
		KeyRing:   keyRing,

		AppserviceAPI:  asQuery,
		EDUInternalAPI: eduInputAPI,
		FederationAPI:  fedSenderAPI,
		RoomserverAPI:  rsAPI,
		UserAPI:        userAPI,
		KeyAPI:         keyAPI,
		//ServerKeyAPI:        serverKeyAPI,
		ExtPublicRoomsProvider: rooms.NewPineconeRoomProvider(pRouter, pSessions, fedSenderAPI, federation),
	}
	monolith.AddAllPublicRoutes(
		base.ProcessContext,
		base.PublicClientAPIMux,
		base.PublicFederationAPIMux,
		base.PublicKeyAPIMux,
		base.PublicWellKnownAPIMux,
		base.PublicMediaAPIMux,
		base.SynapseAdminMux,
	)

	httpRouter := mux.NewRouter().SkipClean(true).UseEncodedPath()
	httpRouter.PathPrefix(httputil.InternalPathPrefix).Handler(base.InternalAPIMux)
	httpRouter.PathPrefix(httputil.PublicClientPathPrefix).Handler(base.PublicClientAPIMux)
	httpRouter.PathPrefix(httputil.PublicMediaPathPrefix).Handler(base.PublicMediaAPIMux)

	p2pRouter := pSessions.HTTP().Mux()
	p2pRouter.Handle(httputil.PublicFederationPathPrefix, base.PublicFederationAPIMux)
	p2pRouter.Handle(httputil.PublicMediaPathPrefix, base.PublicMediaAPIMux)

	// Expose the matrix APIs via fetch - for local traffic
	go func() {
		logrus.Info("Listening for service-worker fetch traffic")
		s := JSServer{
			Mux: httpRouter,
		}
		s.ListenAndServe("fetch")
	}()

	// Connect to the static peer
	go func() {
		for {
			if pRouter.PeerCount(pineconeRouter.PeerTypeRemote) == 0 {
				if err := conn.ConnectToPeer(pRouter, publicPeer); err != nil {
					logrus.WithError(err).Error("Failed to connect to static peer")
				}
			}
			select {
			case <-base.ProcessContext.Context().Done():
				return
			case <-time.After(time.Second * 5):
			}
		}
	}()
}<|MERGE_RESOLUTION|>--- conflicted
+++ resolved
@@ -198,14 +198,9 @@
 		base, userAPI, rsAPI,
 	)
 	rsAPI.SetAppserviceAPI(asQuery)
-<<<<<<< HEAD
-	fedSenderAPI := federationsender.NewInternalAPI(base, federation, rsAPI, userAPI, keyRing, true)
-	rsAPI.SetFederationSenderAPI(fedSenderAPI)
-=======
-	fedSenderAPI := federationapi.NewInternalAPI(base, federation, rsAPI, base.Caches, true)
+	fedSenderAPI := federationapi.NewInternalAPI(base, federation, rsAPI, userAPI, base.Caches, true)
 	rsAPI.SetFederationAPI(fedSenderAPI)
 	rsAPI.SetKeyring(keyRing)
->>>>>>> 11f588b0
 
 	monolith := setup.Monolith{
 		Config:    base.Cfg,
