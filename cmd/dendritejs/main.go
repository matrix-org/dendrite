// Copyright 2020 The Matrix.org Foundation C.I.C.
//
// Licensed under the Apache License, Version 2.0 (the "License");
// you may not use this file except in compliance with the License.
// You may obtain a copy of the License at
//
//     http://www.apache.org/licenses/LICENSE-2.0
//
// Unless required by applicable law or agreed to in writing, software
// distributed under the License is distributed on an "AS IS" BASIS,
// WITHOUT WARRANTIES OR CONDITIONS OF ANY KIND, either express or implied.
// See the License for the specific language governing permissions and
// limitations under the License.

// +build wasm

package main

import (
	"crypto/ed25519"
	"fmt"
	"syscall/js"

	"github.com/matrix-org/dendrite/appservice"
	"github.com/matrix-org/dendrite/currentstateserver"
	"github.com/matrix-org/dendrite/eduserver"
	"github.com/matrix-org/dendrite/eduserver/cache"
	"github.com/matrix-org/dendrite/federationsender"
	"github.com/matrix-org/dendrite/internal/config"
	"github.com/matrix-org/dendrite/internal/httputil"
	"github.com/matrix-org/dendrite/internal/setup"
	"github.com/matrix-org/dendrite/keyserver"
	"github.com/matrix-org/dendrite/roomserver"
	"github.com/matrix-org/dendrite/userapi"
	go_http_js_libp2p "github.com/matrix-org/go-http-js-libp2p"

	"github.com/matrix-org/gomatrixserverlib"

	"github.com/sirupsen/logrus"

	_ "github.com/matrix-org/go-sqlite3-js"
)

var GitCommit string

func init() {
	fmt.Printf("[%s] dendrite.js starting...\n", GitCommit)
}

const keyNameEd25519 = "_go_ed25519_key"

func readKeyFromLocalStorage() (key ed25519.PrivateKey, err error) {
	localforage := js.Global().Get("localforage")
	if !localforage.Truthy() {
		err = fmt.Errorf("readKeyFromLocalStorage: no localforage")
		return
	}
	// https://localforage.github.io/localForage/
	item, ok := await(localforage.Call("getItem", keyNameEd25519))
	if !ok || !item.Truthy() {
		err = fmt.Errorf("readKeyFromLocalStorage: no key in localforage")
		return
	}
	fmt.Println("Found key in localforage")
	// extract []byte and make an ed25519 key
	seed := make([]byte, 32, 32)
	js.CopyBytesToGo(seed, item)

	return ed25519.NewKeyFromSeed(seed), nil
}

func writeKeyToLocalStorage(key ed25519.PrivateKey) error {
	localforage := js.Global().Get("localforage")
	if !localforage.Truthy() {
		return fmt.Errorf("writeKeyToLocalStorage: no localforage")
	}

	// make a Uint8Array from the key's seed
	seed := key.Seed()
	jsSeed := js.Global().Get("Uint8Array").New(len(seed))
	js.CopyBytesToJS(jsSeed, seed)
	// write it
	localforage.Call("setItem", keyNameEd25519, jsSeed)
	return nil
}

// taken from https://go-review.googlesource.com/c/go/+/150917

// await waits until the promise v has been resolved or rejected and returns the promise's result value.
// The boolean value ok is true if the promise has been resolved, false if it has been rejected.
// If v is not a promise, v itself is returned as the value and ok is true.
func await(v js.Value) (result js.Value, ok bool) {
	if v.Type() != js.TypeObject || v.Get("then").Type() != js.TypeFunction {
		return v, true
	}
	done := make(chan struct{})
	onResolve := js.FuncOf(func(this js.Value, args []js.Value) interface{} {
		result = args[0]
		ok = true
		close(done)
		return nil
	})
	defer onResolve.Release()
	onReject := js.FuncOf(func(this js.Value, args []js.Value) interface{} {
		result = args[0]
		ok = false
		close(done)
		return nil
	})
	defer onReject.Release()
	v.Call("then", onResolve, onReject)
	<-done
	return
}

func generateKey() ed25519.PrivateKey {
	// attempt to look for a seed in JS-land and if it exists use it.
	priv, err := readKeyFromLocalStorage()
	if err == nil {
		fmt.Println("Read key from localStorage")
		return priv
	}
	// generate a new key
	fmt.Println(err, " : Generating new ed25519 key")
	_, priv, err = ed25519.GenerateKey(nil)
	if err != nil {
		logrus.Fatalf("Failed to generate ed25519 key: %s", err)
	}
	if err := writeKeyToLocalStorage(priv); err != nil {
		fmt.Println("failed to write key to localStorage: ", err)
		// non-fatal, we'll just have amnesia for a while
	}
	return priv
}

func createFederationClient(cfg *config.Dendrite, node *go_http_js_libp2p.P2pLocalNode) *gomatrixserverlib.FederationClient {
	fmt.Println("Running in js-libp2p federation mode")
	fmt.Println("Warning: Federation with non-libp2p homeservers will not work in this mode yet!")
	tr := go_http_js_libp2p.NewP2pTransport(node)

	fed := gomatrixserverlib.NewFederationClient(
		cfg.Global.ServerName, cfg.Global.KeyID, cfg.Global.PrivateKey,
	)
	fed.Client = *gomatrixserverlib.NewClientWithTransport(tr)

	return fed
}

func createClient(node *go_http_js_libp2p.P2pLocalNode) *gomatrixserverlib.Client {
	tr := go_http_js_libp2p.NewP2pTransport(node)
	return gomatrixserverlib.NewClientWithTransport(tr)
}

func createP2PNode(privKey ed25519.PrivateKey) (serverName string, node *go_http_js_libp2p.P2pLocalNode) {
	hosted := "/dns4/rendezvous.matrix.org/tcp/8443/wss/p2p-websocket-star/"
	node = go_http_js_libp2p.NewP2pLocalNode("org.matrix.p2p.experiment", privKey.Seed(), []string{hosted}, "p2p")
	serverName = node.Id
	fmt.Println("p2p assigned ServerName: ", serverName)
	return
}

func main() {
	cfg := &config.Dendrite{}
	cfg.Defaults()
	cfg.UserAPI.AccountDatabase.ConnectionString = "file:/idb/dendritejs_account.db"
	cfg.AppServiceAPI.Database.ConnectionString = "file:/idb/dendritejs_appservice.db"
	cfg.UserAPI.DeviceDatabase.ConnectionString = "file:/idb/dendritejs_device.db"
	cfg.FederationSender.Database.ConnectionString = "file:/idb/dendritejs_fedsender.db"
	cfg.MediaAPI.Database.ConnectionString = "file:/idb/dendritejs_mediaapi.db"
	cfg.RoomServer.Database.ConnectionString = "file:/idb/dendritejs_roomserver.db"
	cfg.ServerKeyAPI.Database.ConnectionString = "file:/idb/dendritejs_serverkey.db"
	cfg.SyncAPI.Database.ConnectionString = "file:/idb/dendritejs_syncapi.db"
	cfg.CurrentStateServer.Database.ConnectionString = "file:/idb/dendritejs_currentstate.db"
	cfg.KeyServer.Database.ConnectionString = "file:/idb/dendritejs_e2ekey.db"
	cfg.Global.Kafka.UseNaffka = true
	cfg.Global.Kafka.Database.ConnectionString = "file:/idb/dendritejs_naffka.db"
	cfg.Global.Kafka.Topics.OutputTypingEvent = "output_typing_event"
	cfg.Global.Kafka.Topics.OutputSendToDeviceEvent = "output_send_to_device_event"
	cfg.Global.Kafka.Topics.OutputClientData = "output_client_data"
	cfg.Global.Kafka.Topics.OutputRoomEvent = "output_room_event"
	cfg.Global.TrustedIDServers = []string{
		"matrix.org", "vector.im",
	}
	cfg.Global.KeyID = libp2pMatrixKeyID
	cfg.Global.PrivateKey = generateKey()

	serverName, node := createP2PNode(cfg.Global.PrivateKey)
	cfg.Global.ServerName = gomatrixserverlib.ServerName(serverName)

	if err := cfg.Derive(); err != nil {
		logrus.Fatalf("Failed to derive values from config: %s", err)
	}
	base := setup.NewBaseDendrite(cfg, "Monolith", false)
	defer base.Close() // nolint: errcheck

	accountDB := base.CreateAccountsDB()
	deviceDB := base.CreateDeviceDB()
	federation := createFederationClient(cfg, node)
	keyAPI := keyserver.NewInternalAPI(&base.Cfg.KeyServer, federation, base.KafkaProducer)
	userAPI := userapi.NewInternalAPI(accountDB, deviceDB, cfg.Global.ServerName, nil, keyAPI)
	keyAPI.SetUserAPI(userAPI)

	fetcher := &libp2pKeyFetcher{}
	keyRing := gomatrixserverlib.KeyRing{
		KeyFetchers: []gomatrixserverlib.KeyFetcher{
			fetcher,
		},
		KeyDatabase: fetcher,
	}

	stateAPI := currentstateserver.NewInternalAPI(base.Cfg, base.KafkaConsumer)
	rsAPI := roomserver.NewInternalAPI(base, keyRing, federation)
	eduInputAPI := eduserver.NewInternalAPI(base, cache.New(), userAPI)
	asQuery := appservice.NewInternalAPI(
		base, userAPI, rsAPI,
	)
	fedSenderAPI := federationsender.NewInternalAPI(base, federation, rsAPI, stateAPI, &keyRing)
	rsAPI.SetFederationSenderAPI(fedSenderAPI)
	p2pPublicRoomProvider := NewLibP2PPublicRoomsProvider(node, fedSenderAPI, federation)

<<<<<<< HEAD
	stateAPI := currentstateserver.NewInternalAPI(&base.Cfg.CurrentStateServer, base.KafkaConsumer)

=======
>>>>>>> 2197e544
	monolith := setup.Monolith{
		Config:        base.Cfg,
		AccountDB:     accountDB,
		DeviceDB:      deviceDB,
		Client:        createClient(node),
		FedClient:     federation,
		KeyRing:       &keyRing,
		KafkaConsumer: base.KafkaConsumer,
		KafkaProducer: base.KafkaProducer,

		AppserviceAPI:       asQuery,
		EDUInternalAPI:      eduInputAPI,
		FederationSenderAPI: fedSenderAPI,
		RoomserverAPI:       rsAPI,
		StateAPI:            stateAPI,
		UserAPI:             userAPI,
		KeyAPI:              keyAPI,
		//ServerKeyAPI:        serverKeyAPI,
		ExtPublicRoomsProvider: p2pPublicRoomProvider,
	}
	monolith.AddAllPublicRoutes(base.PublicAPIMux)

	httputil.SetupHTTPAPI(
		base.BaseMux,
		base.PublicAPIMux,
		base.InternalAPIMux,
		&cfg.Global,
		base.UseHTTPAPIs,
	)

	// Expose the matrix APIs via libp2p-js - for federation traffic
	if node != nil {
		go func() {
			logrus.Info("Listening on libp2p-js host ID ", node.Id)
			s := JSServer{
				Mux: base.BaseMux,
			}
			s.ListenAndServe("p2p")
		}()
	}

	// Expose the matrix APIs via fetch - for local traffic
	go func() {
		logrus.Info("Listening for service-worker fetch traffic")
		s := JSServer{
			Mux: base.BaseMux,
		}
		s.ListenAndServe("fetch")
	}()

	// We want to block forever to let the fetch and libp2p handler serve the APIs
	select {}
}<|MERGE_RESOLUTION|>--- conflicted
+++ resolved
@@ -208,7 +208,7 @@
 		KeyDatabase: fetcher,
 	}
 
-	stateAPI := currentstateserver.NewInternalAPI(base.Cfg, base.KafkaConsumer)
+	stateAPI := currentstateserver.NewInternalAPI(&base.Cfg.CurrentStateServer, base.KafkaConsumer)
 	rsAPI := roomserver.NewInternalAPI(base, keyRing, federation)
 	eduInputAPI := eduserver.NewInternalAPI(base, cache.New(), userAPI)
 	asQuery := appservice.NewInternalAPI(
@@ -218,11 +218,6 @@
 	rsAPI.SetFederationSenderAPI(fedSenderAPI)
 	p2pPublicRoomProvider := NewLibP2PPublicRoomsProvider(node, fedSenderAPI, federation)
 
-<<<<<<< HEAD
-	stateAPI := currentstateserver.NewInternalAPI(&base.Cfg.CurrentStateServer, base.KafkaConsumer)
-
-=======
->>>>>>> 2197e544
 	monolith := setup.Monolith{
 		Config:        base.Cfg,
 		AccountDB:     accountDB,
