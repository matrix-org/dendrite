// Copyright 2020 The Matrix.org Foundation C.I.C.
//
// Licensed under the Apache License, Version 2.0 (the "License");
// you may not use this file except in compliance with the License.
// You may obtain a copy of the License at
//
//     http://www.apache.org/licenses/LICENSE-2.0
//
// Unless required by applicable law or agreed to in writing, software
// distributed under the License is distributed on an "AS IS" BASIS,
// WITHOUT WARRANTIES OR CONDITIONS OF ANY KIND, either express or implied.
// See the License for the specific language governing permissions and
// limitations under the License.

package main

import (
	"crypto/ed25519"
	"flag"
	"fmt"
	"io/ioutil"
	"net/http"
	"os"
	"time"

	gostream "github.com/libp2p/go-libp2p-gostream"
	p2phttp "github.com/libp2p/go-libp2p-http"
	p2pdisc "github.com/libp2p/go-libp2p/p2p/discovery"
	"github.com/matrix-org/dendrite/appservice"
	"github.com/matrix-org/dendrite/currentstateserver"
	"github.com/matrix-org/dendrite/eduserver"
	"github.com/matrix-org/dendrite/federationsender"
	"github.com/matrix-org/dendrite/internal/config"
	"github.com/matrix-org/dendrite/internal/httputil"
	"github.com/matrix-org/dendrite/internal/setup"
	"github.com/matrix-org/dendrite/keyserver"
	"github.com/matrix-org/dendrite/roomserver"
	"github.com/matrix-org/dendrite/serverkeyapi"
	"github.com/matrix-org/dendrite/userapi"
	"github.com/matrix-org/gomatrixserverlib"

	"github.com/matrix-org/dendrite/eduserver/cache"

	"github.com/sirupsen/logrus"
)

func createKeyDB(
	base *P2PDendrite,
	db gomatrixserverlib.KeyDatabase,
) {
	mdns := mDNSListener{
		host:  base.LibP2P,
		keydb: db,
	}
	serv, err := p2pdisc.NewMdnsService(
		base.LibP2PContext,
		base.LibP2P,
		time.Second*10,
		"_matrix-dendrite-p2p._tcp",
	)
	if err != nil {
		panic(err)
	}
	serv.RegisterNotifee(&mdns)
}

func createFederationClient(
	base *P2PDendrite,
) *gomatrixserverlib.FederationClient {
	fmt.Println("Running in libp2p federation mode")
	fmt.Println("Warning: Federation with non-libp2p homeservers will not work in this mode yet!")
	tr := &http.Transport{}
	tr.RegisterProtocol(
		"matrix",
		p2phttp.NewTransport(base.LibP2P, p2phttp.ProtocolOption("/matrix")),
	)
	return gomatrixserverlib.NewFederationClientWithTransport(
		base.Base.Cfg.Global.ServerName, base.Base.Cfg.Global.KeyID, base.Base.Cfg.Global.PrivateKey, tr,
	)
}

func createClient(
	base *P2PDendrite,
) *gomatrixserverlib.Client {
	tr := &http.Transport{}
	tr.RegisterProtocol(
		"matrix",
		p2phttp.NewTransport(base.LibP2P, p2phttp.ProtocolOption("/matrix")),
	)
	return gomatrixserverlib.NewClientWithTransport(tr)
}

func main() {
	instanceName := flag.String("name", "dendrite-p2p", "the name of this P2P demo instance")
	instancePort := flag.Int("port", 8080, "the port that the client API will listen on")
	flag.Parse()

	filename := fmt.Sprintf("%s-private.key", *instanceName)
	_, err := os.Stat(filename)
	var privKey ed25519.PrivateKey
	if os.IsNotExist(err) {
		_, privKey, _ = ed25519.GenerateKey(nil)
		if err = ioutil.WriteFile(filename, privKey, 0600); err != nil {
			fmt.Printf("Couldn't write private key to file '%s': %s\n", filename, err)
		}
	} else {
		privKey, err = ioutil.ReadFile(filename)
		if err != nil {
			fmt.Printf("Couldn't read private key from file '%s': %s\n", filename, err)
			_, privKey, _ = ed25519.GenerateKey(nil)
		}
	}

	cfg := config.Dendrite{}
	cfg.Defaults()
	cfg.Global.ServerName = "p2p"
	cfg.Global.PrivateKey = privKey
	cfg.Global.KeyID = gomatrixserverlib.KeyID(fmt.Sprintf("ed25519:%s", *instanceName))
	cfg.Global.Kafka.UseNaffka = true
	cfg.Global.Kafka.Topics.OutputRoomEvent = "roomserverOutput"
	cfg.Global.Kafka.Topics.OutputClientData = "clientapiOutput"
	cfg.Global.Kafka.Topics.OutputTypingEvent = "typingServerOutput"
	cfg.Global.Kafka.Topics.OutputSendToDeviceEvent = "sendToDeviceOutput"
	cfg.Global.Kafka.Topics.OutputKeyChangeEvent = "keyChangeOutput"
	cfg.FederationSender.FederationMaxRetries = 6
	cfg.UserAPI.AccountDatabase.ConnectionString = config.DataSource(fmt.Sprintf("file:%s-account.db", *instanceName))
	cfg.UserAPI.DeviceDatabase.ConnectionString = config.DataSource(fmt.Sprintf("file:%s-device.db", *instanceName))
	cfg.MediaAPI.Database.ConnectionString = config.DataSource(fmt.Sprintf("file:%s-mediaapi.db", *instanceName))
	cfg.SyncAPI.Database.ConnectionString = config.DataSource(fmt.Sprintf("file:%s-syncapi.db", *instanceName))
	cfg.RoomServer.Database.ConnectionString = config.DataSource(fmt.Sprintf("file:%s-roomserver.db", *instanceName))
	cfg.ServerKeyAPI.Database.ConnectionString = config.DataSource(fmt.Sprintf("file:%s-serverkey.db", *instanceName))
	cfg.FederationSender.Database.ConnectionString = config.DataSource(fmt.Sprintf("file:%s-federationsender.db", *instanceName))
	cfg.AppServiceAPI.Database.ConnectionString = config.DataSource(fmt.Sprintf("file:%s-appservice.db", *instanceName))
	cfg.CurrentStateServer.Database.ConnectionString = config.DataSource(fmt.Sprintf("file:%s-currentstate.db", *instanceName))
	cfg.Global.Kafka.Database.ConnectionString = config.DataSource(fmt.Sprintf("file:%s-naffka.db", *instanceName))
	cfg.KeyServer.Database.ConnectionString = config.DataSource(fmt.Sprintf("file:%s-e2ekey.db", *instanceName))
	if err = cfg.Derive(); err != nil {
		panic(err)
	}

	base := NewP2PDendrite(&cfg, "Monolith")
	defer base.Base.Close() // nolint: errcheck

	accountDB := base.Base.CreateAccountsDB()
	deviceDB := base.Base.CreateDeviceDB()
	federation := createFederationClient(base)
<<<<<<< HEAD
	userAPI := userapi.NewInternalAPI(accountDB, deviceDB, cfg.Global.ServerName, nil)
=======
	keyAPI := keyserver.NewInternalAPI(base.Base.Cfg, federation, base.Base.KafkaProducer)
	userAPI := userapi.NewInternalAPI(accountDB, deviceDB, cfg.Matrix.ServerName, nil, keyAPI)
	keyAPI.SetUserAPI(userAPI)
>>>>>>> fb56bbf0

	serverKeyAPI := serverkeyapi.NewInternalAPI(
		&base.Base.Cfg.ServerKeyAPI, federation, base.Base.Caches,
	)
	keyRing := serverKeyAPI.KeyRing()
	createKeyDB(
		base, serverKeyAPI,
	)

	rsAPI := roomserver.NewInternalAPI(
		&base.Base, keyRing, federation,
	)
	eduInputAPI := eduserver.NewInternalAPI(
		&base.Base, cache.New(), userAPI,
	)
	asAPI := appservice.NewInternalAPI(&base.Base, userAPI, rsAPI)
	fsAPI := federationsender.NewInternalAPI(
		&base.Base, federation, rsAPI, keyRing,
	)
	rsAPI.SetFederationSenderAPI(fsAPI)
	stateAPI := currentstateserver.NewInternalAPI(&base.Base.Cfg.CurrentStateServer, base.Base.KafkaConsumer)
	provider := newPublicRoomsProvider(base.LibP2PPubsub, rsAPI, stateAPI)
	err = provider.Start()
	if err != nil {
		panic("failed to create new public rooms provider: " + err.Error())
	}

	monolith := setup.Monolith{
		Config:        base.Base.Cfg,
		AccountDB:     accountDB,
		DeviceDB:      deviceDB,
		Client:        createClient(base),
		FedClient:     federation,
		KeyRing:       keyRing,
		KafkaConsumer: base.Base.KafkaConsumer,
		KafkaProducer: base.Base.KafkaProducer,

		AppserviceAPI:          asAPI,
		EDUInternalAPI:         eduInputAPI,
		FederationSenderAPI:    fsAPI,
		RoomserverAPI:          rsAPI,
		ServerKeyAPI:           serverKeyAPI,
		StateAPI:               stateAPI,
		UserAPI:                userAPI,
<<<<<<< HEAD
		KeyAPI:                 keyserver.NewInternalAPI(&base.Base.Cfg.KeyServer, federation, userAPI, base.Base.KafkaProducer),
=======
		KeyAPI:                 keyAPI,
>>>>>>> fb56bbf0
		ExtPublicRoomsProvider: provider,
	}
	monolith.AddAllPublicRoutes(base.Base.PublicAPIMux)

	httputil.SetupHTTPAPI(
		base.Base.BaseMux,
		base.Base.PublicAPIMux,
		base.Base.InternalAPIMux,
		&cfg.Global,
		base.Base.UseHTTPAPIs,
	)

	// Expose the matrix APIs directly rather than putting them under a /api path.
	go func() {
		httpBindAddr := fmt.Sprintf(":%d", *instancePort)
		logrus.Info("Listening on ", httpBindAddr)
		logrus.Fatal(http.ListenAndServe(httpBindAddr, base.Base.BaseMux))
	}()
	// Expose the matrix APIs also via libp2p
	if base.LibP2P != nil {
		go func() {
			logrus.Info("Listening on libp2p host ID ", base.LibP2P.ID())
			listener, err := gostream.Listen(base.LibP2P, "/matrix")
			if err != nil {
				panic(err)
			}
			defer func() {
				logrus.Fatal(listener.Close())
			}()
			logrus.Fatal(http.Serve(listener, base.Base.BaseMux))
		}()
	}

	// We want to block forever to let the HTTP and HTTPS handler serve the APIs
	select {}
}<|MERGE_RESOLUTION|>--- conflicted
+++ resolved
@@ -144,13 +144,9 @@
 	accountDB := base.Base.CreateAccountsDB()
 	deviceDB := base.Base.CreateDeviceDB()
 	federation := createFederationClient(base)
-<<<<<<< HEAD
-	userAPI := userapi.NewInternalAPI(accountDB, deviceDB, cfg.Global.ServerName, nil)
-=======
-	keyAPI := keyserver.NewInternalAPI(base.Base.Cfg, federation, base.Base.KafkaProducer)
-	userAPI := userapi.NewInternalAPI(accountDB, deviceDB, cfg.Matrix.ServerName, nil, keyAPI)
+	keyAPI := keyserver.NewInternalAPI(&base.Base.Cfg.KeyServer, federation, base.Base.KafkaProducer)
+	userAPI := userapi.NewInternalAPI(accountDB, deviceDB, cfg.Global.ServerName, nil, keyAPI)
 	keyAPI.SetUserAPI(userAPI)
->>>>>>> fb56bbf0
 
 	serverKeyAPI := serverkeyapi.NewInternalAPI(
 		&base.Base.Cfg.ServerKeyAPI, federation, base.Base.Caches,
@@ -195,11 +191,7 @@
 		ServerKeyAPI:           serverKeyAPI,
 		StateAPI:               stateAPI,
 		UserAPI:                userAPI,
-<<<<<<< HEAD
-		KeyAPI:                 keyserver.NewInternalAPI(&base.Base.Cfg.KeyServer, federation, userAPI, base.Base.KafkaProducer),
-=======
 		KeyAPI:                 keyAPI,
->>>>>>> fb56bbf0
 		ExtPublicRoomsProvider: provider,
 	}
 	monolith.AddAllPublicRoutes(base.Base.PublicAPIMux)
