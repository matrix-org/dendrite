// Copyright 2020 The Matrix.org Foundation C.I.C.
//
// Licensed under the Apache License, Version 2.0 (the "License");
// you may not use this file except in compliance with the License.
// You may obtain a copy of the License at
//
//     http://www.apache.org/licenses/LICENSE-2.0
//
// Unless required by applicable law or agreed to in writing, software
// distributed under the License is distributed on an "AS IS" BASIS,
// WITHOUT WARRANTIES OR CONDITIONS OF ANY KIND, either express or implied.
// See the License for the specific language governing permissions and
// limitations under the License.

package main

import (
	"crypto/ed25519"
	"flag"
	"fmt"
	"io/ioutil"
	"net/http"
	"os"
	"time"

	"github.com/gorilla/mux"
	gostream "github.com/libp2p/go-libp2p-gostream"
	p2phttp "github.com/libp2p/go-libp2p-http"
	p2pdisc "github.com/libp2p/go-libp2p/p2p/discovery"
	"github.com/matrix-org/dendrite/appservice"
	"github.com/matrix-org/dendrite/cmd/dendrite-demo-yggdrasil/embed"
	"github.com/matrix-org/dendrite/eduserver"
	"github.com/matrix-org/dendrite/federationapi"
	"github.com/matrix-org/dendrite/internal/httputil"
	"github.com/matrix-org/dendrite/keyserver"
	"github.com/matrix-org/dendrite/roomserver"
	"github.com/matrix-org/dendrite/setup"
	"github.com/matrix-org/dendrite/setup/config"
	"github.com/matrix-org/dendrite/setup/mscs"
	"github.com/matrix-org/dendrite/userapi"
	"github.com/matrix-org/gomatrixserverlib"

	"github.com/matrix-org/dendrite/eduserver/cache"

	"github.com/sirupsen/logrus"

	_ "github.com/mattn/go-sqlite3"
)

func createKeyDB(
	base *P2PDendrite,
	db *gomatrixserverlib.KeyRing,
) {
	mdns := mDNSListener{
		host:  base.LibP2P,
		keydb: db,
	}
	serv, err := p2pdisc.NewMdnsService(
		base.LibP2PContext,
		base.LibP2P,
		time.Second*10,
		"_matrix-dendrite-p2p._tcp",
	)
	if err != nil {
		panic(err)
	}
	serv.RegisterNotifee(&mdns)
}

func createFederationClient(
	base *P2PDendrite,
) *gomatrixserverlib.FederationClient {
	fmt.Println("Running in libp2p federation mode")
	fmt.Println("Warning: Federation with non-libp2p homeservers will not work in this mode yet!")
	tr := &http.Transport{}
	tr.RegisterProtocol(
		"matrix",
		p2phttp.NewTransport(base.LibP2P, p2phttp.ProtocolOption("/matrix")),
	)
	return gomatrixserverlib.NewFederationClient(
		base.Base.Cfg.Global.ServerName, base.Base.Cfg.Global.KeyID,
		base.Base.Cfg.Global.PrivateKey,
		gomatrixserverlib.WithTransport(tr),
	)
}

func createClient(
	base *P2PDendrite,
) *gomatrixserverlib.Client {
	tr := &http.Transport{}
	tr.RegisterProtocol(
		"matrix",
		p2phttp.NewTransport(base.LibP2P, p2phttp.ProtocolOption("/matrix")),
	)
	return gomatrixserverlib.NewClient(
		gomatrixserverlib.WithTransport(tr),
	)
}

func main() {
	instanceName := flag.String("name", "dendrite-p2p", "the name of this P2P demo instance")
	instancePort := flag.Int("port", 8080, "the port that the client API will listen on")
	flag.Parse()

	filename := fmt.Sprintf("%s-private.key", *instanceName)
	_, err := os.Stat(filename)
	var privKey ed25519.PrivateKey
	if os.IsNotExist(err) {
		_, privKey, _ = ed25519.GenerateKey(nil)
		if err = ioutil.WriteFile(filename, privKey, 0600); err != nil {
			fmt.Printf("Couldn't write private key to file '%s': %s\n", filename, err)
		}
	} else {
		privKey, err = ioutil.ReadFile(filename)
		if err != nil {
			fmt.Printf("Couldn't read private key from file '%s': %s\n", filename, err)
			_, privKey, _ = ed25519.GenerateKey(nil)
		}
	}

	cfg := config.Dendrite{}
	cfg.Defaults(true)
	cfg.Global.ServerName = "p2p"
	cfg.Global.PrivateKey = privKey
	cfg.Global.KeyID = gomatrixserverlib.KeyID(fmt.Sprintf("ed25519:%s", *instanceName))
	cfg.Global.Kafka.UseNaffka = true
	cfg.FederationAPI.FederationMaxRetries = 6
	cfg.UserAPI.AccountDatabase.ConnectionString = config.DataSource(fmt.Sprintf("file:%s-account.db", *instanceName))
	cfg.UserAPI.DeviceDatabase.ConnectionString = config.DataSource(fmt.Sprintf("file:%s-device.db", *instanceName))
	cfg.MediaAPI.Database.ConnectionString = config.DataSource(fmt.Sprintf("file:%s-mediaapi.db", *instanceName))
	cfg.SyncAPI.Database.ConnectionString = config.DataSource(fmt.Sprintf("file:%s-syncapi.db", *instanceName))
	cfg.RoomServer.Database.ConnectionString = config.DataSource(fmt.Sprintf("file:%s-roomserver.db", *instanceName))
	cfg.FederationAPI.Database.ConnectionString = config.DataSource(fmt.Sprintf("file:%s-federationapi.db", *instanceName))
	cfg.AppServiceAPI.Database.ConnectionString = config.DataSource(fmt.Sprintf("file:%s-appservice.db", *instanceName))
	cfg.Global.Kafka.Database.ConnectionString = config.DataSource(fmt.Sprintf("file:%s-naffka.db", *instanceName))
	cfg.KeyServer.Database.ConnectionString = config.DataSource(fmt.Sprintf("file:%s-e2ekey.db", *instanceName))
	cfg.MSCs.MSCs = []string{"msc2836"}
	cfg.MSCs.Database.ConnectionString = config.DataSource(fmt.Sprintf("file:%s-mscs.db", *instanceName))
	if err = cfg.Derive(); err != nil {
		panic(err)
	}

	base := NewP2PDendrite(&cfg, "Monolith")
	defer base.Base.Close() // nolint: errcheck

	accountDB := base.Base.CreateAccountsDB()
	federation := createFederationClient(base)
	keyAPI := keyserver.NewInternalAPI(&base.Base, &base.Base.Cfg.KeyServer, federation)
	userAPI := userapi.NewInternalAPI(accountDB, &cfg.UserAPI, nil, keyAPI)
	keyAPI.SetUserAPI(userAPI)

	rsAPI := roomserver.NewInternalAPI(
		&base.Base,
	)
	eduInputAPI := eduserver.NewInternalAPI(
		&base.Base, cache.New(), userAPI,
	)
	asAPI := appservice.NewInternalAPI(&base.Base, userAPI, rsAPI)
	rsAPI.SetAppserviceAPI(asAPI)
	fsAPI := federationapi.NewInternalAPI(
<<<<<<< HEAD
		&base.Base, federation, rsAPI, userAPI, base.Base.Caches, true,
=======
		&base.Base, federation, rsAPI, base.Base.Caches, nil, true,
>>>>>>> a47b12dc
	)
	keyRing := fsAPI.KeyRing()
	rsAPI.SetFederationAPI(fsAPI, keyRing)
	provider := newPublicRoomsProvider(base.LibP2PPubsub, rsAPI)
	err = provider.Start()
	if err != nil {
		panic("failed to create new public rooms provider: " + err.Error())
	}

	createKeyDB(
		base, keyRing,
	)

	monolith := setup.Monolith{
		Config:    base.Base.Cfg,
		AccountDB: accountDB,
		Client:    createClient(base),
		FedClient: federation,
		KeyRing:   keyRing,

		AppserviceAPI:          asAPI,
		EDUInternalAPI:         eduInputAPI,
		FederationAPI:          fsAPI,
		RoomserverAPI:          rsAPI,
		UserAPI:                userAPI,
		KeyAPI:                 keyAPI,
		ExtPublicRoomsProvider: provider,
	}
	monolith.AddAllPublicRoutes(
		base.Base.ProcessContext,
		base.Base.PublicClientAPIMux,
		base.Base.PublicFederationAPIMux,
		base.Base.PublicKeyAPIMux,
		base.Base.PublicWellKnownAPIMux,
		base.Base.PublicMediaAPIMux,
		base.Base.SynapseAdminMux,
	)
	if err := mscs.Enable(&base.Base, &monolith); err != nil {
		logrus.WithError(err).Fatalf("Failed to enable MSCs")
	}

	httpRouter := mux.NewRouter().SkipClean(true).UseEncodedPath()
	httpRouter.PathPrefix(httputil.InternalPathPrefix).Handler(base.Base.InternalAPIMux)
	httpRouter.PathPrefix(httputil.PublicClientPathPrefix).Handler(base.Base.PublicClientAPIMux)
	httpRouter.PathPrefix(httputil.PublicMediaPathPrefix).Handler(base.Base.PublicMediaAPIMux)
	embed.Embed(httpRouter, *instancePort, "Yggdrasil Demo")

	libp2pRouter := mux.NewRouter().SkipClean(true).UseEncodedPath()
	libp2pRouter.PathPrefix(httputil.PublicFederationPathPrefix).Handler(base.Base.PublicFederationAPIMux)
	libp2pRouter.PathPrefix(httputil.PublicKeyPathPrefix).Handler(base.Base.PublicKeyAPIMux)
	libp2pRouter.PathPrefix(httputil.PublicMediaPathPrefix).Handler(base.Base.PublicMediaAPIMux)

	// Expose the matrix APIs directly rather than putting them under a /api path.
	go func() {
		httpBindAddr := fmt.Sprintf(":%d", *instancePort)
		logrus.Info("Listening on ", httpBindAddr)
		logrus.Fatal(http.ListenAndServe(httpBindAddr, httpRouter))
	}()
	// Expose the matrix APIs also via libp2p
	if base.LibP2P != nil {
		go func() {
			logrus.Info("Listening on libp2p host ID ", base.LibP2P.ID())
			listener, err := gostream.Listen(base.LibP2P, "/matrix")
			if err != nil {
				panic(err)
			}
			defer func() {
				logrus.Fatal(listener.Close())
			}()
			logrus.Fatal(http.Serve(listener, libp2pRouter))
		}()
	}

	// We want to block forever to let the HTTP and HTTPS handler serve the APIs
	base.Base.WaitForShutdown()
}<|MERGE_RESOLUTION|>--- conflicted
+++ resolved
@@ -158,11 +158,7 @@
 	asAPI := appservice.NewInternalAPI(&base.Base, userAPI, rsAPI)
 	rsAPI.SetAppserviceAPI(asAPI)
 	fsAPI := federationapi.NewInternalAPI(
-<<<<<<< HEAD
-		&base.Base, federation, rsAPI, userAPI, base.Base.Caches, true,
-=======
-		&base.Base, federation, rsAPI, base.Base.Caches, nil, true,
->>>>>>> a47b12dc
+		&base.Base, federation, rsAPI, userAPI, base.Base.Caches, nil, true,
 	)
 	keyRing := fsAPI.KeyRing()
 	rsAPI.SetFederationAPI(fsAPI, keyRing)
