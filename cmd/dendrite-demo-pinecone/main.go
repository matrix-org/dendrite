--- conflicted
+++ resolved
@@ -203,23 +203,13 @@
 		FedClient: federation,
 		KeyRing:   keyRing,
 
-<<<<<<< HEAD
-		AppserviceAPI:          asAPI,
-		FederationAPI:          fsAPI,
-		RoomserverAPI:          rsAPI,
-		UserAPI:                userAPI,
-		KeyAPI:                 keyAPI,
-		ExtPublicRoomsProvider: rooms.NewPineconeRoomProvider(pRouter, pQUIC, fsAPI, federation),
-=======
 		AppserviceAPI:            asAPI,
-		EDUInternalAPI:           eduInputAPI,
 		FederationAPI:            fsAPI,
 		RoomserverAPI:            rsAPI,
 		UserAPI:                  userAPI,
 		KeyAPI:                   keyAPI,
 		ExtPublicRoomsProvider:   roomProvider,
 		ExtUserDirectoryProvider: userProvider,
->>>>>>> 79729158
 	}
 	monolith.AddAllPublicRoutes(
 		base.ProcessContext,
