--- conflicted
+++ resolved
@@ -184,13 +184,8 @@
 
 	rsComponent := roomserver.NewInternalAPI(base)
 	rsAPI := rsComponent
-<<<<<<< HEAD
-	fsAPI := federationsender.NewInternalAPI(
-		base, federation, rsAPI, nil, keyRing, true,
-=======
 	fsAPI := federationapi.NewInternalAPI(
-		base, federation, rsAPI, base.Caches, true,
->>>>>>> 11f588b0
+		base, federation, rsAPI, nil, base.Caches, true,
 	)
 
 	keyAPI := keyserver.NewInternalAPI(base, &base.Cfg.KeyServer, fsAPI)
