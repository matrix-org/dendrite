--- conflicted
+++ resolved
@@ -155,7 +155,7 @@
 		base.Cfg.FederationSender.Database,
 		base.Cfg.KeyServer.Database,
 		base.Cfg.MediaAPI.Database,
-		base.Cfg.ServerKeyAPI.Database,
+		base.Cfg.SigningKeyServer.Database,
 		base.Cfg.SyncAPI.Database,
 		base.Cfg.UserAPI.AccountDatabase,
 		base.Cfg.UserAPI.DeviceDatabase,
@@ -164,32 +164,20 @@
 	// Expose the matrix APIs directly rather than putting them under a /api path.
 	go func() {
 		base.SetupAndServeHTTP(
-<<<<<<< HEAD
-			config.HTTPAddress(httpAddr), // internal API
-			config.HTTPAddress(httpAddr), // external API
-			nil, nil,                     // TLS settings
-			dbConfigs..., // used in health checks
-=======
 			httpAPIAddr, // internal API
 			httpAddr,    // external API
 			nil, nil,    // TLS settings
->>>>>>> a846dad0
+			dbConfigs..., // used in health checks
 		)
 	}()
 	// Handle HTTPS if certificate and key are provided
 	if *certFile != "" && *keyFile != "" {
 		go func() {
 			base.SetupAndServeHTTP(
-<<<<<<< HEAD
-				config.HTTPAddress(httpsAddr), // internal API
-				config.HTTPAddress(httpsAddr), // external API
-				certFile, keyFile,             // TLS settings
-				dbConfigs..., // used in health checks
-=======
 				setup.NoListener,  // internal API
 				httpsAddr,         // external API
 				certFile, keyFile, // TLS settings
->>>>>>> a846dad0
+				dbConfigs..., // used in health checks
 			)
 		}()
 	}
