--- conflicted
+++ resolved
@@ -68,12 +68,9 @@
 		cfg.MediaAPI.InternalAPI.Connect = httpAPIAddr
 		cfg.RoomServer.InternalAPI.Connect = httpAPIAddr
 		cfg.SyncAPI.InternalAPI.Connect = httpAPIAddr
-<<<<<<< HEAD
 		cfg.PushServer.InternalAPI.Connect = httpAPIAddr
-=======
 		cfg.UserAPI.InternalAPI.Connect = httpAPIAddr
 		options = append(options, basepkg.UseHTTPAPIs)
->>>>>>> 61406a67
 	}
 
 	base := basepkg.NewBaseDendrite(cfg, "Monolith", options...)
@@ -151,22 +148,12 @@
 		eduInputAPI = base.EDUServerClient()
 	}
 
-<<<<<<< HEAD
-	asAPI := appservice.NewInternalAPI(base, userAPI, rsAPI)
-	if base.UseHTTPAPIs {
-		appservice.AddInternalRoutes(base.InternalAPIMux, asAPI)
-		asAPI = base.AppserviceHTTPClient()
-	}
-	rsAPI.SetAppserviceAPI(asAPI)
-
-	psAPI := pushserver.NewInternalAPI(base, rsAPI)
+	psAPI := pushserver.NewInternalAPI(&base.Cfg.PushServer, rsAPI)
 	if base.UseHTTPAPIs {
 		pushserver.AddInternalRoutes(base.InternalAPIMux, psAPI)
 		psAPI = base.PushServerHTTPClient()
 	}
 
-=======
->>>>>>> 61406a67
 	monolith := setup.Monolith{
 		Config:    base.Cfg,
 		AccountDB: accountDB,
@@ -174,23 +161,13 @@
 		FedClient: federation,
 		KeyRing:   keyRing,
 
-<<<<<<< HEAD
-		AppserviceAPI:       asAPI,
-		EDUInternalAPI:      eduInputAPI,
-		FederationSenderAPI: fsAPI,
-		RoomserverAPI:       rsAPI,
-		ServerKeyAPI:        skAPI,
-		UserAPI:             userAPI,
-		KeyAPI:              keyAPI,
-		PushserverAPI:       psAPI,
-=======
 		AppserviceAPI:  asAPI,
 		EDUInternalAPI: eduInputAPI,
 		FederationAPI:  fsAPI,
 		RoomserverAPI:  rsAPI,
 		UserAPI:        userAPI,
 		KeyAPI:         keyAPI,
->>>>>>> 61406a67
+		PushserverAPI:  psAPI,
 	}
 	monolith.AddAllPublicRoutes(
 		base.ProcessContext,
