// Copyright 2017 Vector Creations Ltd
//
// Licensed under the Apache License, Version 2.0 (the "License");
// you may not use this file except in compliance with the License.
// You may obtain a copy of the License at
//
//     http://www.apache.org/licenses/LICENSE-2.0
//
// Unless required by applicable law or agreed to in writing, software
// distributed under the License is distributed on an "AS IS" BASIS,
// WITHOUT WARRANTIES OR CONDITIONS OF ANY KIND, either express or implied.
// See the License for the specific language governing permissions and
// limitations under the License.

package main

import (
	"flag"
	"os"

	"github.com/matrix-org/dendrite/appservice"
	"github.com/matrix-org/dendrite/eduserver"
	"github.com/matrix-org/dendrite/eduserver/cache"
	"github.com/matrix-org/dendrite/federationapi"
	"github.com/matrix-org/dendrite/keyserver"
	"github.com/matrix-org/dendrite/roomserver"
	"github.com/matrix-org/dendrite/roomserver/api"
	"github.com/matrix-org/dendrite/setup"
	basepkg "github.com/matrix-org/dendrite/setup/base"
	"github.com/matrix-org/dendrite/setup/config"
	"github.com/matrix-org/dendrite/setup/mscs"
	"github.com/matrix-org/dendrite/userapi"
	uapi "github.com/matrix-org/dendrite/userapi/api"
	"github.com/sirupsen/logrus"

	_ "github.com/mattn/go-sqlite3"
)

var (
	httpBindAddr   = flag.String("http-bind-address", ":8008", "The HTTP listening port for the server")
	httpsBindAddr  = flag.String("https-bind-address", ":8448", "The HTTPS listening port for the server")
	apiBindAddr    = flag.String("api-bind-address", "localhost:18008", "The HTTP listening port for the internal HTTP APIs (if -api is enabled)")
	certFile       = flag.String("tls-cert", "", "The PEM formatted X509 certificate to use for TLS")
	keyFile        = flag.String("tls-key", "", "The PEM private key to use for TLS")
	enableHTTPAPIs = flag.Bool("api", false, "Use HTTP APIs instead of short-circuiting (warning: exposes API endpoints!)")
	traceInternal  = os.Getenv("DENDRITE_TRACE_INTERNAL") == "1"
)

func main() {
	cfg := setup.ParseFlags(true)
	httpAddr := config.HTTPAddress("http://" + *httpBindAddr)
	httpsAddr := config.HTTPAddress("https://" + *httpsBindAddr)
	httpAPIAddr := httpAddr
	options := []basepkg.BaseDendriteOptions{}
	if *enableHTTPAPIs {
		logrus.Warnf("DANGER! The -api option is enabled, exposing internal APIs on %q!", *apiBindAddr)
		httpAPIAddr = config.HTTPAddress("http://" + *apiBindAddr)
		// If the HTTP APIs are enabled then we need to update the Listen
		// statements in the configuration so that we know where to find
		// the API endpoints. They'll listen on the same port as the monolith
		// itself.
		cfg.AppServiceAPI.InternalAPI.Connect = httpAPIAddr
		cfg.ClientAPI.InternalAPI.Connect = httpAPIAddr
		cfg.EDUServer.InternalAPI.Connect = httpAPIAddr
		cfg.FederationAPI.InternalAPI.Connect = httpAPIAddr
		cfg.KeyServer.InternalAPI.Connect = httpAPIAddr
		cfg.MediaAPI.InternalAPI.Connect = httpAPIAddr
		cfg.RoomServer.InternalAPI.Connect = httpAPIAddr
		cfg.SyncAPI.InternalAPI.Connect = httpAPIAddr
<<<<<<< HEAD
		cfg.UserAPI.InternalAPI.Connect = httpAPIAddr
=======
		options = append(options, basepkg.UseHTTPAPIs)
>>>>>>> 25dcf801
	}

	base := basepkg.NewBaseDendrite(cfg, "Monolith", options...)
	defer base.Close() // nolint: errcheck

	accountDB := base.CreateAccountsDB()
	federation := base.CreateFederationClient()

	rsImpl := roomserver.NewInternalAPI(base)
	// call functions directly on the impl unless running in HTTP mode
	rsAPI := rsImpl
	if base.UseHTTPAPIs {
		roomserver.AddInternalRoutes(base.InternalAPIMux, rsImpl)
		rsAPI = base.RoomserverHTTPClient()
	}
	if traceInternal {
		rsAPI = &api.RoomserverInternalAPITrace{
			Impl: rsAPI,
		}
	}

	fsAPI := federationapi.NewInternalAPI(
		base, federation, rsAPI, base.Caches, false,
	)
	if base.UseHTTPAPIs {
		federationapi.AddInternalRoutes(base.InternalAPIMux, fsAPI)
		fsAPI = base.FederationAPIHTTPClient()
	}
<<<<<<< HEAD
=======
	keyRing := fsAPI.KeyRing()

	// The underlying roomserver implementation needs to be able to call the fedsender.
	// This is different to rsAPI which can be the http client which doesn't need this dependency
	rsImpl.SetFederationAPI(fsAPI)
>>>>>>> 25dcf801

	keyImpl := keyserver.NewInternalAPI(base, &base.Cfg.KeyServer, fsAPI)
	keyAPI := keyImpl
	if base.UseHTTPAPIs {
		keyserver.AddInternalRoutes(base.InternalAPIMux, keyAPI)
		keyAPI = base.KeyServerHTTPClient()
	}

	userImpl := userapi.NewInternalAPI(accountDB, &cfg.UserAPI, cfg.Derived.ApplicationServices, keyAPI)
	userAPI := userImpl
	if base.UseHTTPAPIs {
		userapi.AddInternalRoutes(base.InternalAPIMux, userAPI)
		userAPI = base.UserAPIClient()
	}
	if traceInternal {
		userAPI = &uapi.UserInternalAPITrace{
			Impl: userAPI,
		}
	}

	// TODO: This should use userAPI, not userImpl, but the appservice setup races with
	// the listeners and panics at startup if it tries to create appservice accounts
	// before the listeners are up.
	asAPI := appservice.NewInternalAPI(base, userImpl, rsAPI)
	if base.UseHTTPAPIs {
		appservice.AddInternalRoutes(base.InternalAPIMux, asAPI)
		asAPI = base.AppserviceHTTPClient()
	}

	// The underlying roomserver implementation needs to be able to call the fedsender.
	// This is different to rsAPI which can be the http client which doesn't need this
	// dependency. Other components also need updating after their dependencies are up.
	rsImpl.SetFederationSenderAPI(fsAPI)
	rsImpl.SetAppserviceAPI(asAPI)
	keyImpl.SetUserAPI(userAPI)

	eduInputAPI := eduserver.NewInternalAPI(
		base, cache.New(), userAPI,
	)
	if base.UseHTTPAPIs {
		eduserver.AddInternalRoutes(base.InternalAPIMux, eduInputAPI)
		eduInputAPI = base.EDUServerClient()
	}

	monolith := setup.Monolith{
		Config:    base.Cfg,
		AccountDB: accountDB,
		Client:    base.CreateClient(),
		FedClient: federation,
		KeyRing:   keyRing,

		AppserviceAPI:  asAPI,
		EDUInternalAPI: eduInputAPI,
		FederationAPI:  fsAPI,
		RoomserverAPI:  rsAPI,
		UserAPI:        userAPI,
		KeyAPI:         keyAPI,
	}
	monolith.AddAllPublicRoutes(
		base.ProcessContext,
		base.PublicClientAPIMux,
		base.PublicFederationAPIMux,
		base.PublicKeyAPIMux,
		base.PublicWellKnownAPIMux,
		base.PublicMediaAPIMux,
		base.SynapseAdminMux,
	)

	if len(base.Cfg.MSCs.MSCs) > 0 {
		if err := mscs.Enable(base, &monolith); err != nil {
			logrus.WithError(err).Fatalf("Failed to enable MSCs")
		}
	}

	// Expose the matrix APIs directly rather than putting them under a /api path.
	go func() {
		base.SetupAndServeHTTP(
			httpAPIAddr, // internal API
			httpAddr,    // external API
			nil, nil,    // TLS settings
		)
	}()
	// Handle HTTPS if certificate and key are provided
	if *certFile != "" && *keyFile != "" {
		go func() {
			base.SetupAndServeHTTP(
				basepkg.NoListener, // internal API
				httpsAddr,          // external API
				certFile, keyFile,  // TLS settings
			)
		}()
	}

	// We want to block forever to let the HTTP and HTTPS handler serve the APIs
	base.WaitForShutdown()
}<|MERGE_RESOLUTION|>--- conflicted
+++ resolved
@@ -67,11 +67,8 @@
 		cfg.MediaAPI.InternalAPI.Connect = httpAPIAddr
 		cfg.RoomServer.InternalAPI.Connect = httpAPIAddr
 		cfg.SyncAPI.InternalAPI.Connect = httpAPIAddr
-<<<<<<< HEAD
 		cfg.UserAPI.InternalAPI.Connect = httpAPIAddr
-=======
 		options = append(options, basepkg.UseHTTPAPIs)
->>>>>>> 25dcf801
 	}
 
 	base := basepkg.NewBaseDendrite(cfg, "Monolith", options...)
@@ -100,14 +97,11 @@
 		federationapi.AddInternalRoutes(base.InternalAPIMux, fsAPI)
 		fsAPI = base.FederationAPIHTTPClient()
 	}
-<<<<<<< HEAD
-=======
 	keyRing := fsAPI.KeyRing()
 
 	// The underlying roomserver implementation needs to be able to call the fedsender.
 	// This is different to rsAPI which can be the http client which doesn't need this dependency
 	rsImpl.SetFederationAPI(fsAPI)
->>>>>>> 25dcf801
 
 	keyImpl := keyserver.NewInternalAPI(base, &base.Cfg.KeyServer, fsAPI)
 	keyAPI := keyImpl
