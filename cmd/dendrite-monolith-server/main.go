// Copyright 2017 Vector Creations Ltd
//
// Licensed under the Apache License, Version 2.0 (the "License");
// you may not use this file except in compliance with the License.
// You may obtain a copy of the License at
//
//     http://www.apache.org/licenses/LICENSE-2.0
//
// Unless required by applicable law or agreed to in writing, software
// distributed under the License is distributed on an "AS IS" BASIS,
// WITHOUT WARRANTIES OR CONDITIONS OF ANY KIND, either express or implied.
// See the License for the specific language governing permissions and
// limitations under the License.

package main

import (
	"flag"
	"net/http"
	"os"

	"github.com/matrix-org/dendrite/appservice"
	"github.com/matrix-org/dendrite/currentstateserver"
	"github.com/matrix-org/dendrite/eduserver"
	"github.com/matrix-org/dendrite/eduserver/cache"
	"github.com/matrix-org/dendrite/federationsender"
	"github.com/matrix-org/dendrite/internal/config"
	"github.com/matrix-org/dendrite/internal/httputil"
	"github.com/matrix-org/dendrite/internal/setup"
	"github.com/matrix-org/dendrite/keyserver"
	"github.com/matrix-org/dendrite/roomserver"
	"github.com/matrix-org/dendrite/roomserver/api"
	"github.com/matrix-org/dendrite/serverkeyapi"
	"github.com/matrix-org/dendrite/userapi"
	"github.com/matrix-org/gomatrixserverlib"

	"github.com/sirupsen/logrus"
)

var (
	httpBindAddr   = flag.String("http-bind-address", ":8008", "The HTTP listening port for the server")
	httpsBindAddr  = flag.String("https-bind-address", ":8448", "The HTTPS listening port for the server")
	certFile       = flag.String("tls-cert", "", "The PEM formatted X509 certificate to use for TLS")
	keyFile        = flag.String("tls-key", "", "The PEM private key to use for TLS")
	enableHTTPAPIs = flag.Bool("api", false, "Use HTTP APIs instead of short-circuiting (warning: exposes API endpoints!)")
	traceInternal  = os.Getenv("DENDRITE_TRACE_INTERNAL") == "1"
)

func main() {
	cfg := setup.ParseFlags(true)
	if *enableHTTPAPIs {
		// If the HTTP APIs are enabled then we need to update the Listen
		// statements in the configuration so that we know where to find
		// the API endpoints. They'll listen on the same port as the monolith
		// itself.
		addr := config.Address(*httpBindAddr)
		cfg.RoomServer.Listen = addr
		cfg.EDUServer.Listen = addr
		cfg.AppServiceAPI.Listen = addr
		cfg.FederationSender.Listen = addr
		cfg.ServerKeyAPI.Listen = addr
		cfg.CurrentStateServer.Listen = addr
		cfg.KeyServer.Listen = addr
	}

	base := setup.NewBaseDendrite(cfg, "Monolith", *enableHTTPAPIs)
	defer base.Close() // nolint: errcheck

	accountDB := base.CreateAccountsDB()
	deviceDB := base.CreateDeviceDB()
	federation := base.CreateFederationClient()

	serverKeyAPI := serverkeyapi.NewInternalAPI(
		&base.Cfg.ServerKeyAPI, federation, base.Caches,
	)
	if base.UseHTTPAPIs {
		serverkeyapi.AddInternalRoutes(base.InternalAPIMux, serverKeyAPI, base.Caches)
		serverKeyAPI = base.ServerKeyAPIClient()
	}
	keyRing := serverKeyAPI.KeyRing()
	keyAPI := keyserver.NewInternalAPI(&base.Cfg.KeyServer, federation, base.KafkaProducer)
	userAPI := userapi.NewInternalAPI(accountDB, deviceDB, cfg.Global.ServerName, cfg.Derived.ApplicationServices, keyAPI)
	keyAPI.SetUserAPI(userAPI)

	rsImpl := roomserver.NewInternalAPI(
		base, keyRing, federation,
	)
	// call functions directly on the impl unless running in HTTP mode
	rsAPI := rsImpl
	if base.UseHTTPAPIs {
		roomserver.AddInternalRoutes(base.InternalAPIMux, rsImpl)
		rsAPI = base.RoomserverHTTPClient()
	}
	if traceInternal {
		rsAPI = &api.RoomserverInternalAPITrace{
			Impl: rsAPI,
		}
	}

	eduInputAPI := eduserver.NewInternalAPI(
		base, cache.New(), userAPI,
	)
	if base.UseHTTPAPIs {
		eduserver.AddInternalRoutes(base.InternalAPIMux, eduInputAPI)
		eduInputAPI = base.EDUServerClient()
	}

	asAPI := appservice.NewInternalAPI(base, userAPI, rsAPI)
	if base.UseHTTPAPIs {
		appservice.AddInternalRoutes(base.InternalAPIMux, asAPI)
		asAPI = base.AppserviceHTTPClient()
	}

	stateAPI := currentstateserver.NewInternalAPI(base.Cfg, base.KafkaConsumer)

	fsAPI := federationsender.NewInternalAPI(
		base, federation, rsAPI, stateAPI, keyRing,
	)
	if base.UseHTTPAPIs {
		federationsender.AddInternalRoutes(base.InternalAPIMux, fsAPI)
		fsAPI = base.FederationSenderHTTPClient()
	}
	// The underlying roomserver implementation needs to be able to call the fedsender.
	// This is different to rsAPI which can be the http client which doesn't need this dependency
	rsImpl.SetFederationSenderAPI(fsAPI)

<<<<<<< HEAD
	stateAPI := currentstateserver.NewInternalAPI(&base.Cfg.CurrentStateServer, base.KafkaConsumer)

=======
>>>>>>> 2197e544
	monolith := setup.Monolith{
		Config:        base.Cfg,
		AccountDB:     accountDB,
		DeviceDB:      deviceDB,
		Client:        gomatrixserverlib.NewClient(),
		FedClient:     federation,
		KeyRing:       keyRing,
		KafkaConsumer: base.KafkaConsumer,
		KafkaProducer: base.KafkaProducer,

		AppserviceAPI:       asAPI,
		EDUInternalAPI:      eduInputAPI,
		FederationSenderAPI: fsAPI,
		RoomserverAPI:       rsAPI,
		ServerKeyAPI:        serverKeyAPI,
		StateAPI:            stateAPI,
		UserAPI:             userAPI,
		KeyAPI:              keyAPI,
	}
	monolith.AddAllPublicRoutes(base.PublicAPIMux)

	httputil.SetupHTTPAPI(
		base.BaseMux,
		base.PublicAPIMux,
		base.InternalAPIMux,
		&cfg.Global,
		base.UseHTTPAPIs,
	)

	// Expose the matrix APIs directly rather than putting them under a /api path.
	go func() {
		serv := http.Server{
			Addr:         *httpBindAddr,
			WriteTimeout: setup.HTTPServerTimeout,
			Handler:      base.BaseMux,
		}

		logrus.Info("Listening on ", serv.Addr)
		logrus.Fatal(serv.ListenAndServe())
	}()
	// Handle HTTPS if certificate and key are provided
	if *certFile != "" && *keyFile != "" {
		go func() {
			serv := http.Server{
				Addr:         *httpsBindAddr,
				WriteTimeout: setup.HTTPServerTimeout,
				Handler:      base.BaseMux,
			}

			logrus.Info("Listening on ", serv.Addr)
			logrus.Fatal(serv.ListenAndServeTLS(*certFile, *keyFile))
		}()
	}

	// We want to block forever to let the HTTP and HTTPS handler serve the APIs
	select {}
}<|MERGE_RESOLUTION|>--- conflicted
+++ resolved
@@ -111,7 +111,7 @@
 		asAPI = base.AppserviceHTTPClient()
 	}
 
-	stateAPI := currentstateserver.NewInternalAPI(base.Cfg, base.KafkaConsumer)
+	stateAPI := currentstateserver.NewInternalAPI(&base.Cfg.CurrentStateServer, base.KafkaConsumer)
 
 	fsAPI := federationsender.NewInternalAPI(
 		base, federation, rsAPI, stateAPI, keyRing,
@@ -124,11 +124,6 @@
 	// This is different to rsAPI which can be the http client which doesn't need this dependency
 	rsImpl.SetFederationSenderAPI(fsAPI)
 
-<<<<<<< HEAD
-	stateAPI := currentstateserver.NewInternalAPI(&base.Cfg.CurrentStateServer, base.KafkaConsumer)
-
-=======
->>>>>>> 2197e544
 	monolith := setup.Monolith{
 		Config:        base.Cfg,
 		AccountDB:     accountDB,
