--- conflicted
+++ resolved
@@ -55,7 +55,6 @@
 		// statements in the configuration so that we know where to find
 		// the API endpoints. They'll listen on the same port as the monolith
 		// itself.
-<<<<<<< HEAD
 		cfg.AppServiceAPI.InternalAPI.Connect = httpAPIAddr
 		cfg.ClientAPI.InternalAPI.Connect = httpAPIAddr
 		cfg.EDUServer.InternalAPI.Connect = httpAPIAddr
@@ -64,20 +63,8 @@
 		cfg.KeyServer.InternalAPI.Connect = httpAPIAddr
 		cfg.MediaAPI.InternalAPI.Connect = httpAPIAddr
 		cfg.RoomServer.InternalAPI.Connect = httpAPIAddr
-		cfg.ServerKeyAPI.InternalAPI.Connect = httpAPIAddr
+		cfg.SigningKeyServer.InternalAPI.Connect = httpAPIAddr
 		cfg.SyncAPI.InternalAPI.Connect = httpAPIAddr
-=======
-		cfg.AppServiceAPI.InternalAPI.Connect = httpAddr
-		cfg.ClientAPI.InternalAPI.Connect = httpAddr
-		cfg.EDUServer.InternalAPI.Connect = httpAddr
-		cfg.FederationAPI.InternalAPI.Connect = httpAddr
-		cfg.FederationSender.InternalAPI.Connect = httpAddr
-		cfg.KeyServer.InternalAPI.Connect = httpAddr
-		cfg.MediaAPI.InternalAPI.Connect = httpAddr
-		cfg.RoomServer.InternalAPI.Connect = httpAddr
-		cfg.SigningKeyServer.InternalAPI.Connect = httpAddr
-		cfg.SyncAPI.InternalAPI.Connect = httpAddr
->>>>>>> bf7e8584
 	}
 
 	base := setup.NewBaseDendrite(cfg, "Monolith", *enableHTTPAPIs)
