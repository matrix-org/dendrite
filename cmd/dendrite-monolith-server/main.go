--- conflicted
+++ resolved
@@ -89,13 +89,8 @@
 		}
 	}
 
-<<<<<<< HEAD
-	fsAPI := federationsender.NewInternalAPI(
-		base, federation, rsAPI, nil, keyRing, false,
-=======
 	fsAPI := federationapi.NewInternalAPI(
-		base, federation, rsAPI, base.Caches, false,
->>>>>>> 11f588b0
+		base, federation, rsAPI, nil, base.Caches, false,
 	)
 	if base.UseHTTPAPIs {
 		federationapi.AddInternalRoutes(base.InternalAPIMux, fsAPI)
