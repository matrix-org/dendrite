// Copyright 2020 The Matrix.org Foundation C.I.C.
//
// Licensed under the Apache License, Version 2.0 (the "License");
// you may not use this file except in compliance with the License.
// You may obtain a copy of the License at
//
//     http://www.apache.org/licenses/LICENSE-2.0
//
// Unless required by applicable law or agreed to in writing, software
// distributed under the License is distributed on an "AS IS" BASIS,
// WITHOUT WARRANTIES OR CONDITIONS OF ANY KIND, either express or implied.
// See the License for the specific language governing permissions and
// limitations under the License.

package personalities

import (
	"github.com/matrix-org/dendrite/clientapi"
	"github.com/matrix-org/dendrite/internal/transactions"
	basepkg "github.com/matrix-org/dendrite/setup/base"
	"github.com/matrix-org/dendrite/setup/config"
)

func ClientAPI(base *basepkg.BaseDendrite, cfg *config.Dendrite) {
	accountDB := base.CreateAccountsDB()
	federation := base.CreateFederationClient()

	asQuery := base.AppserviceHTTPClient()
	rsAPI := base.RoomserverHTTPClient()
	fsAPI := base.FederationAPIHTTPClient()
	userAPI := base.UserAPIClient()
	keyAPI := base.KeyServerHTTPClient()

	clientapi.AddPublicRoutes(
		base.ProcessContext, base.PublicClientAPIMux, base.SynapseAdminMux, &base.Cfg.ClientAPI,
<<<<<<< HEAD
		accountDB, federation, rsAPI, asQuery, transactions.New(), fsAPI, userAPI,
=======
		federation, rsAPI, eduInputAPI, asQuery, transactions.New(), fsAPI, userAPI, userAPI,
>>>>>>> 79729158
		keyAPI, nil, &cfg.MSCs,
	)

	base.SetupAndServeHTTP(
		base.Cfg.ClientAPI.InternalAPI.Listen,
		base.Cfg.ClientAPI.ExternalAPI.Listen,
		nil, nil,
	)
}<|MERGE_RESOLUTION|>--- conflicted
+++ resolved
@@ -22,7 +22,6 @@
 )
 
 func ClientAPI(base *basepkg.BaseDendrite, cfg *config.Dendrite) {
-	accountDB := base.CreateAccountsDB()
 	federation := base.CreateFederationClient()
 
 	asQuery := base.AppserviceHTTPClient()
@@ -33,11 +32,7 @@
 
 	clientapi.AddPublicRoutes(
 		base.ProcessContext, base.PublicClientAPIMux, base.SynapseAdminMux, &base.Cfg.ClientAPI,
-<<<<<<< HEAD
-		accountDB, federation, rsAPI, asQuery, transactions.New(), fsAPI, userAPI,
-=======
-		federation, rsAPI, eduInputAPI, asQuery, transactions.New(), fsAPI, userAPI, userAPI,
->>>>>>> 79729158
+		federation, rsAPI, asQuery, transactions.New(), fsAPI, userAPI, userAPI,
 		keyAPI, nil, &cfg.MSCs,
 	)
 
