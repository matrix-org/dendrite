package common

import (
	"net/http"
	"time"

	"github.com/matrix-org/dendrite/clientapi/auth"
	"github.com/matrix-org/dendrite/clientapi/auth/authtypes"
	"github.com/matrix-org/gomatrixserverlib"
	"github.com/matrix-org/util"
	opentracing "github.com/opentracing/opentracing-go"
	"github.com/opentracing/opentracing-go/ext"
	"github.com/prometheus/client_golang/prometheus"
	"github.com/prometheus/client_golang/prometheus/promhttp"
)

// MakeAuthAPI turns a util.JSONRequestHandler function into an http.Handler which authenticates the request.
func MakeAuthAPI(
	metricsName string, data auth.Data,
	f func(*http.Request, *authtypes.Device) util.JSONResponse,
) http.Handler {
	h := func(req *http.Request) util.JSONResponse {
		device, err := auth.VerifyUserFromRequest(req, data)
		if err != nil {
			return *err
		}

		return f(req, device)
	}
	return MakeExternalAPI(metricsName, h)
}

// MakeExternalAPI turns a util.JSONRequestHandler function into an http.Handler.
// This is used for APIs that are called from the internet.
func MakeExternalAPI(metricsName string, f func(*http.Request) util.JSONResponse) http.Handler {
	h := util.MakeJSONAPI(util.NewJSONRequestHandler(f))
	withSpan := func(w http.ResponseWriter, req *http.Request) {
		span := opentracing.StartSpan(metricsName)
		defer span.Finish()
		req = req.WithContext(opentracing.ContextWithSpan(req.Context(), span))
		h.ServeHTTP(w, req)
	}

	return http.HandlerFunc(withSpan)
}

// MakeHTMLAPI adds Span metrics to the HTML Handler function
<<<<<<< HEAD
// This is used to serve HTML template
=======
// This is used to serve HTML alongside JSON error messages
>>>>>>> 0ae9bd5f
func MakeHTMLAPI(metricsName string, f func(http.ResponseWriter, *http.Request) *util.JSONResponse) http.Handler {
	withSpan := func(w http.ResponseWriter, req *http.Request) {
		span := opentracing.StartSpan(metricsName)
		defer span.Finish()
		req = req.WithContext(opentracing.ContextWithSpan(req.Context(), span))
		if err := f(w, req); err != nil {
			h := util.MakeJSONAPI(util.NewJSONRequestHandler(func(req *http.Request) util.JSONResponse {
				return *err
			}))
			h.ServeHTTP(w, req)
		}
	}

	return prometheus.InstrumentHandler(metricsName, http.HandlerFunc(withSpan))
}

// MakeInternalAPI turns a util.JSONRequestHandler function into an http.Handler.
// This is used for APIs that are internal to dendrite.
// If we are passed a tracing context in the request headers then we use that
// as the parent of any tracing spans we create.
func MakeInternalAPI(metricsName string, f func(*http.Request) util.JSONResponse) http.Handler {
	h := util.MakeJSONAPI(util.NewJSONRequestHandler(f))
	withSpan := func(w http.ResponseWriter, req *http.Request) {
		carrier := opentracing.HTTPHeadersCarrier(req.Header)
		tracer := opentracing.GlobalTracer()
		clientContext, err := tracer.Extract(opentracing.HTTPHeaders, carrier)
		var span opentracing.Span
		if err == nil {
			// Default to a span without RPC context.
			span = tracer.StartSpan(metricsName)
		} else {
			// Set the RPC context.
			span = tracer.StartSpan(metricsName, ext.RPCServerOption(clientContext))
		}
		defer span.Finish()
		req = req.WithContext(opentracing.ContextWithSpan(req.Context(), span))
		h.ServeHTTP(w, req)
	}

	return http.HandlerFunc(withSpan)
}

// MakeFedAPI makes an http.Handler that checks matrix federation authentication.
func MakeFedAPI(
	metricsName string,
	serverName gomatrixserverlib.ServerName,
	keyRing gomatrixserverlib.KeyRing,
	f func(*http.Request, *gomatrixserverlib.FederationRequest) util.JSONResponse,
) http.Handler {
	h := func(req *http.Request) util.JSONResponse {
		fedReq, errResp := gomatrixserverlib.VerifyHTTPRequest(
			req, time.Now(), serverName, keyRing,
		)
		if fedReq == nil {
			return errResp
		}
		return f(req, fedReq)
	}
	return MakeExternalAPI(metricsName, h)
}

// SetupHTTPAPI registers an HTTP API mux under /api and sets up a metrics
// listener.
func SetupHTTPAPI(servMux *http.ServeMux, apiMux http.Handler) {
	servMux.Handle("/metrics", promhttp.Handler())
	servMux.Handle("/api/", http.StripPrefix("/api", apiMux))
}

// WrapHandlerInCORS adds CORS headers to all responses, including all error
// responses.
// Handles OPTIONS requests directly.
func WrapHandlerInCORS(h http.Handler) http.HandlerFunc {
	return http.HandlerFunc(func(w http.ResponseWriter, r *http.Request) {
		w.Header().Set("Access-Control-Allow-Origin", "*")
		w.Header().Set("Access-Control-Allow-Methods", "GET, POST, PUT, DELETE, OPTIONS")
		w.Header().Set("Access-Control-Allow-Headers", "Origin, X-Requested-With, Content-Type, Accept, Authorization")

		if r.Method == http.MethodOptions && r.Header.Get("Access-Control-Request-Method") != "" {
			// Its easiest just to always return a 200 OK for everything. Whether
			// this is technically correct or not is a question, but in the end this
			// is what a lot of other people do (including synapse) and the clients
			// are perfectly happy with it.
			w.WriteHeader(http.StatusOK)
		} else {
			h.ServeHTTP(w, r)
		}
	})
}<|MERGE_RESOLUTION|>--- conflicted
+++ resolved
@@ -45,11 +45,7 @@
 }
 
 // MakeHTMLAPI adds Span metrics to the HTML Handler function
-<<<<<<< HEAD
-// This is used to serve HTML template
-=======
 // This is used to serve HTML alongside JSON error messages
->>>>>>> 0ae9bd5f
 func MakeHTMLAPI(metricsName string, f func(http.ResponseWriter, *http.Request) *util.JSONResponse) http.Handler {
 	withSpan := func(w http.ResponseWriter, req *http.Request) {
 		span := opentracing.StartSpan(metricsName)
