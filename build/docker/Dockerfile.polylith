--- conflicted
+++ resolved
@@ -1,8 +1,4 @@
-<<<<<<< HEAD
-FROM docker.io/golang:1.19-buster AS base
-=======
 FROM docker.io/golang:1.19-alpine AS base
->>>>>>> 1bf9dc0c
 
 RUN apk --update --no-cache add bash build-base
 
