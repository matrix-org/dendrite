package gobind

import (
	"context"
	"crypto/ed25519"
	"crypto/rand"
	"crypto/tls"
	"encoding/hex"
	"fmt"
	"io"
	"io/ioutil"
	"log"
	"net"
	"net/http"
	"os"
	"strings"
	"sync"
	"time"

	"github.com/gorilla/mux"
	"github.com/matrix-org/dendrite/appservice"
	"github.com/matrix-org/dendrite/clientapi/userutil"
	"github.com/matrix-org/dendrite/cmd/dendrite-demo-pinecone/conn"
	"github.com/matrix-org/dendrite/cmd/dendrite-demo-pinecone/rooms"
	"github.com/matrix-org/dendrite/cmd/dendrite-demo-pinecone/users"
	"github.com/matrix-org/dendrite/cmd/dendrite-demo-yggdrasil/signing"
	"github.com/matrix-org/dendrite/federationapi"
	"github.com/matrix-org/dendrite/federationapi/api"
	"github.com/matrix-org/dendrite/internal/httputil"
	"github.com/matrix-org/dendrite/keyserver"
	"github.com/matrix-org/dendrite/roomserver"
	"github.com/matrix-org/dendrite/setup"
	"github.com/matrix-org/dendrite/setup/base"
	"github.com/matrix-org/dendrite/setup/config"
	"github.com/matrix-org/dendrite/setup/process"
	"github.com/matrix-org/dendrite/userapi"
	userapiAPI "github.com/matrix-org/dendrite/userapi/api"
	"github.com/matrix-org/gomatrixserverlib"
	"github.com/sirupsen/logrus"
	"golang.org/x/net/http2"
	"golang.org/x/net/http2/h2c"

	pineconeMulticast "github.com/matrix-org/pinecone/multicast"
	pineconeRouter "github.com/matrix-org/pinecone/router"
	pineconeSessions "github.com/matrix-org/pinecone/sessions"
	"github.com/matrix-org/pinecone/types"

	_ "golang.org/x/mobile/bind"
)

const (
	PeerTypeRemote    = pineconeRouter.PeerTypeRemote
	PeerTypeMulticast = pineconeRouter.PeerTypeMulticast
	PeerTypeBluetooth = pineconeRouter.PeerTypeBluetooth
)

type DendriteMonolith struct {
	logger            logrus.Logger
	PineconeRouter    *pineconeRouter.Router
	PineconeMulticast *pineconeMulticast.Multicast
	PineconeQUIC      *pineconeSessions.Sessions
	StorageDirectory  string
	CacheDirectory    string
	staticPeerURI     string
	staticPeerMutex   sync.RWMutex
	staticPeerAttempt chan struct{}
	listener          net.Listener
	httpServer        *http.Server
	processContext    *process.ProcessContext
	userAPI           userapiAPI.UserInternalAPI
}

func (m *DendriteMonolith) BaseURL() string {
	return fmt.Sprintf("http://%s", m.listener.Addr().String())
}

func (m *DendriteMonolith) PeerCount(peertype int) int {
	return m.PineconeRouter.PeerCount(peertype)
}

func (m *DendriteMonolith) SessionCount() int {
	return len(m.PineconeQUIC.Sessions())
}

func (m *DendriteMonolith) SetMulticastEnabled(enabled bool) {
	if enabled {
		m.PineconeMulticast.Start()
	} else {
		m.PineconeMulticast.Stop()
		m.DisconnectType(int(pineconeRouter.PeerTypeMulticast))
	}
}

func (m *DendriteMonolith) SetStaticPeer(uri string) {
	m.staticPeerMutex.Lock()
	m.staticPeerURI = strings.TrimSpace(uri)
	m.staticPeerMutex.Unlock()
	m.DisconnectType(int(pineconeRouter.PeerTypeRemote))
	if uri != "" {
		go func() {
			m.staticPeerAttempt <- struct{}{}
		}()
	}
}

func (m *DendriteMonolith) DisconnectType(peertype int) {
	for _, p := range m.PineconeRouter.Peers() {
		if int(peertype) == p.PeerType {
			m.PineconeRouter.Disconnect(types.SwitchPortID(p.Port), nil)
		}
	}
}

func (m *DendriteMonolith) DisconnectZone(zone string) {
	for _, p := range m.PineconeRouter.Peers() {
		if zone == p.Zone {
			m.PineconeRouter.Disconnect(types.SwitchPortID(p.Port), nil)
		}
	}
}

func (m *DendriteMonolith) DisconnectPort(port int) {
	m.PineconeRouter.Disconnect(types.SwitchPortID(port), nil)
}

func (m *DendriteMonolith) Conduit(zone string, peertype int) (*Conduit, error) {
	l, r := net.Pipe()
	conduit := &Conduit{conn: r, port: 0}
	go func() {
		conduit.portMutex.Lock()
		defer conduit.portMutex.Unlock()
	loop:
		for i := 1; i <= 10; i++ {
			logrus.Errorf("Attempting authenticated connect (attempt %d)", i)
			var err error
			conduit.port, err = m.PineconeRouter.Connect(
				l,
				pineconeRouter.ConnectionZone(zone),
				pineconeRouter.ConnectionPeerType(peertype),
			)
			switch err {
			case io.ErrClosedPipe:
				logrus.Errorf("Authenticated connect failed due to closed pipe (attempt %d)", i)
				return
			case io.EOF:
				logrus.Errorf("Authenticated connect failed due to EOF (attempt %d)", i)
				break loop
			case nil:
				logrus.Errorf("Authenticated connect succeeded, connected to port %d (attempt %d)", conduit.port, i)
				return
			default:
				logrus.WithError(err).Errorf("Authenticated connect failed (attempt %d)", i)
				time.Sleep(time.Second)
			}
		}
		_ = l.Close()
		_ = r.Close()
	}()
	return conduit, nil
}

func (m *DendriteMonolith) RegisterUser(localpart, password string) (string, error) {
	pubkey := m.PineconeRouter.PublicKey()
	userID := userutil.MakeUserID(
		localpart,
		gomatrixserverlib.ServerName(hex.EncodeToString(pubkey[:])),
	)
	userReq := &userapiAPI.PerformAccountCreationRequest{
		AccountType: userapiAPI.AccountTypeUser,
		Localpart:   localpart,
		Password:    password,
	}
	userRes := &userapiAPI.PerformAccountCreationResponse{}
	if err := m.userAPI.PerformAccountCreation(context.Background(), userReq, userRes); err != nil {
		return userID, fmt.Errorf("userAPI.PerformAccountCreation: %w", err)
	}
	return userID, nil
}

func (m *DendriteMonolith) RegisterDevice(localpart, deviceID string) (string, error) {
	accessTokenBytes := make([]byte, 16)
	n, err := rand.Read(accessTokenBytes)
	if err != nil {
		return "", fmt.Errorf("rand.Read: %w", err)
	}
	loginReq := &userapiAPI.PerformDeviceCreationRequest{
		Localpart:   localpart,
		DeviceID:    &deviceID,
		AccessToken: hex.EncodeToString(accessTokenBytes[:n]),
	}
	loginRes := &userapiAPI.PerformDeviceCreationResponse{}
	if err := m.userAPI.PerformDeviceCreation(context.Background(), loginReq, loginRes); err != nil {
		return "", fmt.Errorf("userAPI.PerformDeviceCreation: %w", err)
	}
	if !loginRes.DeviceCreated {
		return "", fmt.Errorf("device was not created")
	}
	return loginRes.Device.AccessToken, nil
}

func (m *DendriteMonolith) staticPeerConnect() {
	connected := map[string]bool{} // URI -> connected?
	attempt := func() {
		m.staticPeerMutex.RLock()
		uri := m.staticPeerURI
		m.staticPeerMutex.RUnlock()
		if uri == "" {
			return
		}
		for k := range connected {
			delete(connected, k)
		}
		for _, uri := range strings.Split(uri, ",") {
			connected[strings.TrimSpace(uri)] = false
		}
		for _, info := range m.PineconeRouter.Peers() {
			connected[info.URI] = true
		}
		for k, online := range connected {
			if !online {
				if err := conn.ConnectToPeer(m.PineconeRouter, k); err != nil {
					logrus.WithError(err).Error("Failed to connect to static peer")
				}
			}
		}
	}
	for {
		select {
		case <-m.processContext.Context().Done():
		case <-m.staticPeerAttempt:
			attempt()
		case <-time.After(time.Second * 5):
			attempt()
		}
	}
}

// nolint:gocyclo
func (m *DendriteMonolith) Start() {
	var err error
	var sk ed25519.PrivateKey
	var pk ed25519.PublicKey
	keyfile := fmt.Sprintf("%s/p2p.key", m.StorageDirectory)
	if _, err = os.Stat(keyfile); os.IsNotExist(err) {
		if pk, sk, err = ed25519.GenerateKey(nil); err != nil {
			panic(err)
		}
		if err = ioutil.WriteFile(keyfile, sk, 0644); err != nil {
			panic(err)
		}
	} else if err == nil {
		if sk, err = ioutil.ReadFile(keyfile); err != nil {
			panic(err)
		}
		if len(sk) != ed25519.PrivateKeySize {
			panic("the private key is not long enough")
		}
		pk = sk.Public().(ed25519.PublicKey)
	}

	m.listener, err = net.Listen("tcp", "localhost:65432")
	if err != nil {
		panic(err)
	}

	m.logger = logrus.Logger{
		Out: BindLogger{},
	}
	m.logger.SetOutput(BindLogger{})
	logrus.SetOutput(BindLogger{})

	logger := log.New(os.Stdout, "PINECONE: ", 0)
	m.PineconeRouter = pineconeRouter.NewRouter(logger, sk, false)
	m.PineconeQUIC = pineconeSessions.NewSessions(logger, m.PineconeRouter)
	m.PineconeMulticast = pineconeMulticast.NewMulticast(logger, m.PineconeRouter)

	prefix := hex.EncodeToString(pk)
	cfg := &config.Dendrite{}
	cfg.Defaults(true)
	cfg.Global.ServerName = gomatrixserverlib.ServerName(hex.EncodeToString(pk))
	cfg.Global.PrivateKey = sk
	cfg.Global.KeyID = gomatrixserverlib.KeyID(signing.KeyID)
	cfg.Global.JetStream.InMemory = true
	cfg.Global.JetStream.StoragePath = config.Path(fmt.Sprintf("%s/%s", m.StorageDirectory, prefix))
	cfg.UserAPI.AccountDatabase.ConnectionString = config.DataSource(fmt.Sprintf("file:%s/%s-account.db", m.StorageDirectory, prefix))
	cfg.MediaAPI.Database.ConnectionString = config.DataSource(fmt.Sprintf("file:%s/dendrite-p2p-mediaapi.db", m.StorageDirectory))
	cfg.SyncAPI.Database.ConnectionString = config.DataSource(fmt.Sprintf("file:%s/%s-syncapi.db", m.StorageDirectory, prefix))
	cfg.RoomServer.Database.ConnectionString = config.DataSource(fmt.Sprintf("file:%s/%s-roomserver.db", m.StorageDirectory, prefix))
	cfg.KeyServer.Database.ConnectionString = config.DataSource(fmt.Sprintf("file:%s/%s-keyserver.db", m.StorageDirectory, prefix))
	cfg.FederationAPI.Database.ConnectionString = config.DataSource(fmt.Sprintf("file:%s/%s-federationsender.db", m.StorageDirectory, prefix))
	cfg.AppServiceAPI.Database.ConnectionString = config.DataSource(fmt.Sprintf("file:%s/%s-appservice.db", m.StorageDirectory, prefix))
	cfg.MediaAPI.BasePath = config.Path(fmt.Sprintf("%s/media", m.CacheDirectory))
	cfg.MediaAPI.AbsBasePath = config.Path(fmt.Sprintf("%s/media", m.CacheDirectory))
	cfg.MSCs.MSCs = []string{"msc2836", "msc2946"}
	if err := cfg.Derive(); err != nil {
		panic(err)
	}

	base := base.NewBaseDendrite(cfg, "Monolith")
	defer base.Close() // nolint: errcheck

	accountDB := base.CreateAccountsDB()
	federation := conn.CreateFederationClient(base, m.PineconeQUIC)

	serverKeyAPI := &signing.YggdrasilKeys{}
	keyRing := serverKeyAPI.KeyRing()

	rsAPI := roomserver.NewInternalAPI(base)

	fsAPI := federationapi.NewInternalAPI(
		base, federation, rsAPI, base.Caches, keyRing, true,
	)

	keyAPI := keyserver.NewInternalAPI(base, &base.Cfg.KeyServer, fsAPI)
	m.userAPI = userapi.NewInternalAPI(base, accountDB, &cfg.UserAPI, cfg.Derived.ApplicationServices, keyAPI, rsAPI, base.PushGatewayHTTPClient())
	keyAPI.SetUserAPI(m.userAPI)

	asAPI := appservice.NewInternalAPI(base, m.userAPI, rsAPI)

	// The underlying roomserver implementation needs to be able to call the fedsender.
	// This is different to rsAPI which can be the http client which doesn't need this dependency
	rsAPI.SetFederationAPI(fsAPI, keyRing)

	userProvider := users.NewPineconeUserProvider(m.PineconeRouter, m.PineconeQUIC, m.userAPI, federation)
	roomProvider := rooms.NewPineconeRoomProvider(m.PineconeRouter, m.PineconeQUIC, fsAPI, federation)

	monolith := setup.Monolith{
		Config:    base.Cfg,
		AccountDB: accountDB,
		Client:    conn.CreateClient(base, m.PineconeQUIC),
		FedClient: federation,
		KeyRing:   keyRing,

<<<<<<< HEAD
		AppserviceAPI:          asAPI,
		FederationAPI:          fsAPI,
		RoomserverAPI:          rsAPI,
		UserAPI:                m.userAPI,
		KeyAPI:                 keyAPI,
		ExtPublicRoomsProvider: rooms.NewPineconeRoomProvider(m.PineconeRouter, m.PineconeQUIC, fsAPI, federation),
=======
		AppserviceAPI:            asAPI,
		EDUInternalAPI:           eduInputAPI,
		FederationAPI:            fsAPI,
		RoomserverAPI:            rsAPI,
		UserAPI:                  m.userAPI,
		KeyAPI:                   keyAPI,
		ExtPublicRoomsProvider:   roomProvider,
		ExtUserDirectoryProvider: userProvider,
>>>>>>> 79729158
	}
	monolith.AddAllPublicRoutes(
		base.ProcessContext,
		base.PublicClientAPIMux,
		base.PublicFederationAPIMux,
		base.PublicKeyAPIMux,
		base.PublicWellKnownAPIMux,
		base.PublicMediaAPIMux,
		base.SynapseAdminMux,
	)

	httpRouter := mux.NewRouter().SkipClean(true).UseEncodedPath()
	httpRouter.PathPrefix(httputil.InternalPathPrefix).Handler(base.InternalAPIMux)
	httpRouter.PathPrefix(httputil.PublicClientPathPrefix).Handler(base.PublicClientAPIMux)
	httpRouter.PathPrefix(httputil.PublicMediaPathPrefix).Handler(base.PublicMediaAPIMux)

	pMux := mux.NewRouter().SkipClean(true).UseEncodedPath()
	pMux.PathPrefix(users.PublicURL).HandlerFunc(userProvider.FederatedUserProfiles)
	pMux.PathPrefix(httputil.PublicFederationPathPrefix).Handler(base.PublicFederationAPIMux)
	pMux.PathPrefix(httputil.PublicMediaPathPrefix).Handler(base.PublicMediaAPIMux)

	pHTTP := m.PineconeQUIC.HTTP()
	pHTTP.Mux().Handle(users.PublicURL, pMux)
	pHTTP.Mux().Handle(httputil.PublicFederationPathPrefix, pMux)
	pHTTP.Mux().Handle(httputil.PublicMediaPathPrefix, pMux)

	// Build both ends of a HTTP multiplex.
	h2s := &http2.Server{}
	m.httpServer = &http.Server{
		Addr:         ":0",
		TLSNextProto: map[string]func(*http.Server, *tls.Conn, http.Handler){},
		ReadTimeout:  10 * time.Second,
		WriteTimeout: 10 * time.Second,
		IdleTimeout:  30 * time.Second,
		BaseContext: func(_ net.Listener) context.Context {
			return context.Background()
		},
		Handler: h2c.NewHandler(pMux, h2s),
	}

	m.processContext = base.ProcessContext

	m.staticPeerAttempt = make(chan struct{}, 1)
	go m.staticPeerConnect()

	go func() {
		m.logger.Info("Listening on ", cfg.Global.ServerName)
		m.logger.Fatal(m.httpServer.Serve(m.PineconeQUIC))
	}()
	go func() {
		logrus.Info("Listening on ", m.listener.Addr())
		logrus.Fatal(http.Serve(m.listener, httpRouter))
	}()
	go func() {
		logrus.Info("Sending wake-up message to known nodes")
		req := &api.PerformBroadcastEDURequest{}
		res := &api.PerformBroadcastEDUResponse{}
		if err := fsAPI.PerformBroadcastEDU(context.TODO(), req, res); err != nil {
			logrus.WithError(err).Error("Failed to send wake-up message to known nodes")
		}
	}()
}

func (m *DendriteMonolith) Stop() {
	m.processContext.ShutdownDendrite()
	_ = m.listener.Close()
	m.PineconeMulticast.Stop()
	_ = m.PineconeQUIC.Close()
	_ = m.PineconeRouter.Close()
	m.processContext.WaitForComponentsToFinish()
}

const MaxFrameSize = types.MaxFrameSize

type Conduit struct {
	conn      net.Conn
	port      types.SwitchPortID
	portMutex sync.Mutex
}

func (c *Conduit) Port() int {
	c.portMutex.Lock()
	defer c.portMutex.Unlock()
	return int(c.port)
}

func (c *Conduit) Read(b []byte) (int, error) {
	return c.conn.Read(b)
}

func (c *Conduit) ReadCopy() ([]byte, error) {
	var buf [65535 * 2]byte
	n, err := c.conn.Read(buf[:])
	if err != nil {
		return nil, err
	}
	return buf[:n], nil
}

func (c *Conduit) Write(b []byte) (int, error) {
	return c.conn.Write(b)
}

func (c *Conduit) Close() error {
	return c.conn.Close()
}<|MERGE_RESOLUTION|>--- conflicted
+++ resolved
@@ -331,23 +331,13 @@
 		FedClient: federation,
 		KeyRing:   keyRing,
 
-<<<<<<< HEAD
-		AppserviceAPI:          asAPI,
-		FederationAPI:          fsAPI,
-		RoomserverAPI:          rsAPI,
-		UserAPI:                m.userAPI,
-		KeyAPI:                 keyAPI,
-		ExtPublicRoomsProvider: rooms.NewPineconeRoomProvider(m.PineconeRouter, m.PineconeQUIC, fsAPI, federation),
-=======
 		AppserviceAPI:            asAPI,
-		EDUInternalAPI:           eduInputAPI,
 		FederationAPI:            fsAPI,
 		RoomserverAPI:            rsAPI,
 		UserAPI:                  m.userAPI,
 		KeyAPI:                   keyAPI,
 		ExtPublicRoomsProvider:   roomProvider,
 		ExtUserDirectoryProvider: userProvider,
->>>>>>> 79729158
 	}
 	monolith.AddAllPublicRoutes(
 		base.ProcessContext,
