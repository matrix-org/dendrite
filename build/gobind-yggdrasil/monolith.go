--- conflicted
+++ resolved
@@ -113,19 +113,12 @@
 
 	rsAPI := roomserver.NewInternalAPI(base)
 
-<<<<<<< HEAD
-=======
-	fsAPI := federationapi.NewInternalAPI(
-		base, federation, rsAPI, base.Caches, true,
-	)
-
->>>>>>> 11f588b0
 	keyAPI := keyserver.NewInternalAPI(base, &base.Cfg.KeyServer, federation)
 	userAPI := userapi.NewInternalAPI(accountDB, &cfg.UserAPI, cfg.Derived.ApplicationServices, keyAPI)
 	keyAPI.SetUserAPI(userAPI)
 
-	fsAPI := federationsender.NewInternalAPI(
-		base, federation, rsAPI, userAPI, keyRing, true,
+	fsAPI := federationapi.NewInternalAPI(
+		base, federation, rsAPI, userAPI, base.Caches, true,
 	)
 
 	eduInputAPI := eduserver.NewInternalAPI(
