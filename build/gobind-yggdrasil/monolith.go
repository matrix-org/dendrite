--- conflicted
+++ resolved
@@ -113,19 +113,12 @@
 
 	rsAPI := roomserver.NewInternalAPI(base)
 
-<<<<<<< HEAD
-=======
-	fsAPI := federationapi.NewInternalAPI(
-		base, federation, rsAPI, base.Caches, keyRing, true,
-	)
-
->>>>>>> a47b12dc
 	keyAPI := keyserver.NewInternalAPI(base, &base.Cfg.KeyServer, federation)
 	userAPI := userapi.NewInternalAPI(accountDB, &cfg.UserAPI, cfg.Derived.ApplicationServices, keyAPI)
 	keyAPI.SetUserAPI(userAPI)
 
 	fsAPI := federationapi.NewInternalAPI(
-		base, federation, rsAPI, userAPI, base.Caches, true,
+		base, federation, rsAPI, userAPI, base.Caches, keyRing, true,
 	)
 
 	eduInputAPI := eduserver.NewInternalAPI(
