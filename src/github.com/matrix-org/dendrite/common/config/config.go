--- conflicted
+++ resolved
@@ -83,7 +83,6 @@
 		// If set, allows registration by anyone who also has the shared
 		// secret, even if registration is otherwise disabled.
 		RegistrationSharedSecret string `yaml:"registration_shared_secret"`
-<<<<<<< HEAD
 		// This Home Server's ReCAPTCHA public key.
 		RecaptchaPublicKey string `yaml:"recaptcha_public_key"`
 		// This Home Server's ReCAPTCHA private key.
@@ -96,11 +95,9 @@
 		// HTTP API endpoint used to verify whether the captcha response
 		// was successful
 		RecaptchaSiteVerifyAPI string `yaml:"recaptcha_siteverify_api"`
-=======
 		// If set disables new users from registering (except via shared
 		// secrets)
 		RegistrationDisabled bool `yaml:"registration_disabled"`
->>>>>>> 7d38e82f
 	} `yaml:"matrix"`
 
 	// The configuration specific to the media repostitory.
