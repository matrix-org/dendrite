// Copyright 2017 Vector Creations Ltd
//
// Licensed under the Apache License, Version 2.0 (the "License");
// you may not use this file except in compliance with the License.
// You may obtain a copy of the License at
//
//     http://www.apache.org/licenses/LICENSE-2.0
//
// Unless required by applicable law or agreed to in writing, software
// distributed under the License is distributed on an "AS IS" BASIS,
// WITHOUT WARRANTIES OR CONDITIONS OF ANY KIND, either express or implied.
// See the License for the specific language governing permissions and
// limitations under the License.

package main

import (
	"flag"
	"net/http"

	"github.com/matrix-org/dendrite/common/keydb"

	"github.com/matrix-org/dendrite/clientapi"
	"github.com/matrix-org/dendrite/common"
	"github.com/matrix-org/dendrite/common/basecomponent"
	"github.com/matrix-org/dendrite/federationapi"
	"github.com/matrix-org/dendrite/federationsender"
	"github.com/matrix-org/dendrite/mediaapi"
	"github.com/matrix-org/dendrite/publicroomsapi"
	"github.com/matrix-org/dendrite/roomserver"
	"github.com/matrix-org/dendrite/syncapi"
	"github.com/sirupsen/logrus"
)

const componentName = "monolith"

var (
<<<<<<< HEAD
	configPath    = flag.String("config", "dendrite.yaml", "The path to the config file. For more information, see the config file in this repository.")
=======
>>>>>>> 139cb7a0
	httpBindAddr  = flag.String("http-bind-address", ":8008", "The HTTP listening port for the server")
	httpsBindAddr = flag.String("https-bind-address", ":8448", "The HTTPS listening port for the server")
	certFile      = flag.String("tls-cert", "", "The PEM formatted X509 certificate to use for TLS")
	keyFile       = flag.String("tls-key", "", "The PEM private key to use for TLS")
)

func main() {
<<<<<<< HEAD
	common.SetupStdLogging()
=======
	cfg := basecomponent.ParseMonolithFlags()
	base := basecomponent.NewBaseDendrite(cfg, "Monolith")
	defer base.Close() // nolint: errcheck
>>>>>>> 139cb7a0

	accountDB := base.CreateAccountsDB()
	deviceDB := base.CreateDeviceDB()
	keyDB := base.CreateKeyDB()
	federation := base.CreateFederationClient()
	keyRing := keydb.CreateKeyRing(federation.Client, keyDB)

	alias, input, query := roomserver.SetupRoomServerComponent(base)

<<<<<<< HEAD
	common.SetupHookLogging(cfg.Logging, componentName)

	closer, err := cfg.SetupTracing("DendriteMonolith")
	if err != nil {
		log.WithError(err).Fatalf("Failed to start tracer")
	}
	defer closer.Close() // nolint: errcheck
=======
	clientapi.SetupClientAPIComponent(base, deviceDB, accountDB, federation, &keyRing, alias, input, query)
	federationapi.SetupFederationAPIComponent(base, accountDB, federation, &keyRing, alias, input, query)
	federationsender.SetupFederationSenderComponent(base, federation, query)
	mediaapi.SetupMediaAPIComponent(base, deviceDB)
	publicroomsapi.SetupPublicRoomsAPIComponent(base, deviceDB)
	syncapi.SetupSyncAPIComponent(base, deviceDB, accountDB, query)
>>>>>>> 139cb7a0

	httpHandler := common.WrapHandlerInCORS(base.APIMux)

	// Expose the matrix APIs directly rather than putting them under a /api path.
	go func() {
		logrus.Info("Listening on ", *httpBindAddr)
		logrus.Fatal(http.ListenAndServe(*httpBindAddr, httpHandler))
	}()
	// Handle HTTPS if certificate and key are provided
	go func() {
		if *certFile != "" && *keyFile != "" {
			logrus.Info("Listening on ", *httpsBindAddr)
			logrus.Fatal(http.ListenAndServeTLS(*httpsBindAddr, *certFile, *keyFile, httpHandler))
		}
	}()

	// We want to block forever to let the HTTP and HTTPS handler serve the APIs
	select {}
}<|MERGE_RESOLUTION|>--- conflicted
+++ resolved
@@ -35,10 +35,6 @@
 const componentName = "monolith"
 
 var (
-<<<<<<< HEAD
-	configPath    = flag.String("config", "dendrite.yaml", "The path to the config file. For more information, see the config file in this repository.")
-=======
->>>>>>> 139cb7a0
 	httpBindAddr  = flag.String("http-bind-address", ":8008", "The HTTP listening port for the server")
 	httpsBindAddr = flag.String("https-bind-address", ":8448", "The HTTPS listening port for the server")
 	certFile      = flag.String("tls-cert", "", "The PEM formatted X509 certificate to use for TLS")
@@ -46,13 +42,9 @@
 )
 
 func main() {
-<<<<<<< HEAD
-	common.SetupStdLogging()
-=======
 	cfg := basecomponent.ParseMonolithFlags()
 	base := basecomponent.NewBaseDendrite(cfg, "Monolith")
 	defer base.Close() // nolint: errcheck
->>>>>>> 139cb7a0
 
 	accountDB := base.CreateAccountsDB()
 	deviceDB := base.CreateDeviceDB()
@@ -62,22 +54,12 @@
 
 	alias, input, query := roomserver.SetupRoomServerComponent(base)
 
-<<<<<<< HEAD
-	common.SetupHookLogging(cfg.Logging, componentName)
-
-	closer, err := cfg.SetupTracing("DendriteMonolith")
-	if err != nil {
-		log.WithError(err).Fatalf("Failed to start tracer")
-	}
-	defer closer.Close() // nolint: errcheck
-=======
 	clientapi.SetupClientAPIComponent(base, deviceDB, accountDB, federation, &keyRing, alias, input, query)
 	federationapi.SetupFederationAPIComponent(base, accountDB, federation, &keyRing, alias, input, query)
 	federationsender.SetupFederationSenderComponent(base, federation, query)
 	mediaapi.SetupMediaAPIComponent(base, deviceDB)
 	publicroomsapi.SetupPublicRoomsAPIComponent(base, deviceDB)
 	syncapi.SetupSyncAPIComponent(base, deviceDB, accountDB, query)
->>>>>>> 139cb7a0
 
 	httpHandler := common.WrapHandlerInCORS(base.APIMux)
 
