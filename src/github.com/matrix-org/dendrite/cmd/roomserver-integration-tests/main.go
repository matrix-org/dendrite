// Copyright 2017 Vector Creations Ltd
//
// Licensed under the Apache License, Version 2.0 (the "License");
// you may not use this file except in compliance with the License.
// You may obtain a copy of the License at
//
//     http://www.apache.org/licenses/LICENSE-2.0
//
// Unless required by applicable law or agreed to in writing, software
// distributed under the License is distributed on an "AS IS" BASIS,
// WITHOUT WARRANTIES OR CONDITIONS OF ANY KIND, either express or implied.
// See the License for the specific language governing permissions and
// limitations under the License.

package main

import (
	"fmt"
	"io/ioutil"
	"os"
	"os/exec"
	"path/filepath"
	"strings"
	"time"

	"encoding/json"

	"net/http"

	"github.com/matrix-org/dendrite/common/test"
	"github.com/matrix-org/dendrite/roomserver/api"
	"github.com/matrix-org/gomatrixserverlib"
)

var (
	// Path to where kafka is installed.
	kafkaDir = defaulting(os.Getenv("KAFKA_DIR"), "kafka")
	// The URI the kafka zookeeper is listening on.
	zookeeperURI = defaulting(os.Getenv("ZOOKEEPER_URI"), "localhost:2181")
	// The URI the kafka server is listening on.
	kafkaURI = defaulting(os.Getenv("KAFKA_URIS"), "localhost:9092")
	// How long to wait for the roomserver to write the expected output messages.
	// This needs to be high enough to account for the time it takes to create
	// the postgres database tables which can take a while on travis.
	timeoutString = defaulting(os.Getenv("TIMEOUT"), "60s")
	// The name of maintenance database to connect to in order to create the test database.
	postgresDatabase = defaulting(os.Getenv("POSTGRES_DATABASE"), "postgres")
	// The name of the test database to create.
	testDatabaseName = defaulting(os.Getenv("DATABASE_NAME"), "roomserver_test")
	// The postgres connection config for connecting to the test database.
	testDatabase = defaulting(os.Getenv("DATABASE"), fmt.Sprintf("dbname=%s binary_parameters=yes", testDatabaseName))
)

var exe = test.KafkaExecutor{
	ZookeeperURI:   zookeeperURI,
	KafkaDirectory: kafkaDir,
	KafkaURI:       kafkaURI,
	// Send stdout and stderr to our stderr so that we see error messages from
	// the kafka process.
	OutputWriter: os.Stderr,
}

func defaulting(value, defaultValue string) string {
	if value == "" {
		value = defaultValue
	}
	return value
}

var timeout time.Duration

func init() {
	var err error
	timeout, err = time.ParseDuration(timeoutString)
	if err != nil {
		panic(err)
	}
}

func createDatabase(database string) error {
	cmd := exec.Command("psql", postgresDatabase)
	cmd.Stdin = strings.NewReader(
		fmt.Sprintf("DROP DATABASE IF EXISTS %s; CREATE DATABASE %s;", database, database),
	)
	// Send stdout and stderr to our stderr so that we see error messages from
	// the psql process
	cmd.Stdout = os.Stderr
	cmd.Stderr = os.Stderr
	return cmd.Run()
}

// runAndReadFromTopic runs a command and waits for a number of messages to be
// written to a kafka topic. It returns if the command exits, the number of
// messages is reached or after a timeout. It kills the command before it returns.
// It returns a list of the messages read from the command on success or an error
// on failure.
func runAndReadFromTopic(runCmd *exec.Cmd, readyURL string, doInput func(), topic string, count int, checkQueryAPI func()) ([]string, error) {
	type result struct {
		// data holds all of stdout on success.
		data []byte
		// err is set on failure.
		err error
	}
	done := make(chan result)
	readCmd := exec.Command(
		filepath.Join(kafkaDir, "bin", "kafka-console-consumer.sh"),
		"--bootstrap-server", kafkaURI,
		"--topic", topic,
		"--from-beginning",
		"--max-messages", fmt.Sprintf("%d", count),
	)
	// Send stderr to our stderr so the user can see any error messages.
	readCmd.Stderr = os.Stderr

	// Kill both processes before we exit.
	defer func() { runCmd.Process.Kill() }()
	defer func() { readCmd.Process.Kill() }()

	// Run the command, read the messages and wait for a timeout in parallel.
	go func() {
		// Read all of stdout.
		defer func() {
			if err := recover(); err != nil {
				if errv, ok := err.(error); ok {
					done <- result{nil, errv}
				} else {
					panic(err)
				}
			}
		}()
		data, err := readCmd.Output()
		checkQueryAPI()
		done <- result{data, err}
	}()
	go func() {
		err := runCmd.Run()
		done <- result{nil, err}
	}()
	go func() {
		time.Sleep(timeout)
		done <- result{nil, fmt.Errorf("Timeout reading %d messages from topic %q", count, topic)}
	}()

<<<<<<< HEAD
	ready := make(chan struct{})

=======
	// Poll the HTTP listener of the process waiting for it to be ready to receive requests.
	ready := make(chan struct{})
>>>>>>> a904380e
	go func() {
		delay := 10 * time.Millisecond
		for {
			time.Sleep(delay)
			if delay < 100*time.Millisecond {
				delay *= 2
			}
<<<<<<< HEAD
			fmt.Printf("Checking %s\n", readyURL)
=======
>>>>>>> a904380e
			resp, err := http.Get(readyURL)
			if err != nil {
				continue
			}
			if resp.StatusCode == 200 {
				break
			}
		}
		ready <- struct{}{}
	}()

<<<<<<< HEAD
	// Wait for the roomserver to either be read to receive input or for it to
	// crash.
=======
	// Wait for the roomserver to be ready to receive input or for it to crash.
>>>>>>> a904380e
	select {
	case <-ready:
	case r := <-done:
		return nil, r.err
	}

	// Write the input now that the server is running.
	doInput()

	// Wait for one of the tasks to finsh.
	r := <-done

	if r.err != nil {
		return nil, r.err
	}

	// The kafka console consumer writes a newline character after each message.
	// So we split on newline characters
	lines := strings.Split(string(r.data), "\n")
	if len(lines) > 0 {
		// Remove the blank line at the end of the data.
		lines = lines[:len(lines)-1]
	}
	return lines, nil
}

func writeToRoomServer(input []string, roomserverURL string) error {
	var request api.InputRoomEventsRequest
	var response api.InputRoomEventsResponse
	var err error
	request.InputRoomEvents = make([]api.InputRoomEvent, len(input))
	for i := range input {
		if err = json.Unmarshal([]byte(input[i]), &request.InputRoomEvents[i]); err != nil {
			return err
		}
	}
	x := api.NewRoomserverInputAPIHTTP(roomserverURL, nil)
	return x.InputRoomEvents(&request, &response)
}

// testRoomserver is used to run integration tests against a single roomserver.
// It creates new kafka topics for the input and output of the roomserver.
// It writes the input messages to the input kafka topic, formatting each message
// as canonical JSON so that it fits on a single line.
// It then runs the roomserver and waits for a number of messages to be written
// to the output topic.
// Once those messages have been written it runs the checkQueries function passing
// a api.RoomserverQueryAPI client. The caller can use this function to check the
// behaviour of the query API.
func testRoomserver(input []string, wantOutput []string, checkQueries func(api.RoomserverQueryAPI)) {
	dir, err := ioutil.TempDir("", "room-server-test")
	if err != nil {
		panic(err)
	}

	cfg, _, err := test.MakeConfig(dir, kafkaURI, testDatabase, "localhost", 10000)
	if err != nil {
		panic(err)
	}
	if err := test.WriteConfig(cfg, dir); err != nil {
		panic(err)
	}

	outputTopic := string(cfg.Kafka.Topics.OutputRoomEvent)

	exe.DeleteTopic(outputTopic)
	if err := exe.CreateTopic(outputTopic); err != nil {
		panic(err)
	}

	if err = createDatabase(testDatabaseName); err != nil {
		panic(err)
	}

	doInput := func() {
<<<<<<< HEAD
=======
		fmt.Printf("Roomserver is ready to receive input, sending %d events\n", len(input))
>>>>>>> a904380e
		if err = writeToRoomServer(input, cfg.RoomServerURL()); err != nil {
			panic(err)
		}
	}

	cmd := exec.Command(filepath.Join(filepath.Dir(os.Args[0]), "dendrite-room-server"))

	// Append the roomserver config to the existing environment.
	// We append to the environment rather than replacing so that any additional
	// postgres and golang environment variables such as PGHOST are passed to
	// the roomserver process.
	cmd.Stderr = os.Stderr
	cmd.Args = []string{"dendrite-room-server", "--config", filepath.Join(dir, test.ConfigFile)}

	gotOutput, err := runAndReadFromTopic(cmd, cfg.RoomServerURL()+"/metrics", doInput, outputTopic, len(wantOutput), func() {
		queryAPI := api.NewRoomserverQueryAPIHTTP("http://"+string(cfg.Listen.RoomServer), nil)
		checkQueries(queryAPI)
	})
	if err != nil {
		panic(err)
	}

	if len(wantOutput) != len(gotOutput) {
		panic(fmt.Errorf("Wanted %d lines of output got %d lines", len(wantOutput), len(gotOutput)))
	}

	for i := range wantOutput {
		if !equalJSON(wantOutput[i], gotOutput[i]) {
			panic(fmt.Errorf("Wanted %q at index %d got %q", wantOutput[i], i, gotOutput[i]))
		}
	}
}

func canonicalJSONInput(jsonData []string) []string {
	for i := range jsonData {
		jsonBytes, err := gomatrixserverlib.CanonicalJSON([]byte(jsonData[i]))
		if err != nil {
			panic(err)
		}
		jsonData[i] = string(jsonBytes)
	}
	return jsonData
}

func equalJSON(a, b string) bool {
	canonicalA, err := gomatrixserverlib.CanonicalJSON([]byte(a))
	if err != nil {
		panic(err)
	}
	canonicalB, err := gomatrixserverlib.CanonicalJSON([]byte(b))
	if err != nil {
		panic(err)
	}
	return string(canonicalA) == string(canonicalB)
}

func main() {
	fmt.Println("==TESTING==", os.Args[0])

	input := []string{
		`{
			"auth_event_ids": [],
			"kind": 1,
			"event": {
				"origin": "matrix.org",
				"signatures": {
					"matrix.org": {
						"ed25519:auto": "3kXGwNtdj+zqEXlI8PWLiB76xtrQ7SxcvPuXAEVCTo+QPoBoUvLi1RkHs6O5mDz7UzIowK5bi1seAN4vOh0OBA"
					}
				},
				"origin_server_ts": 1463671337837,
				"sender": "@richvdh:matrix.org",
				"event_id": "$1463671337126266wrSBX:matrix.org",
				"prev_events": [],
				"state_key": "",
				"content": {"creator": "@richvdh:matrix.org"},
				"depth": 1,
				"prev_state": [],
				"room_id": "!HCXfdvrfksxuYnIFiJ:matrix.org",
				"auth_events": [],
				"hashes": {"sha256": "Q05VLC8nztN2tguy+KnHxxhitI95wK9NelnsDaXRqeo"},
				"type": "m.room.create"}
		}`, `{
			"auth_event_ids": ["$1463671337126266wrSBX:matrix.org"],
			"kind": 2,
			"state_event_ids": ["$1463671337126266wrSBX:matrix.org"],
			"event": {
				"origin": "matrix.org",
				"signatures": {
					"matrix.org": {
						"ed25519:auto": "a2b3xXYVPPFeG1sHCU3hmZnAaKqZFgzGZozijRGblG5Y//ewRPAn1A2mCrI2UM5I+0zqr70cNpHgF8bmNFu4BA"
					}
				},
				"origin_server_ts": 1463671339844,
				"sender": "@richvdh:matrix.org",
				"event_id": "$1463671339126270PnVwC:matrix.org",
				"prev_events": [[
					"$1463671337126266wrSBX:matrix.org", {"sha256": "h/VS07u8KlMwT3Ee8JhpkC7sa1WUs0Srgs+l3iBv6c0"}
				]],
				"membership": "join",
				"state_key": "@richvdh:matrix.org",
				"content": {
					"membership": "join",
					"avatar_url": "mxc://matrix.org/ZafPzsxMJtLaSaJXloBEKiws",
					"displayname": "richvdh"
				},
				"depth": 2,
				"prev_state": [],
				"room_id": "!HCXfdvrfksxuYnIFiJ:matrix.org",
				"auth_events": [[
					"$1463671337126266wrSBX:matrix.org", {"sha256": "h/VS07u8KlMwT3Ee8JhpkC7sa1WUs0Srgs+l3iBv6c0"}
				]],
				"hashes": {"sha256": "t9t3sZV1Eu0P9Jyrs7pge6UTa1zuTbRdVxeUHnrQVH0"},
				"type": "m.room.member"},
			"has_state": true
		}`,
	}

	want := []string{
		`{"type":"new_room_event","new_room_event":{
			"event":{
				"auth_events":[[
					"$1463671337126266wrSBX:matrix.org",{"sha256":"h/VS07u8KlMwT3Ee8JhpkC7sa1WUs0Srgs+l3iBv6c0"}
				]],
				"content":{
					"avatar_url":"mxc://matrix.org/ZafPzsxMJtLaSaJXloBEKiws",
					"displayname":"richvdh",
					"membership":"join"
				},
				"depth": 2,
				"event_id": "$1463671339126270PnVwC:matrix.org",
				"hashes": {"sha256":"t9t3sZV1Eu0P9Jyrs7pge6UTa1zuTbRdVxeUHnrQVH0"},
				"membership": "join",
				"origin": "matrix.org",
				"origin_server_ts": 1463671339844,
				"prev_events": [[
					"$1463671337126266wrSBX:matrix.org",{"sha256":"h/VS07u8KlMwT3Ee8JhpkC7sa1WUs0Srgs+l3iBv6c0"}
				]],
				"prev_state":[],
				"room_id":"!HCXfdvrfksxuYnIFiJ:matrix.org",
				"sender":"@richvdh:matrix.org",
				"signatures":{
					"matrix.org":{
						"ed25519:auto":"a2b3xXYVPPFeG1sHCU3hmZnAaKqZFgzGZozijRGblG5Y//ewRPAn1A2mCrI2UM5I+0zqr70cNpHgF8bmNFu4BA"
					}
				},
				"state_key":"@richvdh:matrix.org",
				"type":"m.room.member"
			},
			"state_before_removes_event_ids":["$1463671339126270PnVwC:matrix.org"],
			"state_before_adds_event_ids":null,
			"latest_event_ids":["$1463671339126270PnVwC:matrix.org"],
			"adds_state_event_ids":["$1463671337126266wrSBX:matrix.org", "$1463671339126270PnVwC:matrix.org"],
			"removes_state_event_ids":null,
			"last_sent_event_id":"",
			"send_as_server":""
		}}`,
	}

	testRoomserver(input, want, func(q api.RoomserverQueryAPI) {
		var response api.QueryLatestEventsAndStateResponse
		if err := q.QueryLatestEventsAndState(
			&api.QueryLatestEventsAndStateRequest{
				RoomID: "!HCXfdvrfksxuYnIFiJ:matrix.org",
				StateToFetch: []gomatrixserverlib.StateKeyTuple{
					{"m.room.member", "@richvdh:matrix.org"},
				},
			},
			&response,
		); err != nil {
			panic(err)
		}
		if !response.RoomExists {
			panic(fmt.Errorf(`Wanted room "!HCXfdvrfksxuYnIFiJ:matrix.org" to exist`))
		}
		if len(response.LatestEvents) != 1 || response.LatestEvents[0].EventID != "$1463671339126270PnVwC:matrix.org" {
			panic(fmt.Errorf(`Wanted "$1463671339126270PnVwC:matrix.org" to be the latest event got %#v`, response.LatestEvents))
		}
		if len(response.StateEvents) != 1 || response.StateEvents[0].EventID() != "$1463671339126270PnVwC:matrix.org" {
			panic(fmt.Errorf(`Wanted "$1463671339126270PnVwC:matrix.org" to be the state event got %#v`, response.StateEvents))
		}
	})

	fmt.Println("==PASSED==", os.Args[0])
}<|MERGE_RESOLUTION|>--- conflicted
+++ resolved
@@ -141,13 +141,8 @@
 		done <- result{nil, fmt.Errorf("Timeout reading %d messages from topic %q", count, topic)}
 	}()
 
-<<<<<<< HEAD
-	ready := make(chan struct{})
-
-=======
 	// Poll the HTTP listener of the process waiting for it to be ready to receive requests.
 	ready := make(chan struct{})
->>>>>>> a904380e
 	go func() {
 		delay := 10 * time.Millisecond
 		for {
@@ -155,10 +150,6 @@
 			if delay < 100*time.Millisecond {
 				delay *= 2
 			}
-<<<<<<< HEAD
-			fmt.Printf("Checking %s\n", readyURL)
-=======
->>>>>>> a904380e
 			resp, err := http.Get(readyURL)
 			if err != nil {
 				continue
@@ -170,12 +161,7 @@
 		ready <- struct{}{}
 	}()
 
-<<<<<<< HEAD
-	// Wait for the roomserver to either be read to receive input or for it to
-	// crash.
-=======
 	// Wait for the roomserver to be ready to receive input or for it to crash.
->>>>>>> a904380e
 	select {
 	case <-ready:
 	case r := <-done:
@@ -251,10 +237,7 @@
 	}
 
 	doInput := func() {
-<<<<<<< HEAD
-=======
 		fmt.Printf("Roomserver is ready to receive input, sending %d events\n", len(input))
->>>>>>> a904380e
 		if err = writeToRoomServer(input, cfg.RoomServerURL()); err != nil {
 			panic(err)
 		}
