--- conflicted
+++ resolved
@@ -15,60 +15,6 @@
 package main
 
 import (
-<<<<<<< HEAD
-	"flag"
-	"net/http"
-
-	"github.com/gorilla/mux"
-	"github.com/matrix-org/dendrite/clientapi/auth/storage/devices"
-	"github.com/matrix-org/dendrite/common"
-	"github.com/matrix-org/dendrite/common/config"
-	"github.com/matrix-org/dendrite/mediaapi/routing"
-	"github.com/matrix-org/dendrite/mediaapi/storage"
-	"github.com/matrix-org/gomatrixserverlib"
-
-	log "github.com/sirupsen/logrus"
-)
-
-const componentName = "mediaapi"
-
-var (
-	configPath = flag.String("config", "dendrite.yaml", "The path to the config file. For more information, see the config file in this repository.")
-)
-
-func main() {
-	common.SetupStdLogging()
-
-	flag.Parse()
-
-	if *configPath == "" {
-		log.Fatal("--config must be supplied")
-	}
-	cfg, err := config.Load(*configPath)
-	if err != nil {
-		log.Fatalf("Invalid config file: %s", err)
-	}
-
-	common.SetupHookLogging(cfg.Logging, componentName)
-
-	closer, err := cfg.SetupTracing("DendriteMediaAPI")
-	if err != nil {
-		log.WithError(err).Fatalf("Failed to start tracer")
-	}
-	defer closer.Close() // nolint: errcheck
-
-	db, err := storage.Open(string(cfg.Database.MediaAPI))
-	if err != nil {
-		log.WithError(err).Panic("Failed to open database")
-	}
-
-	deviceDB, err := devices.NewDatabase(string(cfg.Database.Device), cfg.Matrix.ServerName)
-	if err != nil {
-		log.WithError(err).Panicf("Failed to setup device database(%q)", cfg.Database.Device)
-	}
-
-	client := gomatrixserverlib.NewClient()
-=======
 	"github.com/matrix-org/dendrite/common/basecomponent"
 	"github.com/matrix-org/dendrite/mediaapi"
 )
@@ -77,7 +23,6 @@
 	cfg := basecomponent.ParseFlags()
 	base := basecomponent.NewBaseDendrite(cfg, "MediaAPI")
 	defer base.Close() // nolint: errcheck
->>>>>>> 139cb7a0
 
 	deviceDB := base.CreateDeviceDB()
 
