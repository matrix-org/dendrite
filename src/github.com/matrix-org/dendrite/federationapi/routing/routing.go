// Copyright 2017 Vector Creations Ltd
//
// Licensed under the Apache License, Version 2.0 (the "License");
// you may not use this file except in compliance with the License.
// You may obtain a copy of the License at
//
//     http://www.apache.org/licenses/LICENSE-2.0
//
// Unless required by applicable law or agreed to in writing, software
// distributed under the License is distributed on an "AS IS" BASIS,
// WITHOUT WARRANTIES OR CONDITIONS OF ANY KIND, either express or implied.
// See the License for the specific language governing permissions and
// limitations under the License.

package routing

import (
	"net/http"
	"time"

	"github.com/gorilla/mux"
	"github.com/matrix-org/dendrite/clientapi/auth/storage/accounts"
	"github.com/matrix-org/dendrite/clientapi/producers"
	"github.com/matrix-org/dendrite/common"
	"github.com/matrix-org/dendrite/common/config"
	"github.com/matrix-org/dendrite/roomserver/api"
	"github.com/matrix-org/gomatrixserverlib"
	"github.com/matrix-org/util"
)

const (
	pathPrefixV2Keys       = "/_matrix/key/v2"
	pathPrefixV1Federation = "/_matrix/federation/v1"
)

// Setup registers HTTP handlers with the given ServeMux.
func Setup(
	apiMux *mux.Router,
	cfg config.Dendrite,
	query api.RoomserverQueryAPI,
	aliasAPI api.RoomserverAliasAPI,
	producer *producers.RoomserverProducer,
	keys gomatrixserverlib.KeyRing,
	federation *gomatrixserverlib.FederationClient,
	accountDB *accounts.Database,
) {
	v2keysmux := apiMux.PathPrefix(pathPrefixV2Keys).Subrouter()
	v1fedmux := apiMux.PathPrefix(pathPrefixV1Federation).Subrouter()

	localKeys := common.MakeExternalAPI("localkeys", func(req *http.Request) util.JSONResponse {
		return LocalKeys(cfg)
	})

	// Ignore the {keyID} argument as we only have a single server key so we always
	// return that key.
	// Even if we had more than one server key, we would probably still ignore the
	// {keyID} argument and always return a response containing all of the keys.
	v2keysmux.Handle("/server/{keyID}", localKeys).Methods("GET")
	v2keysmux.Handle("/server/", localKeys).Methods("GET")

	v1fedmux.Handle("/send/{txnID}/", common.MakeFedAPI(
		"federation_send", cfg.Matrix.ServerName, keys,
		func(httpReq *http.Request, request *gomatrixserverlib.FederationRequest) util.JSONResponse {
			vars := mux.Vars(httpReq)
			return Send(
				httpReq, request, gomatrixserverlib.TransactionID(vars["txnID"]),
				cfg, query, producer, keys, federation,
			)
		},
	)).Methods("PUT", "OPTIONS")

	v1fedmux.Handle("/invite/{roomID}/{eventID}", common.MakeFedAPI(
		"federation_invite", cfg.Matrix.ServerName, keys,
		func(httpReq *http.Request, request *gomatrixserverlib.FederationRequest) util.JSONResponse {
			vars := mux.Vars(httpReq)
			return Invite(
				httpReq, request, vars["roomID"], vars["eventID"],
				cfg, producer, keys,
			)
		},
	)).Methods("PUT", "OPTIONS")

	v1fedmux.Handle("/3pid/onbind", common.MakeExternalAPI("3pid_onbind",
		func(req *http.Request) util.JSONResponse {
			return CreateInvitesFrom3PIDInvites(req, query, cfg, producer, federation, accountDB)
		},
	)).Methods("POST", "OPTIONS")

	v1fedmux.Handle("/exchange_third_party_invite/{roomID}", common.MakeFedAPI(
		"exchange_third_party_invite", cfg.Matrix.ServerName, keys,
		func(httpReq *http.Request, request *gomatrixserverlib.FederationRequest) util.JSONResponse {
			vars := mux.Vars(httpReq)
			return ExchangeThirdPartyInvite(
				httpReq, request, vars["roomID"], query, cfg, federation, producer,
			)
		},
	)).Methods("PUT", "OPTIONS")

	v1fedmux.Handle("/event/{eventID}", common.MakeFedAPI(
		"federation_get_event", cfg.Matrix.ServerName, keys,
		func(httpReq *http.Request, request *gomatrixserverlib.FederationRequest) util.JSONResponse {
			vars := mux.Vars(httpReq)
			return GetEvent(
				httpReq.Context(), request, cfg, query, time.Now(), keys, vars["eventID"],
			)
		},
	)).Methods("GET")

<<<<<<< HEAD
	v1fedmux.Handle("/version", common.MakeExternalAPI(
		"federation_version",
		func(httpReq *http.Request) util.JSONResponse {
			return Version()
		},
	)).Methods("GET")

	v1fedmux.Handle("/query/directory/", common.MakeFedAPI(
		"federation_query_room_alias", cfg.Matrix.ServerName, keys,
		func(httpReq *http.Request, request *gomatrixserverlib.FederationRequest) util.JSONResponse {
			return RoomAliasToID(
				httpReq, federation, cfg, aliasAPI,
			)
		},
	)).Methods("Get")
=======
	v1fedmux.Handle("/query/directory/?room_alias={alias}", common.MakeFedAPI(
		"federation_query_room_alias", cfg.Matrix.ServerName, keys,
		func(httpReq *http.Request, request *gomatrixserverlib.FederationRequest) util.JSONResponse {
			vars := mux.Vars(httpReq)
			return RoomAliasToID(
				httpReq, federation, cfg, aliasAPI, vars["alias"],
			)
		},
	)).Methods("Get")

	v1fedmux.Handle("/query/profile", common.MakeFedAPI(
		"federation_query_profile", cfg.Matrix.ServerName, keys,
		func(httpReq *http.Request, request *gomatrixserverlib.FederationRequest) util.JSONResponse {
			return GetProfile(
				httpReq, accountDB, cfg,
			)
		},
	)).Methods("GET")

	v1fedmux.Handle("/version", common.MakeExternalAPI(
		"federation_version",
		func(httpReq *http.Request) util.JSONResponse {
			return Version()
		},
	)).Methods("GET")
>>>>>>> 4bf3c37f
}<|MERGE_RESOLUTION|>--- conflicted
+++ resolved
@@ -106,14 +106,6 @@
 		},
 	)).Methods("GET")
 
-<<<<<<< HEAD
-	v1fedmux.Handle("/version", common.MakeExternalAPI(
-		"federation_version",
-		func(httpReq *http.Request) util.JSONResponse {
-			return Version()
-		},
-	)).Methods("GET")
-
 	v1fedmux.Handle("/query/directory/", common.MakeFedAPI(
 		"federation_query_room_alias", cfg.Matrix.ServerName, keys,
 		func(httpReq *http.Request, request *gomatrixserverlib.FederationRequest) util.JSONResponse {
@@ -122,7 +114,6 @@
 			)
 		},
 	)).Methods("Get")
-=======
 	v1fedmux.Handle("/query/directory/?room_alias={alias}", common.MakeFedAPI(
 		"federation_query_room_alias", cfg.Matrix.ServerName, keys,
 		func(httpReq *http.Request, request *gomatrixserverlib.FederationRequest) util.JSONResponse {
@@ -148,5 +139,4 @@
 			return Version()
 		},
 	)).Methods("GET")
->>>>>>> 4bf3c37f
 }