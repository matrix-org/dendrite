--- conflicted
+++ resolved
@@ -139,11 +139,7 @@
 	// necessary bookkeeping we'll keep the event sending synchronous for now.
 	if err = writeEvent(
 		db, ow, lastEventIDSent, event, newLatest, removed, added,
-<<<<<<< HEAD
 		stateBeforeEventRemoves, stateBeforeEventAdds, sendAsServer,
-=======
-		stateBeforeEventRemoves, stateBeforeEventAdds,
->>>>>>> 572f6c39
 	); err != nil {
 		return err
 	}
@@ -197,10 +193,7 @@
 	event gomatrixserverlib.Event, latest []types.StateAtEventAndReference,
 	removed, added []types.StateEntry,
 	stateBeforeEventRemoves, stateBeforeEventAdds []types.StateEntry,
-<<<<<<< HEAD
 	sendAsServer string,
-=======
->>>>>>> 572f6c39
 ) error {
 
 	latestEventIDs := make([]string, len(latest))
@@ -244,11 +237,7 @@
 	for _, entry := range stateBeforeEventAdds {
 		ore.StateBeforeAddsEventIDs = append(ore.StateBeforeAddsEventIDs, eventIDMap[entry.EventNID])
 	}
-<<<<<<< HEAD
 	ore.SendAsServer = sendAsServer
-	// TODO: Fill out VisibilityStateIDs
-=======
->>>>>>> 572f6c39
 	return ow.WriteOutputRoomEvent(ore)
 }
 
