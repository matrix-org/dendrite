--- conflicted
+++ resolved
@@ -27,12 +27,9 @@
 	stateSnapshotStatements
 	stateBlockStatements
 	previousEventStatements
-<<<<<<< HEAD
 	inviteStatements
 	membershipStatements
-=======
 	roomAliasesStatements
->>>>>>> 0fbb8b78
 }
 
 func (s *statements) prepare(db *sql.DB) error {
