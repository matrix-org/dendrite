--- conflicted
+++ resolved
@@ -166,23 +166,6 @@
 		common.MakeAPI("profile", func(req *http.Request) util.JSONResponse {
 			vars := mux.Vars(req)
 			return readers.GetProfile(req, accountDB, vars["userID"])
-<<<<<<< HEAD
-		}),
-	)
-
-	r0mux.Handle("/profile/{userID}/avatar_url",
-		common.MakeAPI("profile_avatar_url", func(req *http.Request) util.JSONResponse {
-			vars := mux.Vars(req)
-			return readers.AvatarURL(req, accountDB, vars["userID"], userUpdatesProducer)
-		}),
-	)
-
-	r0mux.Handle("/profile/{userID}/displayname",
-		common.MakeAPI("profile_displayname", func(req *http.Request) util.JSONResponse {
-			vars := mux.Vars(req)
-			return readers.DisplayName(req, accountDB, vars["userID"], userUpdatesProducer)
-=======
->>>>>>> 1efbad81
 		}),
 	)
 
