--- conflicted
+++ resolved
@@ -7,8 +7,6 @@
 
 # Planning your installation
 
-<<<<<<< HEAD
-=======
 ## Modes
 
 Dendrite consists of several components, each responsible for a different aspect of the Matrix protocol.
@@ -18,8 +16,13 @@
   server with generally low overhead. This mode dramatically simplifies deployment complexity and offers the
   best balance between performance and resource usage for low-to-mid volume deployments.
 
+* **Polylith mode** runs all components in isolated processes. Components communicate through an external NATS
+  server and HTTP APIs, which incur considerable overhead. While this mode allows for more granular control of
+  resources dedicated toward individual processes, given the additional communications overhead, it is only
+  necessary for very large deployments.
 
->>>>>>> c8ca23ac
+Given our current state of development, **we recommend monolith mode** for all deployments.
+
 ## Databases
 
 Dendrite can run with either a PostgreSQL or a SQLite backend. There are considerable tradeoffs
@@ -80,13 +83,6 @@
 
 If using the PostgreSQL database engine, you should install PostgreSQL 12 or later.
 
-<<<<<<< HEAD
-### Reverse proxy
-
-A reverse proxy such as [Caddy](https://caddyserver.com), [NGINX](https://www.nginx.com) or
-[HAProxy](http://www.haproxy.org) is recommended for monolith deployments.
-Configuring those not covered in this documentation, although sample configurations
-=======
 ### NATS Server
 
 Dendrite comes with a built-in [NATS Server](https://github.com/nats-io/nats-server) and
@@ -98,7 +94,6 @@
 
 A reverse proxy such as [Caddy](https://caddyserver.com), [NGINX](https://www.nginx.com) or
 [HAProxy](http://www.haproxy.org) is useful for deployments. Configuring those is not covered in this documentation, although sample configurations
->>>>>>> c8ca23ac
 for [Caddy](https://github.com/matrix-org/dendrite/blob/main/docs/caddy) and
 [NGINX](https://github.com/matrix-org/dendrite/blob/main/docs/nginx) are provided.
 
