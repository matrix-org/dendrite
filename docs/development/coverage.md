---
title: Coverage
parent: Development
nav_order: 3
permalink: /development/coverage
---

## Running Sytest with coverage enabled

To run Sytest with coverage enabled:

```bash 
docker run --rm --name sytest -v "/Users/kegan/github/sytest:/sytest" \
-v "/Users/kegan/github/dendrite:/src" -v "/Users/kegan/logs:/logs" \
-v "/Users/kegan/go/:/gopath" -e "POSTGRES=1" -e "DENDRITE_TRACE_HTTP=1" \
-e "COVER=1" \
matrixdotorg/sytest-dendrite:latest
```

This will generate a new file `integrationcover.log` in each server's directory, e.g `server-0/integrationcover.log`. To parse it,
 ensure your working directory is under the Dendrite repository then run:

 ```bash
 go tool cover -func=/path/to/server-0/integrationcover.log
 ```
 which will produce an output like:
 ```
 ...
 github.com/matrix-org/util/json.go:83:											NewJSONRequestHandler				100.0%
github.com/matrix-org/util/json.go:90:											Protect						57.1%
github.com/matrix-org/util/json.go:110:											RequestWithLogging				100.0%
github.com/matrix-org/util/json.go:132:											MakeJSONAPI					70.0%
github.com/matrix-org/util/json.go:151:											respond						61.5%
github.com/matrix-org/util/json.go:180:											WithCORSOptions					0.0%
github.com/matrix-org/util/json.go:191:											SetCORSHeaders					100.0%
github.com/matrix-org/util/json.go:202:											RandomString					100.0%
github.com/matrix-org/util/json.go:210:											init						100.0%
github.com/matrix-org/util/unique.go:13:										Unique						91.7%
github.com/matrix-org/util/unique.go:48:										SortAndUnique					100.0%
github.com/matrix-org/util/unique.go:55:										UniqueStrings					100.0%
total:															(statements)					53.7%
```

The total coverage for this run is the last line at the bottom. However, this value is misleading because Dendrite can run in many different configurations,
which will never be tested in a single test run (e.g sqlite or postgres). To get a more accurate value, additional processing is required
to remove packages which will never be tested and extension MSCs:

(The following commands use [gocovmerge](https://github.com/wadey/gocovmerge), to merge two or more coverage logs, so make sure you have that installed)

```bash
# These commands are all similar but change which package paths are _removed_ from the output.

<<<<<<< HEAD
# For Postgres (monolith)
find -name 'integrationcover.log' | xargs gocovmerge | grep -Ev 'relayapi|inthttp|sqlite|setup/mscs|api_trace' > final.cov && go tool cover -func=final.cov

# For Postgres (polylith)
find -name 'integrationcover.log' | xargs gocovmerge | grep -Ev 'relayapi|sqlite|setup/mscs|api_trace' > final.cov && go tool cover -func=final.cov

# For SQLite (monolith)
find -name 'integrationcover.log' | xargs gocovmerge | grep -Ev 'relayapi|inthttp|postgres|setup/mscs|api_trace' > final.cov && go tool cover -func=final.cov

# For SQLite (polylith)
find -name 'integrationcover.log' | xargs gocovmerge | grep -Ev 'relayapi|postgres|setup/mscs|api_trace' > final.cov && go tool cover -func=final.cov
```

## Running unit tests with coverage enabled

Running unit tests with coverage enabled can be done with the following command, it will also generate a `integrationcover.log`, which can later be merged
using `gocovmerge`:
```bash
go test -covermode=atomic -coverpkg=./... -coverprofile=integrationcover.log $(go list ./... | grep -v '/cmd/')
```

## Getting coverage from Complement

Getting the coverage for Complement runs is a bit more involved.

First you'll need a docker image compatible with Complement, one can be built using
```bash
docker build -t complement-dendrite -f build/scripts/Complement.Dockerfile .
```
from within the Dendrite repository.

Clone complement to a directory of your liking:
```bash
git clone https://github.com/matrix-org/complement.git
cd complement
```

Next we'll need a script to execute after a test finishes, create a new file `posttest.sh`, make the file executable (`chmod +x posttest.sh`) 
and add the following content:
```bash
#!/bin/bash

mkdir -p /tmp/Complement/logs/$2/$1/
docker cp $1:/dendrite/integrationcover.log /tmp/Complement/logs/$2/$1/
=======
# For Postgres
go tool cover -func=/path/to/server-0/integrationcover.log | grep 'github.com/matrix-org/dendrite' | grep -Ev 'inthttp|sqlite|setup/mscs|api_trace' > coverage.txt

# For SQLite
go tool cover -func=/path/to/server-0/integrationcover.log | grep 'github.com/matrix-org/dendrite' | grep -Ev 'inthttp|postgres|setup/mscs|api_trace' > coverage.txt
>>>>>>> c8ca23ac
```
This will copy the `integrationcover.log` files from each container to something like 
`/tmp/Complement/logs/TestLogin/94f9c428de95779d2b62a3ccd8eab9d5ddcf65cc259a40ece06bdc61687ffed3/integrationcover.log`. (`$1` is the containerID, `$2` the test name)

Now that we have set up everything we need, we can finally execute Complement:
```bash
COMPLEMENT_BASE_IMAGE=complement-dendrite \
COMPLEMENT_SHARE_ENV_PREFIX=COMPLEMENT_DENDRITE_ \
COMPLEMENT_DENDRITE_COVER=1 \
COMPLEMENT_POST_TEST_SCRIPT=$(pwd)/posttest.sh \
  go test -tags dendrite_blacklist ./tests/... -count=1 -v -timeout=30m -failfast=false
```

Once this is done, you can copy the resulting `integrationcover.log` files to your Dendrite repository for the next step.
```bash
cp -pr /tmp/Complement/logs PathToYourDendriteRepository
```

## Combining the results of all runs

Now that we have all our `integrationcover.log` files within the Dendrite repository, you can now execute the following command, to get the coverage
overall (Note: update `grep -Ev` accordingly, to exclude SQLite for example):
```bash
find -name 'integrationcover.log' | xargs gocovmerge | grep -Ev 'setup/mscs|api_trace' > final.cov && go tool cover -func=final.cov
```<|MERGE_RESOLUTION|>--- conflicted
+++ resolved
@@ -50,18 +50,11 @@
 ```bash
 # These commands are all similar but change which package paths are _removed_ from the output.
 
-<<<<<<< HEAD
-# For Postgres (monolith)
-find -name 'integrationcover.log' | xargs gocovmerge | grep -Ev 'relayapi|inthttp|sqlite|setup/mscs|api_trace' > final.cov && go tool cover -func=final.cov
+# For Postgres
+find -name 'integrationcover.log' | xargs gocovmerge | grep -Ev 'relayapi|sqlite|setup/mscs' > final.cov && go tool cover -func=final.cov
 
-# For Postgres (polylith)
-find -name 'integrationcover.log' | xargs gocovmerge | grep -Ev 'relayapi|sqlite|setup/mscs|api_trace' > final.cov && go tool cover -func=final.cov
-
-# For SQLite (monolith)
-find -name 'integrationcover.log' | xargs gocovmerge | grep -Ev 'relayapi|inthttp|postgres|setup/mscs|api_trace' > final.cov && go tool cover -func=final.cov
-
-# For SQLite (polylith)
-find -name 'integrationcover.log' | xargs gocovmerge | grep -Ev 'relayapi|postgres|setup/mscs|api_trace' > final.cov && go tool cover -func=final.cov
+# For SQLite
+find -name 'integrationcover.log' | xargs gocovmerge | grep -Ev 'relayapi|postgres|setup/mscs' > final.cov && go tool cover -func=final.cov
 ```
 
 ## Running unit tests with coverage enabled
@@ -95,13 +88,6 @@
 
 mkdir -p /tmp/Complement/logs/$2/$1/
 docker cp $1:/dendrite/integrationcover.log /tmp/Complement/logs/$2/$1/
-=======
-# For Postgres
-go tool cover -func=/path/to/server-0/integrationcover.log | grep 'github.com/matrix-org/dendrite' | grep -Ev 'inthttp|sqlite|setup/mscs|api_trace' > coverage.txt
-
-# For SQLite
-go tool cover -func=/path/to/server-0/integrationcover.log | grep 'github.com/matrix-org/dendrite' | grep -Ev 'inthttp|postgres|setup/mscs|api_trace' > coverage.txt
->>>>>>> c8ca23ac
 ```
 This will copy the `integrationcover.log` files from each container to something like 
 `/tmp/Complement/logs/TestLogin/94f9c428de95779d2b62a3ccd8eab9d5ddcf65cc259a40ece06bdc61687ffed3/integrationcover.log`. (`$1` is the containerID, `$2` the test name)
