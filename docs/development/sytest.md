--- conflicted
+++ resolved
@@ -35,6 +35,8 @@
 
 ### Using the SyTest Docker image
 
+**We strongly recommend using the Docker image to run Sytest.**
+
 Use the following commands to pull the latest SyTest image and run the tests:
 
 ```sh
@@ -60,12 +62,8 @@
 * `-e "DENDRITE_TRACE_HTTP=1"`: Adds HTTP tracing to server logs.
 * `-e "DENDRITE_TRACE_INTERNAL=1"`: Adds roomserver internal API tracing to
   server logs.
-<<<<<<< HEAD
-* `-e "DENDRITE_TRACE_SQL=1"`: Adds tracing to all SQL statements to server logs.
 * `-e "COVER=1"`: Run Sytest with an instrumented binary, producing a Go coverage file per server.
 * `-e "RACE_DETECTION=1"`: Build the binaries with the `-race` flag (Note: This will significantly slow down test runs)
-=======
->>>>>>> 11b55709
 
 The docker command also supports a single positional argument for the test file to
 run, so you can run a single `.pl` file rather than the whole test suite. For example:
