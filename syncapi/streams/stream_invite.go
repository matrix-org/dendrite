--- conflicted
+++ resolved
@@ -75,18 +75,6 @@
 			user = *sender
 		}
 
-<<<<<<< HEAD
-=======
-		sk := inviteEvent.StateKey()
-		if sk != nil && *sk != "" {
-			skUserID, err := p.rsAPI.QueryUserIDForSender(ctx, inviteEvent.RoomID(), spec.SenderID(*inviteEvent.StateKey()))
-			if err == nil && skUserID != nil {
-				skString := skUserID.String()
-				sk = &skString
-			}
-		}
-
->>>>>>> 8245b241
 		// skip ignored user events
 		if _, ok := req.IgnoredUsers.List[user.String()]; ok {
 			continue
