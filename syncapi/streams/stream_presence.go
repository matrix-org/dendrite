// Copyright 2022 The Matrix.org Foundation C.I.C.
//
// Licensed under the Apache License, Version 2.0 (the "License");
// you may not use this file except in compliance with the License.
// You may obtain a copy of the License at
//
//     http://www.apache.org/licenses/LICENSE-2.0
//
// Unless required by applicable law or agreed to in writing, software
// distributed under the License is distributed on an "AS IS" BASIS,
// WITHOUT WARRANTIES OR CONDITIONS OF ANY KIND, either express or implied.
// See the License for the specific language governing permissions and
// limitations under the License.

package streams

import (
	"context"
	"encoding/json"

	"github.com/matrix-org/gomatrixserverlib"
	"github.com/tidwall/gjson"

	"github.com/matrix-org/dendrite/syncapi/notifier"
	"github.com/matrix-org/dendrite/syncapi/storage"
	"github.com/matrix-org/dendrite/syncapi/types"
)

type PresenceStreamProvider struct {
	DefaultStreamProvider
	notifier *notifier.Notifier
}

func (p *PresenceStreamProvider) Setup(
	ctx context.Context, snapshot storage.DatabaseTransaction,
) {
	p.DefaultStreamProvider.Setup(ctx, snapshot)

	p.latestMutex.Lock()
	defer p.latestMutex.Unlock()

	id, err := snapshot.MaxStreamPositionForPresence(ctx)
	if err != nil {
		panic(err)
	}
	p.latest = id
}

func (p *PresenceStreamProvider) CompleteSync(
	ctx context.Context,
	snapshot storage.DatabaseTransaction,
	req *types.SyncRequest,
) types.StreamPosition {
	return p.IncrementalSync(ctx, snapshot, req, 0, p.LatestPosition(ctx))
}

func (p *PresenceStreamProvider) IncrementalSync(
	ctx context.Context,
	snapshot storage.DatabaseTransaction,
	req *types.SyncRequest,
	from, to types.StreamPosition,
) types.StreamPosition {
	// We pull out a larger number than the filter asks for, since we're filtering out events later
	presences, err := snapshot.PresenceAfter(ctx, from, gomatrixserverlib.EventFilter{Limit: 1000})
	if err != nil {
		req.Log.WithError(err).Error("p.DB.PresenceAfter failed")
		return from
	}

	if len(presences) == 0 {
		return to
	}

	// add newly joined rooms user presences
	newlyJoined := joinedRooms(req.Response, req.Device.UserID)
	if len(newlyJoined) > 0 {
		// TODO: Check if this is working better than before.
		if err = p.notifier.LoadRooms(ctx, p.DB, newlyJoined); err != nil {
			req.Log.WithError(err).Error("unable to refresh notifier lists")
			return from
		}
	NewlyJoinedLoop:
		for _, roomID := range newlyJoined {
			roomUsers := p.notifier.JoinedUsers(roomID)
			for i := range roomUsers {
				// we already got a presence from this user
				if _, ok := presences[roomUsers[i]]; ok {
					continue
				}
				// Bear in mind that this might return nil, but at least populating
				// a nil means that there's a map entry so we won't repeat this call.
				presences[roomUsers[i]], err = snapshot.GetPresence(ctx, roomUsers[i])
				if err != nil {
					req.Log.WithError(err).Error("unable to query presence for user")
					_ = snapshot.Rollback()
					return from
				}
				if len(presences) > req.Filter.Presence.Limit {
					break NewlyJoinedLoop
				}
			}
		}
	}

	lastPos := from
	for _, presence := range presences {
		if presence == nil {
			continue
		}
		// Ignore users we don't share a room with
		if req.Device.UserID != presence.UserID && !p.notifier.IsSharedUser(req.Device.UserID, presence.UserID) {
			continue
		}
<<<<<<< HEAD
		cacheKey := req.Device.UserID + req.Device.ID + presence.UserID
		pres, ok := p.cache.Load(cacheKey)
		if ok {
			// skip already sent presence
			prevPresence := pres.(*types.PresenceInternal)
			currentlyActive := prevPresence.CurrentlyActive()
			skip := prevPresence.Equals(presence) && currentlyActive && req.Device.UserID != presence.UserID
			_, membershipChange := req.MembershipChanges[presence.UserID]
			if skip && !membershipChange {
				req.Log.Tracef("Skipping presence, no change (%s)", presence.UserID)
				continue
			}
		}
=======
>>>>>>> 2511b7d5

		if _, known := types.PresenceFromString(presence.ClientFields.Presence); known {
			presence.ClientFields.LastActiveAgo = presence.LastActiveAgo()
			if presence.ClientFields.Presence == "online" {
				currentlyActive := presence.CurrentlyActive()
				presence.ClientFields.CurrentlyActive = &currentlyActive
			}
		} else {
			presence.ClientFields.Presence = "offline"
		}

		content, err := json.Marshal(presence.ClientFields)
		if err != nil {
			return from
		}

		req.Response.Presence.Events = append(req.Response.Presence.Events, gomatrixserverlib.ClientEvent{
			Content: content,
			Sender:  presence.UserID,
			Type:    gomatrixserverlib.MPresence,
		})
		if presence.StreamPos > lastPos {
			lastPos = presence.StreamPos
		}
		if len(req.Response.Presence.Events) == req.Filter.Presence.Limit {
			break
		}
	}

	if len(req.Response.Presence.Events) == 0 {
		return to
	}

	return lastPos
}

func joinedRooms(res *types.Response, userID string) []string {
	var roomIDs []string
	for roomID, join := range res.Rooms.Join {
		// we would expect to see our join event somewhere if we newly joined the room.
		// Normal events get put in the join section so it's not enough to know the room ID is present in 'join'.
		newlyJoined := membershipEventPresent(join.State.Events, userID)
		if newlyJoined {
			roomIDs = append(roomIDs, roomID)
			continue
		}
		newlyJoined = membershipEventPresent(join.Timeline.Events, userID)
		if newlyJoined {
			roomIDs = append(roomIDs, roomID)
		}
	}
	return roomIDs
}

func membershipEventPresent(events []gomatrixserverlib.ClientEvent, userID string) bool {
	for _, ev := range events {
		// it's enough to know that we have our member event here, don't need to check membership content
		// as it's implied by being in the respective section of the sync response.
		if ev.Type == gomatrixserverlib.MRoomMember && ev.StateKey != nil && *ev.StateKey == userID {
			// ignore e.g. join -> join changes
			if gjson.GetBytes(ev.Unsigned, "prev_content.membership").Str == gjson.GetBytes(ev.Content, "membership").Str {
				continue
			}
			return true
		}
	}
	return false
}<|MERGE_RESOLUTION|>--- conflicted
+++ resolved
@@ -111,22 +111,6 @@
 		if req.Device.UserID != presence.UserID && !p.notifier.IsSharedUser(req.Device.UserID, presence.UserID) {
 			continue
 		}
-<<<<<<< HEAD
-		cacheKey := req.Device.UserID + req.Device.ID + presence.UserID
-		pres, ok := p.cache.Load(cacheKey)
-		if ok {
-			// skip already sent presence
-			prevPresence := pres.(*types.PresenceInternal)
-			currentlyActive := prevPresence.CurrentlyActive()
-			skip := prevPresence.Equals(presence) && currentlyActive && req.Device.UserID != presence.UserID
-			_, membershipChange := req.MembershipChanges[presence.UserID]
-			if skip && !membershipChange {
-				req.Log.Tracef("Skipping presence, no change (%s)", presence.UserID)
-				continue
-			}
-		}
-=======
->>>>>>> 2511b7d5
 
 		if _, known := types.PresenceFromString(presence.ClientFields.Presence); known {
 			presence.ClientFields.LastActiveAgo = presence.LastActiveAgo()
