--- conflicted
+++ resolved
@@ -27,13 +27,7 @@
 )
 
 type PresenceStreamProvider struct {
-<<<<<<< HEAD
 	DefaultStreamProvider
-	// cache contains previously sent presence updates to avoid unneeded updates
-	cache    sync.Map
-=======
-	StreamProvider
->>>>>>> 4f040c26
 	notifier *notifier.Notifier
 }
 
