// Copyright 2017 Vector Creations Ltd
//
// Licensed under the Apache License, Version 2.0 (the "License");
// you may not use this file except in compliance with the License.
// You may obtain a copy of the License at
//
//     http://www.apache.org/licenses/LICENSE-2.0
//
// Unless required by applicable law or agreed to in writing, software
// distributed under the License is distributed on an "AS IS" BASIS,
// WITHOUT WARRANTIES OR CONDITIONS OF ANY KIND, either express or implied.
// See the License for the specific language governing permissions and
// limitations under the License.

package syncapi

import (
	"context"

	"github.com/sirupsen/logrus"

	"github.com/matrix-org/dendrite/internal/caching"

	keyapi "github.com/matrix-org/dendrite/keyserver/api"
	"github.com/matrix-org/dendrite/roomserver/api"
	"github.com/matrix-org/dendrite/setup/base"
	"github.com/matrix-org/dendrite/setup/jetstream"
	userapi "github.com/matrix-org/dendrite/userapi/api"

	"github.com/matrix-org/dendrite/syncapi/consumers"
	"github.com/matrix-org/dendrite/syncapi/notifier"
	"github.com/matrix-org/dendrite/syncapi/producers"
	"github.com/matrix-org/dendrite/syncapi/routing"
	"github.com/matrix-org/dendrite/syncapi/storage"
	"github.com/matrix-org/dendrite/syncapi/streams"
	"github.com/matrix-org/dendrite/syncapi/sync"
)

// AddPublicRoutes sets up and registers HTTP handlers for the SyncAPI
// component.
func AddPublicRoutes(
	base *base.BaseDendrite,
	userAPI userapi.SyncUserAPI,
	rsAPI api.SyncRoomserverAPI,
	crsAPI api.ClientRoomserverAPI,
	keyAPI keyapi.SyncKeyAPI,
) {
	cfg := &base.Cfg.SyncAPI
	clientCfg := &base.Cfg.ClientAPI

	js, natsClient := base.NATS.Prepare(base.ProcessContext, &cfg.Matrix.JetStream)

	syncDB, err := storage.NewSyncServerDatasource(base, &cfg.Database)
	if err != nil {
		logrus.WithError(err).Panicf("failed to connect to sync db")
	}

	eduCache := caching.NewTypingCache()
	notifier := notifier.NewNotifier()
	streams := streams.NewSyncStreamProviders(syncDB, userAPI, rsAPI, keyAPI, eduCache, base.Caches, notifier)
	notifier.SetCurrentPosition(streams.Latest(context.Background()))
	if err = notifier.Load(context.Background(), syncDB); err != nil {
		logrus.WithError(err).Panicf("failed to load notifier ")
	}

	federationPresenceProducer := &producers.FederationAPIPresenceProducer{
		Topic:     cfg.Matrix.JetStream.Prefixed(jetstream.OutputPresenceEvent),
		JetStream: js,
	}
	presenceConsumer := consumers.NewPresenceConsumer(
		base.ProcessContext, cfg, js, natsClient, syncDB,
		notifier, streams.PresenceStreamProvider,
		userAPI,
	)

	requestPool := sync.NewRequestPool(syncDB, cfg, userAPI, keyAPI, rsAPI, streams, notifier, federationPresenceProducer, presenceConsumer, base.EnableMetrics)

	if err = presenceConsumer.Start(); err != nil {
		logrus.WithError(err).Panicf("failed to start presence consumer")
	}

	keyChangeConsumer := consumers.NewOutputKeyChangeEventConsumer(
		base.ProcessContext, cfg, cfg.Matrix.JetStream.Prefixed(jetstream.OutputKeyChangeEvent),
		js, rsAPI, syncDB, notifier,
		streams.DeviceListStreamProvider,
	)
	if err = keyChangeConsumer.Start(); err != nil {
		logrus.WithError(err).Panicf("failed to start key change consumer")
	}

	roomConsumer := consumers.NewOutputRoomEventConsumer(
		base.ProcessContext, cfg, js, syncDB, notifier, streams.PDUStreamProvider,
		streams.InviteStreamProvider, rsAPI, base.Fulltext,
	)
	if err = roomConsumer.Start(); err != nil {
		logrus.WithError(err).Panicf("failed to start room server consumer")
	}

	clientConsumer := consumers.NewOutputClientDataConsumer(
		base.ProcessContext, cfg, js, natsClient, syncDB, notifier,
		streams.AccountDataStreamProvider, base.Fulltext,
	)
	if err = clientConsumer.Start(); err != nil {
		logrus.WithError(err).Panicf("failed to start client data consumer")
	}

	notificationConsumer := consumers.NewOutputNotificationDataConsumer(
		base.ProcessContext, cfg, js, syncDB, notifier, streams.NotificationDataStreamProvider,
	)
	if err = notificationConsumer.Start(); err != nil {
		logrus.WithError(err).Panicf("failed to start notification data consumer")
	}

	typingConsumer := consumers.NewOutputTypingEventConsumer(
		base.ProcessContext, cfg, js, eduCache, notifier, streams.TypingStreamProvider,
	)
	if err = typingConsumer.Start(); err != nil {
		logrus.WithError(err).Panicf("failed to start typing consumer")
	}

	sendToDeviceConsumer := consumers.NewOutputSendToDeviceEventConsumer(
		base.ProcessContext, cfg, js, syncDB, keyAPI, notifier, streams.SendToDeviceStreamProvider,
	)
	if err = sendToDeviceConsumer.Start(); err != nil {
		logrus.WithError(err).Panicf("failed to start send-to-device consumer")
	}

	receiptConsumer := consumers.NewOutputReceiptEventConsumer(
		base.ProcessContext, cfg, js, syncDB, notifier, streams.ReceiptStreamProvider,
	)
	if err = receiptConsumer.Start(); err != nil {
		logrus.WithError(err).Panicf("failed to start receipts consumer")
	}

	routing.Setup(
		base.PublicClientAPIMux, requestPool, syncDB, userAPI,
<<<<<<< HEAD
		rsAPI, cfg, clientCfg, base.Caches, base.Fulltext,
=======
		rsAPI, crsAPI, cfg, clientCfg, base.Caches, base.Fulltext,
>>>>>>> cade6d1d
	)
}<|MERGE_RESOLUTION|>--- conflicted
+++ resolved
@@ -134,10 +134,6 @@
 
 	routing.Setup(
 		base.PublicClientAPIMux, requestPool, syncDB, userAPI,
-<<<<<<< HEAD
-		rsAPI, cfg, clientCfg, base.Caches, base.Fulltext,
-=======
 		rsAPI, crsAPI, cfg, clientCfg, base.Caches, base.Fulltext,
->>>>>>> cade6d1d
 	)
 }