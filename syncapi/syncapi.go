--- conflicted
+++ resolved
@@ -56,13 +56,7 @@
 ) {
 	js, natsClient := natsInstance.Prepare(processContext, &dendriteCfg.Global.JetStream)
 
-<<<<<<< HEAD
-	js, natsClient := base.NATS.Prepare(base.ProcessContext, &cfg.Matrix.JetStream)
-
-	syncDB, mrq, err := storage.NewSyncServerDatasource(base, &cfg.Database)
-=======
-	syncDB, err := storage.NewSyncServerDatasource(processContext.Context(), cm, &dendriteCfg.SyncAPI.Database)
->>>>>>> 2070b5a4
+	syncDB, mrq, err := storage.NewSyncServerDatasource(processContext.Context(), cm, &dendriteCfg.SyncAPI.Database)
 	if err != nil {
 		logrus.WithError(err).Panicf("failed to connect to sync db")
 	}
@@ -81,11 +75,7 @@
 
 	eduCache := caching.NewTypingCache()
 	notifier := notifier.NewNotifier()
-<<<<<<< HEAD
-	streams := streams.NewSyncStreamProviders(syncDB, userAPI, rsAPI, eduCache, base.Caches, notifier, mrq)
-=======
-	streams := streams.NewSyncStreamProviders(syncDB, userAPI, rsAPI, eduCache, caches, notifier)
->>>>>>> 2070b5a4
+	streams := streams.NewSyncStreamProviders(syncDB, userAPI, rsAPI, eduCache, caches, notifier, mrq)
 	notifier.SetCurrentPosition(streams.Latest(context.Background()))
 	if err = notifier.Load(context.Background(), syncDB); err != nil {
 		logrus.WithError(err).Panicf("failed to load notifier ")
@@ -169,7 +159,7 @@
 	}
 
 	multiRoomConsumer := consumers.NewOutputMultiRoomDataConsumer(
-		base.ProcessContext, cfg, js, mrq, notifier, streams.MultiRoomStreamProvider,
+		processContext, &dendriteCfg.SyncAPI, js, mrq, notifier, streams.MultiRoomStreamProvider,
 	)
 	if err = multiRoomConsumer.Start(); err != nil {
 		logrus.WithError(err).Panicf("failed to start multiroom consumer")
