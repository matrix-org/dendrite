// Copyright 2017 Jan Christian Grünhage
//
// Licensed under the Apache License, Version 2.0 (the "License");
// you may not use this file except in compliance with the License.
// You may obtain a copy of the License at
//
//     http://www.apache.org/licenses/LICENSE-2.0
//
// Unless required by applicable law or agreed to in writing, software
// distributed under the License is distributed on an "AS IS" BASIS,
// WITHOUT WARRANTIES OR CONDITIONS OF ANY KIND, either express or implied.
// See the License for the specific language governing permissions and
// limitations under the License.

package routing

import (
	"encoding/json"
	"io"
	"net/http"

	"github.com/matrix-org/gomatrixserverlib"
	"github.com/matrix-org/util"
	"github.com/tidwall/gjson"

	"github.com/matrix-org/dendrite/clientapi/jsonerror"
	"github.com/matrix-org/dendrite/syncapi/storage"
	"github.com/matrix-org/dendrite/syncapi/sync"
	"github.com/matrix-org/dendrite/userapi/api"
)

// GetFilter implements GET /_matrix/client/r0/user/{userId}/filter/{filterId}
func GetFilter(
	req *http.Request, device *api.Device, syncDB storage.Database, userID string, filterID string,
) util.JSONResponse {
	if userID != device.UserID {
		return util.JSONResponse{
			Code: http.StatusForbidden,
			JSON: jsonerror.Forbidden("Cannot get filters for other users"),
		}
	}
	localpart, _, err := gomatrixserverlib.SplitID('@', userID)
	if err != nil {
		util.GetLogger(req.Context()).WithError(err).Error("gomatrixserverlib.SplitID failed")
		return jsonerror.InternalServerError()
	}

	filter := gomatrixserverlib.DefaultFilter()
	if err := syncDB.GetFilter(req.Context(), &filter, localpart, filterID); err != nil {
		//TODO better error handling. This error message is *probably* right,
		// but if there are obscure db errors, this will also be returned,
		// even though it is not correct.
		return util.JSONResponse{
			Code: http.StatusBadRequest,
			JSON: jsonerror.NotFound("No such filter"),
		}
	}

	return util.JSONResponse{
		Code: http.StatusOK,
		JSON: filter,
	}
}

type filterResponse struct {
	FilterID string `json:"filter_id"`
}

<<<<<<< HEAD
// PutFilter implements POST /_matrix/client/r0/user/{userId}/filter
=======
// PutFilter implements
//
//	POST /_matrix/client/r0/user/{userId}/filter
>>>>>>> 1b7f8425
func PutFilter(
	req *http.Request, device *api.Device, syncDB storage.Database, userID string,
) util.JSONResponse {
	if userID != device.UserID {
		return util.JSONResponse{
			Code: http.StatusForbidden,
			JSON: jsonerror.Forbidden("Cannot create filters for other users"),
		}
	}

	localpart, _, err := gomatrixserverlib.SplitID('@', userID)
	if err != nil {
		util.GetLogger(req.Context()).WithError(err).Error("gomatrixserverlib.SplitID failed")
		return jsonerror.InternalServerError()
	}

	var filter gomatrixserverlib.Filter

	defer req.Body.Close() // nolint:errcheck
	body, err := io.ReadAll(req.Body)
	if err != nil {
		return util.JSONResponse{
			Code: http.StatusBadRequest,
			JSON: jsonerror.BadJSON("The request body could not be read. " + err.Error()),
		}
	}

	if err = json.Unmarshal(body, &filter); err != nil {
		return util.JSONResponse{
			Code: http.StatusBadRequest,
			JSON: jsonerror.BadJSON("The request body could not be decoded into valid JSON. " + err.Error()),
		}
	}
	// the filter `limit` is `int` which defaults to 0 if not set which is not what we want. We want to use the default
	// limit if it is unset, which is what this does.
	limitRes := gjson.GetBytes(body, "room.timeline.limit")
	if !limitRes.Exists() {
		util.GetLogger(req.Context()).Infof("missing timeline limit, using default")
		filter.Room.Timeline.Limit = sync.DefaultTimelineLimit
	}

	// Validate generates a user-friendly error
	if err = filter.Validate(); err != nil {
		return util.JSONResponse{
			Code: http.StatusBadRequest,
			JSON: jsonerror.BadJSON("Invalid filter: " + err.Error()),
		}
	}

	filterID, err := syncDB.PutFilter(req.Context(), localpart, &filter)
	if err != nil {
		util.GetLogger(req.Context()).WithError(err).Error("syncDB.PutFilter failed")
		return jsonerror.InternalServerError()
	}

	return util.JSONResponse{
		Code: http.StatusOK,
		JSON: filterResponse{FilterID: filterID},
	}
}<|MERGE_RESOLUTION|>--- conflicted
+++ resolved
@@ -66,13 +66,9 @@
 	FilterID string `json:"filter_id"`
 }
 
-<<<<<<< HEAD
-// PutFilter implements POST /_matrix/client/r0/user/{userId}/filter
-=======
 // PutFilter implements
 //
 //	POST /_matrix/client/r0/user/{userId}/filter
->>>>>>> 1b7f8425
 func PutFilter(
 	req *http.Request, device *api.Device, syncDB storage.Database, userID string,
 ) util.JSONResponse {
