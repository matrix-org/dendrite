--- conflicted
+++ resolved
@@ -52,12 +52,7 @@
 	lazyLoadCache caching.LazyLoadCache,
 	fts *fulltext.Search,
 ) {
-<<<<<<< HEAD
-	syncAuthz := zion.SyncRoomserverStruct{SyncRoomserverAPI: rsAPI}
-	authorization := clientApiAuthz.NewRoomserverAuthorization(clientCfg, syncAuthz)
-=======
 	authorization := clientApiAuthz.NewRoomserverAuthorization(clientCfg, crsAPI)
->>>>>>> cade6d1d
 	v1unstablemux := csMux.PathPrefix("/{apiversion:(?:v1|unstable)}/").Subrouter()
 	v3mux := csMux.PathPrefix("/{apiversion:(?:r0|v3)}/").Subrouter()
 
@@ -69,21 +64,6 @@
 	v3mux.Handle("/rooms/{roomID}/messages", httputil.MakeAuthAPI("room_messages", userAPI, func(req *http.Request, device *userapi.Device) util.JSONResponse {
 		vars, err := httputil.URLDecodeMapValues(mux.Vars(req))
 
-<<<<<<< HEAD
-		isAllowed, _ := authorization.IsAllowed(authz.AuthorizationArgs{
-			RoomId:     vars["roomID"],
-			UserId:     device.UserID,
-			Permission: authz.PermissionRead,
-		})
-
-		if !isAllowed {
-			return util.JSONResponse{
-				Code: http.StatusUnauthorized,
-				JSON: jsonerror.Forbidden("Unauthorised"),
-			}
-		}
-=======
->>>>>>> cade6d1d
 		if err != nil {
 			return util.ErrorResponse(err)
 		}
@@ -114,14 +94,15 @@
 				}
 			}
 		}
-
 		if !isAllowed {
 			return util.JSONResponse{
 				Code: http.StatusUnauthorized,
 				JSON: jsonerror.Forbidden("Unauthorised"),
 			}
 		}
-
+		if err != nil {
+			return util.ErrorResponse(err)
+		}
 		return OnIncomingMessagesRequest(req, syncDB, vars["roomID"], device, rsAPI, cfg, srp, lazyLoadCache)
 	}, httputil.WithAllowGuests())).Methods(http.MethodGet, http.MethodOptions)
 
@@ -133,16 +114,6 @@
 			}
 			return GetEvent(req, device, vars["roomID"], vars["eventID"], cfg, syncDB, rsAPI)
 		}, httputil.WithAllowGuests()),
-	).Methods(http.MethodGet, http.MethodOptions)
-
-	v3mux.Handle("/rooms/{roomID}/event/{eventID}",
-		httputil.MakeAuthAPI("rooms_get_event", userAPI, func(req *http.Request, device *userapi.Device) util.JSONResponse {
-			vars, err := httputil.URLDecodeMapValues(mux.Vars(req))
-			if err != nil {
-				return util.ErrorResponse(err)
-			}
-			return GetEvent(req, device, vars["roomID"], vars["eventID"], cfg, syncDB, rsAPI)
-		}),
 	).Methods(http.MethodGet, http.MethodOptions)
 
 	v3mux.Handle("/user/{userId}/filter",
@@ -225,48 +196,6 @@
 				vars["roomId"], vars["eventId"], vars["relType"], vars["eventType"],
 			)
 		}, httputil.WithAllowGuests()),
-	).Methods(http.MethodGet, http.MethodOptions)
-
-	v1unstablemux.Handle("/rooms/{roomId}/relations/{eventId}",
-		httputil.MakeAuthAPI(gomatrixserverlib.Join, userAPI, func(req *http.Request, device *userapi.Device) util.JSONResponse {
-			vars, err := httputil.URLDecodeMapValues(mux.Vars(req))
-			if err != nil {
-				return util.ErrorResponse(err)
-			}
-
-			return Relations(
-				req, device, syncDB, rsAPI,
-				vars["roomId"], vars["eventId"], "", "",
-			)
-		}),
-	).Methods(http.MethodGet, http.MethodOptions)
-
-	v1unstablemux.Handle("/rooms/{roomId}/relations/{eventId}/{relType}",
-		httputil.MakeAuthAPI(gomatrixserverlib.Join, userAPI, func(req *http.Request, device *userapi.Device) util.JSONResponse {
-			vars, err := httputil.URLDecodeMapValues(mux.Vars(req))
-			if err != nil {
-				return util.ErrorResponse(err)
-			}
-
-			return Relations(
-				req, device, syncDB, rsAPI,
-				vars["roomId"], vars["eventId"], vars["relType"], "",
-			)
-		}),
-	).Methods(http.MethodGet, http.MethodOptions)
-
-	v1unstablemux.Handle("/rooms/{roomId}/relations/{eventId}/{relType}/{eventType}",
-		httputil.MakeAuthAPI(gomatrixserverlib.Join, userAPI, func(req *http.Request, device *userapi.Device) util.JSONResponse {
-			vars, err := httputil.URLDecodeMapValues(mux.Vars(req))
-			if err != nil {
-				return util.ErrorResponse(err)
-			}
-
-			return Relations(
-				req, device, syncDB, rsAPI,
-				vars["roomId"], vars["eventId"], vars["relType"], vars["eventType"],
-			)
-		}),
 	).Methods(http.MethodGet, http.MethodOptions)
 
 	v3mux.Handle("/search",
@@ -307,11 +236,7 @@
 
 			at := req.URL.Query().Get("at")
 			return GetMemberships(req, device, vars["roomID"], syncDB, rsAPI, false, membership, notMembership, at)
-<<<<<<< HEAD
-		}, httputil.WithAllowGuests()),
-=======
-		}),
->>>>>>> cade6d1d
+		}, httputil.WithAllowGuests()),
 	).Methods(http.MethodGet, http.MethodOptions)
 
 	v3mux.Handle("/rooms/{roomID}/joined_members",
