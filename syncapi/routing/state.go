// Copyright 2017 Vector Creations Ltd
//
// Licensed under the Apache License, Version 2.0 (the "License");
// you may not use this file except in compliance with the License.
// You may obtain a copy of the License at
//
//     http://www.apache.org/licenses/LICENSE-2.0
//
// Unless required by applicable law or agreed to in writing, software
// distributed under the License is distributed on an "AS IS" BASIS,
// WITHOUT WARRANTIES OR CONDITIONS OF ANY KIND, either express or implied.
// See the License for the specific language governing permissions and
// limitations under the License.

package routing

import (
	"encoding/json"
	"net/http"

	"github.com/matrix-org/dendrite/clientapi/httputil"
	"github.com/matrix-org/dendrite/clientapi/jsonerror"
	"github.com/matrix-org/dendrite/syncapi/storage"
	"github.com/matrix-org/dendrite/syncapi/types"
	"github.com/matrix-org/gomatrix"
	"github.com/matrix-org/gomatrixserverlib"
	"github.com/matrix-org/util"
	log "github.com/sirupsen/logrus"
)

type stateEventInStateResp struct {
	gomatrixserverlib.ClientEvent
	PrevContent   json.RawMessage `json:"prev_content,omitempty"`
	ReplacesState string          `json:"replaces_state,omitempty"`
}

// OnIncomingStateRequest is called when a client makes a /rooms/{roomID}/state
// request. It will fetch all the state events from the specified room and will
// append the necessary keys to them if applicable before returning them.
// Returns an error if something went wrong in the process.
// TODO: Check if the user is in the room. If not, check if the room's history
// is publicly visible. Current behaviour is returning an empty array if the
// user cannot see the room's history.
func OnIncomingStateRequest(req *http.Request, db storage.Database, roomID string) util.JSONResponse {
	// TODO(#287): Auth request and handle the case where the user has left (where
	// we should return the state at the poin they left)

<<<<<<< HEAD
	stateFilterPart := gomatrix.DefaultFilterPart()
	// TODO: stateFilterPart should not limit the number of state events (or only limits abusive number of events)
=======
	stateFilter := gomatrixserverlib.DefaultStateFilter()
	// TODO: stateFilter should not limit the number of state events (or only limits abusive number of events)
>>>>>>> 91003352

	stateEvents, err := db.GetStateEventsForRoom(req.Context(), roomID, &stateFilter)
	if err != nil {
		return httputil.LogThenError(req, err)
	}

	resp := []stateEventInStateResp{}
	// Fill the prev_content and replaces_state keys if necessary
	for _, event := range stateEvents {
		stateEvent := stateEventInStateResp{
			ClientEvent: gomatrixserverlib.ToClientEvent(event, gomatrixserverlib.FormatAll),
		}
		var prevEventRef types.PrevEventRef
		if len(event.Unsigned()) > 0 {
			if err := json.Unmarshal(event.Unsigned(), &prevEventRef); err != nil {
				return httputil.LogThenError(req, err)
			}
			// Fills the previous state event ID if the state event replaces another
			// state event
			if len(prevEventRef.ReplacesState) > 0 {
				stateEvent.ReplacesState = prevEventRef.ReplacesState
			}
			// Fill the previous event if the state event references a previous event
			if prevEventRef.PrevContent != nil {
				stateEvent.PrevContent = prevEventRef.PrevContent
			}
		}

		resp = append(resp, stateEvent)
	}

	return util.JSONResponse{
		Code: http.StatusOK,
		JSON: resp,
	}
}

// OnIncomingStateTypeRequest is called when a client makes a
// /rooms/{roomID}/state/{type}/{statekey} request. It will look in current
// state to see if there is an event with that type and state key, if there
// is then (by default) we return the content, otherwise a 404.
func OnIncomingStateTypeRequest(req *http.Request, db storage.Database, roomID string, evType, stateKey string) util.JSONResponse {
	// TODO(#287): Auth request and handle the case where the user has left (where
	// we should return the state at the poin they left)

	logger := util.GetLogger(req.Context())
	logger.WithFields(log.Fields{
		"roomID":   roomID,
		"evType":   evType,
		"stateKey": stateKey,
	}).Info("Fetching state")

	event, err := db.GetStateEvent(req.Context(), roomID, evType, stateKey)
	if err != nil {
		return httputil.LogThenError(req, err)
	}

	if event == nil {
		return util.JSONResponse{
			Code: http.StatusNotFound,
			JSON: jsonerror.NotFound("cannot find state"),
		}
	}

	stateEvent := stateEventInStateResp{
		ClientEvent: gomatrixserverlib.ToClientEvent(*event, gomatrixserverlib.FormatAll),
	}

	return util.JSONResponse{
		Code: http.StatusOK,
		JSON: stateEvent.Content,
	}
}<|MERGE_RESOLUTION|>--- conflicted
+++ resolved
@@ -22,7 +22,6 @@
 	"github.com/matrix-org/dendrite/clientapi/jsonerror"
 	"github.com/matrix-org/dendrite/syncapi/storage"
 	"github.com/matrix-org/dendrite/syncapi/types"
-	"github.com/matrix-org/gomatrix"
 	"github.com/matrix-org/gomatrixserverlib"
 	"github.com/matrix-org/util"
 	log "github.com/sirupsen/logrus"
@@ -45,13 +44,8 @@
 	// TODO(#287): Auth request and handle the case where the user has left (where
 	// we should return the state at the poin they left)
 
-<<<<<<< HEAD
-	stateFilterPart := gomatrix.DefaultFilterPart()
-	// TODO: stateFilterPart should not limit the number of state events (or only limits abusive number of events)
-=======
 	stateFilter := gomatrixserverlib.DefaultStateFilter()
 	// TODO: stateFilter should not limit the number of state events (or only limits abusive number of events)
->>>>>>> 91003352
 
 	stateEvents, err := db.GetStateEventsForRoom(req.Context(), roomID, &stateFilter)
 	if err != nil {
