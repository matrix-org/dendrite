--- conflicted
+++ resolved
@@ -100,7 +100,6 @@
 	return *ev
 }
 
-<<<<<<< HEAD
 // If provided state key is a user ID (state keys beginning with @ are reserved for this purpose)
 // fetch it's associated sender ID and use that instead. Otherwise returns the same state key back.
 //
@@ -121,42 +120,6 @@
 		if senderID == nil {
 			// If no sender ID, then there is no associated state event.
 			return nil, fmt.Errorf("No associated sender ID found.")
-=======
-		sender := spec.UserID{}
-		userID, err := userIDForSender(se.RoomID(), se.SenderID())
-		if err == nil && userID != nil {
-			sender = *userID
-		}
-
-		sk := se.StateKey()
-		if sk != nil && *sk != "" {
-			skUserID, err := userIDForSender(se.RoomID(), spec.SenderID(*sk))
-			if err == nil && skUserID != nil {
-				skString := skUserID.String()
-				sk = &skString
-			}
-		}
-
-		unsigned := se.Unsigned()
-		var prev PrevEventRef
-		if err := json.Unmarshal(se.Unsigned(), &prev); err == nil && prev.PrevSenderID != "" {
-			prevUserID, err := userIDForSender(se.RoomID(), spec.SenderID(prev.PrevSenderID))
-			if err == nil && userID != nil {
-				prev.PrevSenderID = prevUserID.String()
-			} else {
-				errString := "userID unknown"
-				if err != nil {
-					errString = err.Error()
-				}
-				logrus.Warnf("Failed to find userID for prev_sender in ClientEvent: %s", errString)
-				// NOTE: Not much can be done here, so leave the previous value in place.
-			}
-			unsigned, err = json.Marshal(prev)
-			if err != nil {
-				logrus.Errorf("Failed to marshal unsigned content for ClientEvent: %s", err.Error())
-				continue
-			}
->>>>>>> 8245b241
 		}
 		newStateKey := string(*senderID)
 		return &newStateKey, nil
@@ -200,33 +163,17 @@
 	return &ce, nil
 }
 
-<<<<<<< HEAD
 func updatePseudoIDs(ce *ClientEvent, se gomatrixserverlib.PDU, userIDForSender spec.UserIDForSender, format ClientEventFormat) error {
 	ce.SenderKey = se.SenderID()
 
-	validRoomID, err := spec.NewRoomID(se.RoomID())
-	if err != nil {
-		return err
-	}
-	userID, err := userIDForSender(*validRoomID, se.SenderID())
-=======
-// ToClientEvent converts a single server event to a client event.
-// It provides default logic for event.SenderID & event.StateKey -> userID conversions.
-func ToClientEventDefault(userIDQuery spec.UserIDForSender, event gomatrixserverlib.PDU) ClientEvent {
-	sender := spec.UserID{}
-	userID, err := userIDQuery(event.RoomID(), event.SenderID())
->>>>>>> 8245b241
+	userID, err := userIDForSender(se.RoomID(), se.SenderID())
 	if err == nil && userID != nil {
 		ce.Sender = userID.String()
 	}
 
 	sk := se.StateKey()
 	if sk != nil && *sk != "" {
-<<<<<<< HEAD
-		skUserID, err := userIDForSender(*validRoomID, spec.SenderID(*sk))
-=======
-		skUserID, err := userIDQuery(event.RoomID(), spec.SenderID(*event.StateKey()))
->>>>>>> 8245b241
+		skUserID, err := userIDForSender(se.RoomID(), spec.SenderID(*sk))
 		if err == nil && skUserID != nil {
 			skString := skUserID.String()
 			ce.StateKey = &skString
@@ -235,7 +182,7 @@
 
 	var prev PrevEventRef
 	if err := json.Unmarshal(se.Unsigned(), &prev); err == nil && prev.PrevSenderID != "" {
-		prevUserID, err := userIDForSender(*validRoomID, spec.SenderID(prev.PrevSenderID))
+		prevUserID, err := userIDForSender(se.RoomID(), spec.SenderID(prev.PrevSenderID))
 		if err == nil && userID != nil {
 			prev.PrevSenderID = prevUserID.String()
 		} else {
@@ -255,7 +202,7 @@
 
 	switch se.Type() {
 	case spec.MRoomCreate:
-		updatedContent, err := updateCreateEvent(se.Content(), userIDForSender, *validRoomID)
+		updatedContent, err := updateCreateEvent(se.Content(), userIDForSender, se.RoomID())
 		if err != nil {
 			err = fmt.Errorf("Failed to update m.room.create event for ClientEvent: %w", err)
 			return err
@@ -317,11 +264,7 @@
 
 func updateInviteEvent(userIDForSender spec.UserIDForSender, ev gomatrixserverlib.PDU, eventFormat ClientEventFormat) (gomatrixserverlib.PDU, error) {
 	if inviteRoomState := gjson.GetBytes(ev.Unsigned(), "invite_room_state"); inviteRoomState.Exists() {
-		validRoomID, err := spec.NewRoomID(ev.RoomID())
-		if err != nil {
-			return nil, err
-		}
-		userID, err := userIDForSender(*validRoomID, ev.SenderID())
+		userID, err := userIDForSender(ev.RoomID(), ev.SenderID())
 		if err != nil || userID == nil {
 			if err != nil {
 				err = fmt.Errorf("invalid userID found when updating invite_room_state: %w", err)
@@ -329,7 +272,7 @@
 			return nil, err
 		}
 
-		newState, err := GetUpdatedInviteRoomState(userIDForSender, inviteRoomState, ev, *validRoomID, eventFormat)
+		newState, err := GetUpdatedInviteRoomState(userIDForSender, inviteRoomState, ev, ev.RoomID(), eventFormat)
 		if err != nil {
 			return nil, err
 		}
@@ -411,9 +354,8 @@
 	newPls := make(map[string]int64)
 	var userID *spec.UserID
 	for user, level := range pls.Users {
-		validRoomID, _ := spec.NewRoomID(se.RoomID())
 		if eventFormat != FormatSyncFederation {
-			userID, err = userIDForSender(*validRoomID, spec.SenderID(user))
+			userID, err = userIDForSender(se.RoomID(), spec.SenderID(user))
 			if err != nil {
 				return nil, err
 			}
@@ -450,9 +392,8 @@
 
 	newPls = make(map[string]int64)
 	for user, level := range pls.Users {
-		validRoomID, _ := spec.NewRoomID(se.RoomID())
 		if eventFormat != FormatSyncFederation {
-			userID, err = userIDForSender(*validRoomID, spec.SenderID(user))
+			userID, err = userIDForSender(se.RoomID(), spec.SenderID(user))
 			if err != nil {
 				return nil, err
 			}
