--- conflicted
+++ resolved
@@ -27,6 +27,7 @@
 	"github.com/nats-io/nats.go"
 	"github.com/sirupsen/logrus"
 	log "github.com/sirupsen/logrus"
+	"github.com/tidwall/gjson"
 
 	"github.com/matrix-org/dendrite/internal/eventutil"
 	"github.com/matrix-org/dendrite/internal/fulltext"
@@ -37,14 +38,6 @@
 	"github.com/matrix-org/dendrite/syncapi/producers"
 	"github.com/matrix-org/dendrite/syncapi/storage"
 	"github.com/matrix-org/dendrite/syncapi/types"
-<<<<<<< HEAD
-	"github.com/matrix-org/gomatrixserverlib"
-	"github.com/nats-io/nats.go"
-	"github.com/sirupsen/logrus"
-	log "github.com/sirupsen/logrus"
-	"github.com/tidwall/gjson"
-=======
->>>>>>> 0bb7cc44
 )
 
 // OutputClientDataConsumer consumes events that originated in the client API server.
@@ -146,7 +139,7 @@
 				}
 				elements = append(elements, e)
 			}
-			if err = s.fts.BatchIndex(elements); err != nil {
+			if err = s.fts.Index(elements...); err != nil {
 				logrus.WithError(err).Error("unable to index events")
 				continue
 			}
