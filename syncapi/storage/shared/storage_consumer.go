--- conflicted
+++ resolved
@@ -588,7 +588,6 @@
 	})
 }
 
-<<<<<<< HEAD
 func (d *Database) UpdateRelations(ctx context.Context, event *gomatrixserverlib.HeaderedEvent) error {
 	var content gomatrixserverlib.RelationContent
 	if err := json.Unmarshal(event.Content(), &content); err != nil {
@@ -617,7 +616,8 @@
 	return d.Writer.Do(d.DB, nil, func(txn *sql.Tx) error {
 		return d.Relations.DeleteRelation(ctx, txn, roomID, redactedEventID)
 	})
-=======
+}
+
 func (s *Database) ExpirePresence(ctx context.Context) ([]types.PresenceNotify, error) {
 	return s.Presence.ExpirePresence(ctx)
 }
@@ -632,5 +632,4 @@
 
 func (s *Database) UpdateLastActive(ctx context.Context, userId string, lastActiveTs uint64) error {
 	return s.Presence.UpdateLastActive(ctx, userId, lastActiveTs)
->>>>>>> 34c6a63d
 }