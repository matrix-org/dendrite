--- conflicted
+++ resolved
@@ -629,14 +629,14 @@
 	})
 }
 
-<<<<<<< HEAD
 func (d *Database) SelectMemberships(
 	ctx context.Context,
 	roomID string, pos types.TopologyToken,
 	membership, notMembership *string,
 ) (eventIDs []string, err error) {
 	return d.Memberships.SelectMemberships(ctx, nil, roomID, pos, membership, notMembership)
-=======
+}
+
 func (s *Database) ExpirePresence(ctx context.Context) ([]types.PresenceNotify, error) {
 	return s.Presence.ExpirePresence(ctx)
 }
@@ -681,5 +681,4 @@
 		}
 	}
 	return nil
->>>>>>> a7984645
 }