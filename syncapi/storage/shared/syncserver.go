--- conflicted
+++ resolved
@@ -48,11 +48,8 @@
 	Receipts            tables.Receipts
 	Memberships         tables.Memberships
 	NotificationData    tables.NotificationData
-<<<<<<< HEAD
 	Ignores             tables.Ignores
-=======
 	Presence            tables.Presence
->>>>>>> 99ef5472
 }
 
 func (d *Database) readOnlySnapshot(ctx context.Context) (*sql.Tx, error) {
@@ -1008,14 +1005,14 @@
 	return s.OutputEvents.SelectContextAfterEvent(ctx, nil, id, roomID, filter)
 }
 
-<<<<<<< HEAD
 func (s *Database) IgnoresForUser(ctx context.Context, userID string) (*types.IgnoredUsers, error) {
 	return s.Ignores.SelectIgnores(ctx, userID)
 }
 
 func (s *Database) UpdateIgnoresForUser(ctx context.Context, userID string, ignores *types.IgnoredUsers) error {
 	return s.Ignores.UpsertIgnores(ctx, userID, ignores)
-=======
+}
+
 func (s *Database) UpdatePresence(ctx context.Context, userID string, presence types.Presence, statusMsg *string, lastActiveTS gomatrixserverlib.Timestamp, fromSync bool) (types.StreamPosition, error) {
 	return s.Presence.UpsertPresence(ctx, nil, userID, statusMsg, presence, lastActiveTS, fromSync)
 }
@@ -1030,5 +1027,4 @@
 
 func (s *Database) MaxStreamPositionForPresence(ctx context.Context) (types.StreamPosition, error) {
 	return s.Presence.GetMaxPresenceID(ctx, nil)
->>>>>>> 99ef5472
 }