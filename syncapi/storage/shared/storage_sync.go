--- conflicted
+++ resolved
@@ -590,7 +590,6 @@
 	return d.Presence.GetMaxPresenceID(ctx, d.txn)
 }
 
-<<<<<<< HEAD
 func (d *Database) PurgeRoom(ctx context.Context, roomID string) error {
 	return d.Writer.Do(d.DB, nil, func(txn *sql.Tx) error {
 		if err := d.BackwardExtremities.PurgeBackwardExtremities(ctx, txn, roomID); err != nil {
@@ -636,7 +635,8 @@
 		}
 		return nil
 	})
-=======
+}
+
 func (d *DatabaseTransaction) MaxStreamPositionForRelations(ctx context.Context) (types.StreamPosition, error) {
 	id, err := d.Relations.SelectMaxRelationID(ctx, d.txn)
 	return types.StreamPosition(id), err
@@ -716,5 +716,4 @@
 	}
 
 	return events, prevBatch, nextBatch, nil
->>>>>>> 23a3e045
 }