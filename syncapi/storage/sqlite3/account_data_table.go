--- conflicted
+++ resolved
@@ -106,14 +106,8 @@
 		filter.Types, filter.NotTypes,
 		[]string{}, nil, filter.Limit, FilterOrderAsc)
 	if err != nil {
-<<<<<<< HEAD
-		return nil, 0, err
-	}
-
-=======
 		return
 	}
->>>>>>> c8ca23ac
 	rows, err := stmt.QueryContext(ctx, params...)
 	if err != nil {
 		return
