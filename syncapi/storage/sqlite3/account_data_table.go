--- conflicted
+++ resolved
@@ -105,10 +105,6 @@
 		filter.Senders, filter.NotSenders,
 		filter.Types, filter.NotTypes,
 		[]string{}, nil, filter.Limit, FilterOrderAsc)
-<<<<<<< HEAD
-
-=======
->>>>>>> eb29a315
 	if err != nil {
 		return
 	}
