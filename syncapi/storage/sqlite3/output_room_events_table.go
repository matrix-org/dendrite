--- conflicted
+++ resolved
@@ -423,45 +423,6 @@
 	return result, nil
 }
 
-<<<<<<< HEAD
-=======
-func (s *outputRoomEventsStatements) SelectEarlyEvents(
-	ctx context.Context, txn *sql.Tx,
-	roomID string, r types.Range, eventFilter *synctypes.RoomEventFilter,
-) ([]types.StreamEvent, error) {
-	stmt, params, err := prepareWithFilters(
-		s.db, txn, selectEarlyEventsSQL,
-		[]interface{}{
-			roomID, r.Low(), r.High(),
-		},
-		eventFilter.Senders, eventFilter.NotSenders,
-		eventFilter.Types, eventFilter.NotTypes,
-		nil, eventFilter.ContainsURL, eventFilter.Limit, FilterOrderAsc,
-	)
-	if err != nil {
-		return nil, fmt.Errorf("s.prepareWithFilters: %w", err)
-	}
-	defer internal.CloseAndLogIfError(ctx, stmt, "SelectEarlyEvents: stmt.close() failed")
-
-	rows, err := stmt.QueryContext(ctx, params...)
-	if err != nil {
-		return nil, err
-	}
-	defer internal.CloseAndLogIfError(ctx, rows, "selectEarlyEvents: rows.close() failed")
-	events, err := rowsToStreamEvents(rows)
-	if err != nil {
-		return nil, err
-	}
-	// The events need to be returned from oldest to latest, which isn't
-	// necessarily the way the SQL query returns them, so a sort is necessary to
-	// ensure the events are in the right order in the slice.
-	sort.SliceStable(events, func(i int, j int) bool {
-		return events[i].StreamPosition < events[j].StreamPosition
-	})
-	return events, nil
-}
-
->>>>>>> 94e81cc3
 // selectEvents returns the events for the given event IDs. If an event is
 // missing from the database, it will be omitted.
 func (s *outputRoomEventsStatements) SelectEvents(
