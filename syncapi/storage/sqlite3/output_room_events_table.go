--- conflicted
+++ resolved
@@ -635,12 +635,12 @@
 	return
 }
 
-<<<<<<< HEAD
 func (s *outputRoomEventsStatements) PurgeEvents(
 	ctx context.Context, txn *sql.Tx, roomID string,
 ) error {
 	return fmt.Errorf("not implemented on SQLite")
-=======
+}
+
 func (s *outputRoomEventsStatements) ReIndex(ctx context.Context, txn *sql.Tx, limit, afterID int64, types []string) (map[int64]gomatrixserverlib.HeaderedEvent, error) {
 	params := make([]interface{}, len(types))
 	for i := range types {
@@ -676,5 +676,4 @@
 		result[id] = ev
 	}
 	return result, rows.Err()
->>>>>>> 3920b9f9
 }