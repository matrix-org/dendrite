// Copyright 2021 The Matrix.org Foundation C.I.C.
//
// Licensed under the Apache License, Version 2.0 (the "License");
// you may not use this file except in compliance with the License.
// You may obtain a copy of the License at
//
//     http://www.apache.org/licenses/LICENSE-2.0
//
// Unless required by applicable law or agreed to in writing, software
// distributed under the License is distributed on an "AS IS" BASIS,
// WITHOUT WARRANTIES OR CONDITIONS OF ANY KIND, either express or implied.
// See the License for the specific language governing permissions and
// limitations under the License.

package sqlite3

import (
	"context"
	"database/sql"
	"fmt"
	"strings"

	"github.com/matrix-org/gomatrixserverlib"

	"github.com/matrix-org/dendrite/internal"
	"github.com/matrix-org/dendrite/internal/sqlutil"
	"github.com/matrix-org/dendrite/syncapi/storage/tables"
	"github.com/matrix-org/dendrite/syncapi/types"
)

// The memberships table is designed to track the last time that
// the user was a given state. This allows us to find out the
// most recent time that a user was invited to, joined or left
// a room, either by choice or otherwise. This is important for
// building history visibility.

const membershipsSchema = `
CREATE TABLE IF NOT EXISTS syncapi_memberships (
    -- The 'room_id' key for the state event.
    room_id TEXT NOT NULL,
    -- The state event ID
	user_id TEXT NOT NULL,
	-- The status of the membership
	membership TEXT NOT NULL,
	-- The event ID that last changed the membership
	event_id TEXT NOT NULL,
	-- The stream position of the change
	stream_pos BIGINT NOT NULL,
	-- The topological position of the change in the room
	topological_pos BIGINT NOT NULL,
	-- Unique index
	UNIQUE (room_id, user_id, membership)
);
`

const upsertMembershipSQL = "" +
	"INSERT INTO syncapi_memberships (room_id, user_id, membership, event_id, stream_pos, topological_pos)" +
	" VALUES ($1, $2, $3, $4, $5, $6)" +
	" ON CONFLICT (room_id, user_id, membership)" +
	" DO UPDATE SET event_id = $4, stream_pos = $5, topological_pos = $6"

const selectMembershipCountSQL = "" +
	"SELECT COUNT(*) FROM (" +
	" SELECT * FROM syncapi_memberships WHERE room_id = $1 AND stream_pos <= $2 GROUP BY user_id HAVING(max(stream_pos))" +
	") t WHERE t.membership = $3"

const selectHeroesSQL = "" +
	"SELECT DISTINCT user_id FROM syncapi_memberships WHERE room_id = $1 AND user_id != $2 AND membership IN ($3) LIMIT 5"

const selectMembershipBeforeSQL = "" +
	"SELECT membership, topological_pos FROM syncapi_memberships WHERE room_id = $1 and user_id = $2 AND topological_pos <= $3 ORDER BY topological_pos DESC LIMIT 1"

const selectMembersSQL = `
SELECT event_id FROM
 ( SELECT event_id, membership FROM syncapi_memberships WHERE room_id = $1 AND topological_pos <= $2 GROUP BY user_id HAVING(max(stream_pos))) t
    WHERE ($3 IS NULL OR t.membership = $3)
		 	AND ($4 IS NULL OR t.membership <> $4)
`

type membershipsStatements struct {
	db                        *sql.DB
	upsertMembershipStmt      *sql.Stmt
	selectMembershipCountStmt *sql.Stmt
	//selectHeroesStmt          *sql.Stmt - prepared at runtime due to variadic
	selectMembershipForUserStmt *sql.Stmt
	selectMembersStmt           *sql.Stmt
}

func NewSqliteMembershipsTable(db *sql.DB) (tables.Memberships, error) {
	s := &membershipsStatements{
		db: db,
	}
	_, err := db.Exec(membershipsSchema)
	if err != nil {
		return nil, err
	}
	return s, sqlutil.StatementList{
		{&s.upsertMembershipStmt, upsertMembershipSQL},
		{&s.selectMembershipCountStmt, selectMembershipCountSQL},
		{&s.selectMembershipForUserStmt, selectMembershipBeforeSQL},
		{&s.selectMembersStmt, selectMembersSQL},
		// {&s.selectHeroesStmt, selectHeroesSQL}, - prepared at runtime due to variadic
	}.Prepare(db)
}

func (s *membershipsStatements) UpsertMembership(
	ctx context.Context, txn *sql.Tx, event *gomatrixserverlib.HeaderedEvent,
	streamPos, topologicalPos types.StreamPosition,
) error {
	membership, err := event.Membership()
	if err != nil {
		return fmt.Errorf("event.Membership: %w", err)
	}
	_, err = sqlutil.TxStmt(txn, s.upsertMembershipStmt).ExecContext(
		ctx,
		event.RoomID(),
		*event.StateKey(),
		membership,
		event.EventID(),
		streamPos,
		topologicalPos,
	)
	return err
}

func (s *membershipsStatements) SelectMembershipCount(
	ctx context.Context, txn *sql.Tx, roomID, membership string, pos types.StreamPosition,
) (count int, err error) {
	stmt := sqlutil.TxStmt(txn, s.selectMembershipCountStmt)
	err = stmt.QueryRowContext(ctx, roomID, pos, membership).Scan(&count)
	return
}

func (s *membershipsStatements) SelectHeroes(
	ctx context.Context, txn *sql.Tx, roomID, userID string, memberships []string,
) (heroes []string, err error) {
	stmtSQL := strings.Replace(selectHeroesSQL, "($3)", sqlutil.QueryVariadicOffset(len(memberships), 2), 1)
	stmt, err := s.db.PrepareContext(ctx, stmtSQL)
	if err != nil {
		return
	}
	defer internal.CloseAndLogIfError(ctx, stmt, "SelectHeroes: stmt.close() failed")
	params := []interface{}{
		roomID, userID,
	}
	for _, membership := range memberships {
		params = append(params, membership)
	}

	stmt = sqlutil.TxStmt(txn, stmt)
	var rows *sql.Rows
	rows, err = stmt.QueryContext(ctx, params...)
	if err != nil {
		return
	}
	defer internal.CloseAndLogIfError(ctx, rows, "SelectHeroes: rows.close() failed")
	var hero string
	for rows.Next() {
		if err = rows.Scan(&hero); err != nil {
			return
		}
		heroes = append(heroes, hero)
	}
	return heroes, rows.Err()
}

// SelectMembershipForUser returns the membership of the user before and including the given position. If no membership can be found
// returns "leave", the topological position and no error. If an error occurs, other than sql.ErrNoRows, returns that and an empty
// string as the membership.
func (s *membershipsStatements) SelectMembershipForUser(
	ctx context.Context, txn *sql.Tx, roomID, userID string, pos int64,
) (membership string, topologyPos int, err error) {
	stmt := sqlutil.TxStmt(txn, s.selectMembershipForUserStmt)
	err = stmt.QueryRowContext(ctx, roomID, userID, pos).Scan(&membership, &topologyPos)
	if err != nil {
		if err == sql.ErrNoRows {
			return "leave", 0, nil
		}
		return "", 0, err
	}
	return membership, topologyPos, nil
}

<<<<<<< HEAD
func (s *membershipsStatements) PurgeMemberships(
	ctx context.Context, txn *sql.Tx, roomID string,
) error {
	return fmt.Errorf("not implemented on SQLite")
=======
func (s *membershipsStatements) SelectMemberships(
	ctx context.Context, txn *sql.Tx,
	roomID string, pos types.TopologyToken,
	membership, notMembership *string,
) (eventIDs []string, err error) {
	stmt := sqlutil.TxStmt(txn, s.selectMembersStmt)
	rows, err := stmt.QueryContext(ctx, roomID, pos.Depth, membership, notMembership)
	if err != nil {
		return
	}
	var eventID string
	for rows.Next() {
		if err = rows.Scan(&eventID); err != nil {
			return
		}
		eventIDs = append(eventIDs, eventID)
	}
	return eventIDs, rows.Err()
>>>>>>> 86b25a63
}<|MERGE_RESOLUTION|>--- conflicted
+++ resolved
@@ -181,12 +181,12 @@
 	return membership, topologyPos, nil
 }
 
-<<<<<<< HEAD
 func (s *membershipsStatements) PurgeMemberships(
 	ctx context.Context, txn *sql.Tx, roomID string,
 ) error {
 	return fmt.Errorf("not implemented on SQLite")
-=======
+}
+
 func (s *membershipsStatements) SelectMemberships(
 	ctx context.Context, txn *sql.Tx,
 	roomID string, pos types.TopologyToken,
@@ -205,5 +205,4 @@
 		eventIDs = append(eventIDs, eventID)
 	}
 	return eventIDs, rows.Err()
->>>>>>> 86b25a63
 }