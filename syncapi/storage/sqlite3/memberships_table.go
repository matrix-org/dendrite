// Copyright 2021 The Matrix.org Foundation C.I.C.
//
// Licensed under the Apache License, Version 2.0 (the "License");
// you may not use this file except in compliance with the License.
// You may obtain a copy of the License at
//
//     http://www.apache.org/licenses/LICENSE-2.0
//
// Unless required by applicable law or agreed to in writing, software
// distributed under the License is distributed on an "AS IS" BASIS,
// WITHOUT WARRANTIES OR CONDITIONS OF ANY KIND, either express or implied.
// See the License for the specific language governing permissions and
// limitations under the License.

package sqlite3

import (
	"context"
	"database/sql"
	"fmt"

	"github.com/matrix-org/gomatrixserverlib"

	"github.com/matrix-org/dendrite/internal/sqlutil"
	"github.com/matrix-org/dendrite/syncapi/storage/tables"
	"github.com/matrix-org/dendrite/syncapi/types"
)

// The memberships table is designed to track the last time that
// the user was a given state. This allows us to find out the
// most recent time that a user was invited to, joined or left
// a room, either by choice or otherwise. This is important for
// building history visibility.

const membershipsSchema = `
CREATE TABLE IF NOT EXISTS syncapi_memberships (
    -- The 'room_id' key for the state event.
    room_id TEXT NOT NULL,
    -- The state event ID
	user_id TEXT NOT NULL,
	-- The status of the membership
	membership TEXT NOT NULL,
	-- The event ID that last changed the membership
	event_id TEXT NOT NULL,
	-- The stream position of the change
	stream_pos BIGINT NOT NULL,
	-- The topological position of the change in the room
	topological_pos BIGINT NOT NULL,
	-- Unique index
	UNIQUE (room_id, user_id, membership)
);
`

const upsertMembershipSQL = "" +
	"INSERT INTO syncapi_memberships (room_id, user_id, membership, event_id, stream_pos, topological_pos)" +
	" VALUES ($1, $2, $3, $4, $5, $6)" +
	" ON CONFLICT (room_id, user_id, membership)" +
	" DO UPDATE SET event_id = $4, stream_pos = $5, topological_pos = $6"

const selectMembershipCountSQL = "" +
	"SELECT COUNT(*) FROM (" +
	" SELECT * FROM syncapi_memberships WHERE room_id = $1 AND stream_pos <= $2 GROUP BY user_id HAVING(max(stream_pos))" +
	") t WHERE t.membership = $3"

const selectMembershipBeforeSQL = "" +
	"SELECT membership, topological_pos FROM syncapi_memberships WHERE room_id = $1 and user_id = $2 AND topological_pos <= $3 ORDER BY topological_pos DESC LIMIT 1"

const selectMembersSQL = `
SELECT event_id FROM
 ( SELECT event_id, membership FROM syncapi_memberships WHERE room_id = $1 AND topological_pos <= $2 GROUP BY user_id HAVING(max(stream_pos))) t
    WHERE ($3 IS NULL OR t.membership = $3)
		 	AND ($4 IS NULL OR t.membership <> $4)
`

const purgeMembershipsSQL = "" +
	"DELETE FROM syncapi_memberships WHERE room_id = $1"

type membershipsStatements struct {
	db                        *sql.DB
	upsertMembershipStmt      *sql.Stmt
	selectMembershipCountStmt *sql.Stmt
	//selectHeroesStmt          *sql.Stmt - prepared at runtime due to variadic
	selectMembershipForUserStmt *sql.Stmt
	selectMembersStmt           *sql.Stmt
	purgeMembershipsStmt        *sql.Stmt
}

func NewSqliteMembershipsTable(db *sql.DB) (tables.Memberships, error) {
	s := &membershipsStatements{
		db: db,
	}
	_, err := db.Exec(membershipsSchema)
	if err != nil {
		return nil, err
	}
	return s, sqlutil.StatementList{
		{&s.upsertMembershipStmt, upsertMembershipSQL},
		{&s.selectMembershipCountStmt, selectMembershipCountSQL},
		{&s.selectMembershipForUserStmt, selectMembershipBeforeSQL},
		{&s.selectMembersStmt, selectMembersSQL},
<<<<<<< HEAD
		{&s.purgeMembershipsStmt, purgeMembershipsSQL},
		// {&s.selectHeroesStmt, selectHeroesSQL}, - prepared at runtime due to variadic
=======
>>>>>>> 477a44fa
	}.Prepare(db)
}

func (s *membershipsStatements) UpsertMembership(
	ctx context.Context, txn *sql.Tx, event *gomatrixserverlib.HeaderedEvent,
	streamPos, topologicalPos types.StreamPosition,
) error {
	membership, err := event.Membership()
	if err != nil {
		return fmt.Errorf("event.Membership: %w", err)
	}
	_, err = sqlutil.TxStmt(txn, s.upsertMembershipStmt).ExecContext(
		ctx,
		event.RoomID(),
		*event.StateKey(),
		membership,
		event.EventID(),
		streamPos,
		topologicalPos,
	)
	return err
}

func (s *membershipsStatements) SelectMembershipCount(
	ctx context.Context, txn *sql.Tx, roomID, membership string, pos types.StreamPosition,
) (count int, err error) {
	stmt := sqlutil.TxStmt(txn, s.selectMembershipCountStmt)
	err = stmt.QueryRowContext(ctx, roomID, pos, membership).Scan(&count)
	return
}

// SelectMembershipForUser returns the membership of the user before and including the given position. If no membership can be found
// returns "leave", the topological position and no error. If an error occurs, other than sql.ErrNoRows, returns that and an empty
// string as the membership.
func (s *membershipsStatements) SelectMembershipForUser(
	ctx context.Context, txn *sql.Tx, roomID, userID string, pos int64,
) (membership string, topologyPos int, err error) {
	stmt := sqlutil.TxStmt(txn, s.selectMembershipForUserStmt)
	err = stmt.QueryRowContext(ctx, roomID, userID, pos).Scan(&membership, &topologyPos)
	if err != nil {
		if err == sql.ErrNoRows {
			return "leave", 0, nil
		}
		return "", 0, err
	}
	return membership, topologyPos, nil
}

func (s *membershipsStatements) PurgeMemberships(
	ctx context.Context, txn *sql.Tx, roomID string,
) error {
	_, err := sqlutil.TxStmt(txn, s.purgeMembershipsStmt).ExecContext(ctx, roomID)
	return err
}

func (s *membershipsStatements) SelectMemberships(
	ctx context.Context, txn *sql.Tx,
	roomID string, pos types.TopologyToken,
	membership, notMembership *string,
) (eventIDs []string, err error) {
	stmt := sqlutil.TxStmt(txn, s.selectMembersStmt)
	rows, err := stmt.QueryContext(ctx, roomID, pos.Depth, membership, notMembership)
	if err != nil {
		return
	}
	var eventID string
	for rows.Next() {
		if err = rows.Scan(&eventID); err != nil {
			return
		}
		eventIDs = append(eventIDs, eventID)
	}
	return eventIDs, rows.Err()
}<|MERGE_RESOLUTION|>--- conflicted
+++ resolved
@@ -98,11 +98,7 @@
 		{&s.selectMembershipCountStmt, selectMembershipCountSQL},
 		{&s.selectMembershipForUserStmt, selectMembershipBeforeSQL},
 		{&s.selectMembersStmt, selectMembersSQL},
-<<<<<<< HEAD
 		{&s.purgeMembershipsStmt, purgeMembershipsSQL},
-		// {&s.selectHeroesStmt, selectHeroesSQL}, - prepared at runtime due to variadic
-=======
->>>>>>> 477a44fa
 	}.Prepare(db)
 }
 
