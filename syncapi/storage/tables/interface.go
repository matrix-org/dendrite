// Copyright 2020 The Matrix.org Foundation C.I.C.
//
// Licensed under the Apache License, Version 2.0 (the "License");
// you may not use this file except in compliance with the License.
// You may obtain a copy of the License at
//
//     http://www.apache.org/licenses/LICENSE-2.0
//
// Unless required by applicable law or agreed to in writing, software
// distributed under the License is distributed on an "AS IS" BASIS,
// WITHOUT WARRANTIES OR CONDITIONS OF ANY KIND, either express or implied.
// See the License for the specific language governing permissions and
// limitations under the License.

package tables

import (
	"context"
	"database/sql"

	"github.com/matrix-org/dendrite/internal/eventutil"
	"github.com/matrix-org/dendrite/roomserver/api"
	"github.com/matrix-org/dendrite/syncapi/types"
	"github.com/matrix-org/gomatrixserverlib"
)

type AccountData interface {
	InsertAccountData(ctx context.Context, txn *sql.Tx, userID, roomID, dataType string) (pos types.StreamPosition, err error)
	// SelectAccountDataInRange returns a map of room ID to a list of `dataType`.
	SelectAccountDataInRange(ctx context.Context, userID string, r types.Range, accountDataEventFilter *gomatrixserverlib.EventFilter) (data map[string][]string, err error)
	SelectMaxAccountDataID(ctx context.Context, txn *sql.Tx) (id int64, err error)
}

type Invites interface {
	InsertInviteEvent(ctx context.Context, txn *sql.Tx, inviteEvent *gomatrixserverlib.HeaderedEvent) (streamPos types.StreamPosition, err error)
	DeleteInviteEvent(ctx context.Context, txn *sql.Tx, inviteEventID string) (types.StreamPosition, error)
	// SelectInviteEventsInRange returns a map of room ID to invite events. If multiple invite/retired invites exist in the given range, return the latest value
	// for the room.
	SelectInviteEventsInRange(ctx context.Context, txn *sql.Tx, targetUserID string, r types.Range) (invites map[string]*gomatrixserverlib.HeaderedEvent, retired map[string]*gomatrixserverlib.HeaderedEvent, err error)
	SelectMaxInviteID(ctx context.Context, txn *sql.Tx) (id int64, err error)
}

type Peeks interface {
	InsertPeek(ctx context.Context, txn *sql.Tx, roomID, userID, deviceID string) (streamPos types.StreamPosition, err error)
	DeletePeek(ctx context.Context, txn *sql.Tx, roomID, userID, deviceID string) (streamPos types.StreamPosition, err error)
	DeletePeeks(ctx context.Context, txn *sql.Tx, roomID, userID string) (streamPos types.StreamPosition, err error)
	SelectPeeksInRange(ctxt context.Context, txn *sql.Tx, userID, deviceID string, r types.Range) (peeks []types.Peek, err error)
	SelectPeekingDevices(ctxt context.Context) (peekingDevices map[string][]types.PeekingDevice, err error)
	SelectMaxPeekID(ctx context.Context, txn *sql.Tx) (id int64, err error)
}

type Events interface {
	SelectStateInRange(ctx context.Context, txn *sql.Tx, r types.Range, stateFilter *gomatrixserverlib.StateFilter, roomIDs []string) (map[string]map[string]bool, map[string]types.StreamEvent, error)
	SelectMaxEventID(ctx context.Context, txn *sql.Tx) (id int64, err error)
	InsertEvent(ctx context.Context, txn *sql.Tx, event *gomatrixserverlib.HeaderedEvent, addState, removeState []string, transactionID *api.TransactionID, excludeFromSync bool) (streamPos types.StreamPosition, err error)
	// SelectRecentEvents returns events between the two stream positions: exclusive of low and inclusive of high.
	// If onlySyncEvents has a value of true, only returns the events that aren't marked as to exclude from sync.
	// Returns up to `limit` events. Returns `limited=true` if there are more events in this range but we hit the `limit`.
	SelectRecentEvents(ctx context.Context, txn *sql.Tx, roomID string, r types.Range, eventFilter *gomatrixserverlib.RoomEventFilter, chronologicalOrder bool, onlySyncEvents bool) ([]types.StreamEvent, bool, error)
	// SelectEarlyEvents returns the earliest events in the given room.
	SelectEarlyEvents(ctx context.Context, txn *sql.Tx, roomID string, r types.Range, eventFilter *gomatrixserverlib.RoomEventFilter) ([]types.StreamEvent, error)
	SelectEvents(ctx context.Context, txn *sql.Tx, eventIDs []string) ([]types.StreamEvent, error)
	UpdateEventJSON(ctx context.Context, event *gomatrixserverlib.HeaderedEvent) error
	// DeleteEventsForRoom removes all event information for a room. This should only be done when removing the room entirely.
	DeleteEventsForRoom(ctx context.Context, txn *sql.Tx, roomID string) (err error)

	SelectContextEvent(ctx context.Context, txn *sql.Tx, roomID, eventID string) (int, gomatrixserverlib.HeaderedEvent, error)
	SelectContextBeforeEvent(ctx context.Context, txn *sql.Tx, id int, roomID string, filter *gomatrixserverlib.RoomEventFilter) ([]*gomatrixserverlib.HeaderedEvent, error)
	SelectContextAfterEvent(ctx context.Context, txn *sql.Tx, id int, roomID string, filter *gomatrixserverlib.RoomEventFilter) (int, []*gomatrixserverlib.HeaderedEvent, error)
}

// Topology keeps track of the depths and stream positions for all events.
// These positions are used as types.TopologyToken when backfilling events locally.
type Topology interface {
	// InsertEventInTopology inserts the given event in the room's topology, based on the event's depth.
	// `pos` is the stream position of this event in the events table, and is used to order events which have the same depth.
	InsertEventInTopology(ctx context.Context, txn *sql.Tx, event *gomatrixserverlib.HeaderedEvent, pos types.StreamPosition) (topoPos types.StreamPosition, err error)
	// SelectEventIDsInRange selects the IDs of events whose depths are within a given range in a given room's topological order.
	// Events with `minDepth` are *exclusive*, as is the event which has exactly `minDepth`,`maxStreamPos`.
	// `maxStreamPos` is only used when events have the same depth as `maxDepth`, which results in events less than `maxStreamPos` being returned.
	// Returns an empty slice if no events match the given range.
	SelectEventIDsInRange(ctx context.Context, txn *sql.Tx, roomID string, minDepth, maxDepth, maxStreamPos types.StreamPosition, limit int, chronologicalOrder bool) (eventIDs []string, err error)
	// SelectPositionInTopology returns the depth and stream position of a given event in the topology of the room it belongs to.
	SelectPositionInTopology(ctx context.Context, txn *sql.Tx, eventID string) (depth, spos types.StreamPosition, err error)
	// SelectMaxPositionInTopology returns the event which has the highest depth, and if there are multiple, the event with the highest stream position.
	SelectMaxPositionInTopology(ctx context.Context, txn *sql.Tx, roomID string) (depth types.StreamPosition, spos types.StreamPosition, err error)
	// DeleteTopologyForRoom removes all topological information for a room. This should only be done when removing the room entirely.
	DeleteTopologyForRoom(ctx context.Context, txn *sql.Tx, roomID string) (err error)
	// SelectStreamToTopologicalPosition converts a stream position to a topological position by finding the nearest topological position in the room.
	SelectStreamToTopologicalPosition(ctx context.Context, txn *sql.Tx, roomID string, streamPos types.StreamPosition, forward bool) (topoPos types.StreamPosition, err error)
}

type CurrentRoomState interface {
	SelectStateEvent(ctx context.Context, roomID, evType, stateKey string) (*gomatrixserverlib.HeaderedEvent, error)
	SelectEventsWithEventIDs(ctx context.Context, txn *sql.Tx, eventIDs []string) ([]types.StreamEvent, error)
	UpsertRoomState(ctx context.Context, txn *sql.Tx, event *gomatrixserverlib.HeaderedEvent, membership *string, addedAt types.StreamPosition) error
	DeleteRoomStateByEventID(ctx context.Context, txn *sql.Tx, eventID string) error
	DeleteRoomStateForRoom(ctx context.Context, txn *sql.Tx, roomID string) error
	// SelectCurrentState returns all the current state events for the given room.
	SelectCurrentState(ctx context.Context, txn *sql.Tx, roomID string, stateFilter *gomatrixserverlib.StateFilter, excludeEventIDs []string) ([]*gomatrixserverlib.HeaderedEvent, error)
	// SelectRoomIDsWithMembership returns the list of room IDs which have the given user in the given membership state.
	SelectRoomIDsWithMembership(ctx context.Context, txn *sql.Tx, userID string, membership string) ([]string, error)
	// SelectRoomIDsWithAnyMembership returns a map of all memberships for the given user.
	SelectRoomIDsWithAnyMembership(ctx context.Context, txn *sql.Tx, userID string) (map[string]string, error)
	// SelectJoinedUsers returns a map of room ID to a list of joined user IDs.
	SelectJoinedUsers(ctx context.Context) (map[string][]string, error)
}

// BackwardsExtremities keeps track of backwards extremities for a room.
// Backwards extremities are the earliest (DAG-wise) known events which we have
// the entire event JSON. These event IDs are used in federation requests to fetch
// even earlier events.
//
// We persist the previous event IDs as well, one per row, so when we do fetch even
// earlier events we can simply delete rows which referenced it. Consider the graph:
//        A
//        |   Event C has 1 prev_event ID: A.
//    B   C
//    |___|   Event D has 2 prev_event IDs: B and C.
//      |
//      D
// The earliest known event we have is D, so this table has 2 rows.
// A backfill request gives us C but not B. We delete rows where prev_event=C. This
// still means that D is a backwards extremity as we do not have event B. However, event
// C is *also* a backwards extremity at this point as we do not have event A. Later,
// when we fetch event B, we delete rows where prev_event=B. This then removes D as
// a backwards extremity because there are no more rows with event_id=B.
type BackwardsExtremities interface {
	// InsertsBackwardExtremity inserts a new backwards extremity.
	InsertsBackwardExtremity(ctx context.Context, txn *sql.Tx, roomID, eventID string, prevEventID string) (err error)
	// SelectBackwardExtremitiesForRoom retrieves all backwards extremities for the room, as a map of event_id to list of prev_event_ids.
	SelectBackwardExtremitiesForRoom(ctx context.Context, roomID string) (bwExtrems map[string][]string, err error)
	// DeleteBackwardExtremity removes a backwards extremity for a room, if one existed.
	DeleteBackwardExtremity(ctx context.Context, txn *sql.Tx, roomID, knownEventID string) (err error)
	// DeleteBackwardExtremitiesFoorRoomID removes all backward extremities for a room. This should only be done when removing the room entirely.
	DeleteBackwardExtremitiesForRoom(ctx context.Context, txn *sql.Tx, roomID string) (err error)
}

// SendToDevice tracks send-to-device messages which are sent to individual
// clients. Each message gets inserted into this table at the point that we
// receive it from the EDU server.
//
// We're supposed to try and do our best to deliver send-to-device messages
// once, but the only way that we can really guarantee that they have been
// delivered is if the client successfully requests the next sync as given
// in the next_batch. Each time the device syncs, we will request all of the
// updates that either haven't been sent yet, along with all updates that we
// *have* sent but we haven't confirmed to have been received yet. If it's the
// first time we're sending a given update then we update the table to say
// what the "since" parameter was when we tried to send it.
//
// When the client syncs again, if their "since" parameter is *later* than
// the recorded one, we drop the entry from the DB as it's "sent". If the
// sync parameter isn't later then we will keep including the updates in the
// sync response, as the client is seemingly trying to repeat the same /sync.
type SendToDevice interface {
	InsertSendToDeviceMessage(ctx context.Context, txn *sql.Tx, userID, deviceID, content string) (pos types.StreamPosition, err error)
	SelectSendToDeviceMessages(ctx context.Context, txn *sql.Tx, userID, deviceID string, from, to types.StreamPosition) (lastPos types.StreamPosition, events []types.SendToDeviceEvent, err error)
	DeleteSendToDeviceMessages(ctx context.Context, txn *sql.Tx, userID, deviceID string, from types.StreamPosition) (err error)
	SelectMaxSendToDeviceMessageID(ctx context.Context, txn *sql.Tx) (id int64, err error)
}

type Filter interface {
	SelectFilter(ctx context.Context, localpart string, filterID string) (*gomatrixserverlib.Filter, error)
	InsertFilter(ctx context.Context, filter *gomatrixserverlib.Filter, localpart string) (filterID string, err error)
}

type Receipts interface {
	UpsertReceipt(ctx context.Context, txn *sql.Tx, roomId, receiptType, userId, eventId string, timestamp gomatrixserverlib.Timestamp) (pos types.StreamPosition, err error)
	SelectRoomReceiptsAfter(ctx context.Context, roomIDs []string, streamPos types.StreamPosition) (types.StreamPosition, []types.OutputReceiptEvent, error)
	SelectMaxReceiptID(ctx context.Context, txn *sql.Tx) (id int64, err error)
}

type Memberships interface {
	UpsertMembership(ctx context.Context, txn *sql.Tx, event *gomatrixserverlib.HeaderedEvent, streamPos, topologicalPos types.StreamPosition) error
	SelectMembership(ctx context.Context, txn *sql.Tx, roomID, userID, memberships []string) (eventID string, streamPos, topologyPos types.StreamPosition, err error)
	SelectMembershipCount(ctx context.Context, txn *sql.Tx, roomID, membership string, pos types.StreamPosition) (count int, err error)
}

type NotificationData interface {
	UpsertRoomUnreadCounts(ctx context.Context, userID, roomID string, notificationCount, highlightCount int) (types.StreamPosition, error)
	SelectUserUnreadCounts(ctx context.Context, userID string, fromExcl, toIncl types.StreamPosition) (map[string]*eventutil.NotificationData, error)
	SelectMaxID(ctx context.Context) (int64, error)
}

<<<<<<< HEAD
type Ignores interface {
	SelectIgnores(ctx context.Context, userID string) (*types.IgnoredUsers, error)
	UpsertIgnores(ctx context.Context, userID string, ignores *types.IgnoredUsers) error
=======
type Presence interface {
	UpsertPresence(ctx context.Context, txn *sql.Tx, userID string, statusMsg *string, presence types.Presence, lastActiveTS gomatrixserverlib.Timestamp, fromSync bool) (pos types.StreamPosition, err error)
	GetPresenceForUser(ctx context.Context, txn *sql.Tx, userID string) (presence *types.PresenceInternal, err error)
	GetMaxPresenceID(ctx context.Context, txn *sql.Tx) (pos types.StreamPosition, err error)
	GetPresenceAfter(ctx context.Context, txn *sql.Tx, after types.StreamPosition) (presences map[string]*types.PresenceInternal, err error)
>>>>>>> 99ef5472
}<|MERGE_RESOLUTION|>--- conflicted
+++ resolved
@@ -183,15 +183,14 @@
 	SelectMaxID(ctx context.Context) (int64, error)
 }
 
-<<<<<<< HEAD
 type Ignores interface {
 	SelectIgnores(ctx context.Context, userID string) (*types.IgnoredUsers, error)
 	UpsertIgnores(ctx context.Context, userID string, ignores *types.IgnoredUsers) error
-=======
+}
+
 type Presence interface {
 	UpsertPresence(ctx context.Context, txn *sql.Tx, userID string, statusMsg *string, presence types.Presence, lastActiveTS gomatrixserverlib.Timestamp, fromSync bool) (pos types.StreamPosition, err error)
 	GetPresenceForUser(ctx context.Context, txn *sql.Tx, userID string) (presence *types.PresenceInternal, err error)
 	GetMaxPresenceID(ctx context.Context, txn *sql.Tx) (pos types.StreamPosition, err error)
 	GetPresenceAfter(ctx context.Context, txn *sql.Tx, after types.StreamPosition) (presences map[string]*types.PresenceInternal, err error)
->>>>>>> 99ef5472
 }