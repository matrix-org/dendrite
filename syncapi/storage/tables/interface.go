--- conflicted
+++ resolved
@@ -205,7 +205,8 @@
 	GetPresenceForUser(ctx context.Context, txn *sql.Tx, userID string) (presence *types.PresenceInternal, err error)
 	GetMaxPresenceID(ctx context.Context, txn *sql.Tx) (pos types.StreamPosition, err error)
 	GetPresenceAfter(ctx context.Context, txn *sql.Tx, after types.StreamPosition, filter gomatrixserverlib.EventFilter) (presences map[string]*types.PresenceInternal, err error)
-<<<<<<< HEAD
+	ExpirePresence(ctx context.Context) ([]types.PresenceNotify, error)
+	UpdateLastActive(ctx context.Context, userId string, lastActiveTs uint64) error
 }
 
 type Relations interface {
@@ -225,8 +226,4 @@
 	// should be if there are no boundaries supplied (i.e. we want to work backwards but don't have a
 	// "from" or want to work forwards and don't have a "to").
 	SelectMaxRelationID(ctx context.Context, txn *sql.Tx) (id int64, err error)
-=======
-	ExpirePresence(ctx context.Context) ([]types.PresenceNotify, error)
-	UpdateLastActive(ctx context.Context, userId string, lastActiveTs uint64) error
->>>>>>> 34c6a63d
 }