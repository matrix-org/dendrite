// Copyright 2021 The Matrix.org Foundation C.I.C.
//
// Licensed under the Apache License, Version 2.0 (the "License");
// you may not use this file except in compliance with the License.
// You may obtain a copy of the License at
//
//     http://www.apache.org/licenses/LICENSE-2.0
//
// Unless required by applicable law or agreed to in writing, software
// distributed under the License is distributed on an "AS IS" BASIS,
// WITHOUT WARRANTIES OR CONDITIONS OF ANY KIND, either express or implied.
// See the License for the specific language governing permissions and
// limitations under the License.

package postgres

import (
	"context"
	"database/sql"
	"fmt"

	"github.com/lib/pq"
	"github.com/matrix-org/gomatrixserverlib"

	"github.com/matrix-org/dendrite/internal"
	"github.com/matrix-org/dendrite/internal/sqlutil"
	"github.com/matrix-org/dendrite/syncapi/storage/tables"
	"github.com/matrix-org/dendrite/syncapi/types"
)

// The memberships table is designed to track the last time that
// the user was a given state. This allows us to find out the
// most recent time that a user was invited to, joined or left
// a room, either by choice or otherwise. This is important for
// building history visibility.

const membershipsSchema = `
CREATE TABLE IF NOT EXISTS syncapi_memberships (
    -- The 'room_id' key for the state event.
    room_id TEXT NOT NULL,
    -- The state event ID
	user_id TEXT NOT NULL,
	-- The status of the membership
	membership TEXT NOT NULL,
	-- The event ID that last changed the membership
	event_id TEXT NOT NULL,
	-- The stream position of the change
	stream_pos BIGINT NOT NULL,
	-- The topological position of the change in the room
	topological_pos BIGINT NOT NULL,
	-- Unique index
	CONSTRAINT syncapi_memberships_unique UNIQUE (room_id, user_id, membership)
);
`

const upsertMembershipSQL = "" +
	"INSERT INTO syncapi_memberships (room_id, user_id, membership, event_id, stream_pos, topological_pos)" +
	" VALUES ($1, $2, $3, $4, $5, $6)" +
	" ON CONFLICT ON CONSTRAINT syncapi_memberships_unique" +
	" DO UPDATE SET event_id = $4, stream_pos = $5, topological_pos = $6"

const selectMembershipCountSQL = "" +
	"SELECT COUNT(*) FROM (" +
	" SELECT DISTINCT ON (room_id, user_id) room_id, user_id, membership FROM syncapi_memberships WHERE room_id = $1 AND stream_pos <= $2 ORDER BY room_id, user_id, stream_pos DESC" +
	") t WHERE t.membership = $3"

const selectHeroesSQL = "" +
	"SELECT DISTINCT user_id FROM syncapi_memberships WHERE room_id = $1 AND user_id != $2 AND membership = ANY($3) LIMIT 5"

const selectMembershipBeforeSQL = "" +
	"SELECT membership, topological_pos FROM syncapi_memberships WHERE room_id = $1 and user_id = $2 AND topological_pos <= $3 ORDER BY topological_pos DESC LIMIT 1"

<<<<<<< HEAD
const purgeMembershipsSQL = "" +
	"DELETE FROM syncapi_memberships WHERE room_id = $1"
=======
const selectMembersSQL = `
SELECT event_id FROM (
	SELECT DISTINCT ON (room_id, user_id) room_id, user_id, event_id, membership FROM syncapi_memberships WHERE room_id = $1 AND topological_pos <= $2 ORDER BY room_id, user_id, stream_pos DESC  
) t 
WHERE ($3::text IS NULL OR t.membership = $3)
	AND ($4::text IS NULL OR t.membership <> $4)
`
>>>>>>> 86b25a63

type membershipsStatements struct {
	upsertMembershipStmt        *sql.Stmt
	selectMembershipCountStmt   *sql.Stmt
	selectHeroesStmt            *sql.Stmt
	selectMembershipForUserStmt *sql.Stmt
<<<<<<< HEAD
	purgeMembershipsStmt        *sql.Stmt
=======
	selectMembersStmt           *sql.Stmt
>>>>>>> 86b25a63
}

func NewPostgresMembershipsTable(db *sql.DB) (tables.Memberships, error) {
	s := &membershipsStatements{}
	_, err := db.Exec(membershipsSchema)
	if err != nil {
		return nil, err
	}
	return s, sqlutil.StatementList{
		{&s.upsertMembershipStmt, upsertMembershipSQL},
		{&s.selectMembershipCountStmt, selectMembershipCountSQL},
		{&s.selectHeroesStmt, selectHeroesSQL},
		{&s.selectMembershipForUserStmt, selectMembershipBeforeSQL},
<<<<<<< HEAD
		{&s.purgeMembershipsStmt, purgeMembershipsSQL},
=======
		{&s.selectMembersStmt, selectMembersSQL},
>>>>>>> 86b25a63
	}.Prepare(db)
}

func (s *membershipsStatements) UpsertMembership(
	ctx context.Context, txn *sql.Tx, event *gomatrixserverlib.HeaderedEvent,
	streamPos, topologicalPos types.StreamPosition,
) error {
	membership, err := event.Membership()
	if err != nil {
		return fmt.Errorf("event.Membership: %w", err)
	}
	_, err = sqlutil.TxStmt(txn, s.upsertMembershipStmt).ExecContext(
		ctx,
		event.RoomID(),
		*event.StateKey(),
		membership,
		event.EventID(),
		streamPos,
		topologicalPos,
	)
	return err
}

func (s *membershipsStatements) SelectMembershipCount(
	ctx context.Context, txn *sql.Tx, roomID, membership string, pos types.StreamPosition,
) (count int, err error) {
	stmt := sqlutil.TxStmt(txn, s.selectMembershipCountStmt)
	err = stmt.QueryRowContext(ctx, roomID, pos, membership).Scan(&count)
	return
}

func (s *membershipsStatements) SelectHeroes(
	ctx context.Context, txn *sql.Tx, roomID, userID string, memberships []string,
) (heroes []string, err error) {
	stmt := sqlutil.TxStmt(txn, s.selectHeroesStmt)
	var rows *sql.Rows
	rows, err = stmt.QueryContext(ctx, roomID, userID, pq.StringArray(memberships))
	if err != nil {
		return
	}
	defer internal.CloseAndLogIfError(ctx, rows, "SelectHeroes: rows.close() failed")
	var hero string
	for rows.Next() {
		if err = rows.Scan(&hero); err != nil {
			return
		}
		heroes = append(heroes, hero)
	}
	return heroes, rows.Err()
}

// SelectMembershipForUser returns the membership of the user before and including the given position. If no membership can be found
// returns "leave", the topological position and no error. If an error occurs, other than sql.ErrNoRows, returns that and an empty
// string as the membership.
func (s *membershipsStatements) SelectMembershipForUser(
	ctx context.Context, txn *sql.Tx, roomID, userID string, pos int64,
) (membership string, topologyPos int, err error) {
	stmt := sqlutil.TxStmt(txn, s.selectMembershipForUserStmt)
	err = stmt.QueryRowContext(ctx, roomID, userID, pos).Scan(&membership, &topologyPos)
	if err != nil {
		if err == sql.ErrNoRows {
			return "leave", 0, nil
		}
		return "", 0, err
	}
	return membership, topologyPos, nil
}

<<<<<<< HEAD
func (s *membershipsStatements) PurgeMemberships(
	ctx context.Context, txn *sql.Tx, roomID string,
) error {
	_, err := sqlutil.TxStmt(txn, s.purgeMembershipsStmt).ExecContext(ctx, roomID)
	return err
=======
func (s *membershipsStatements) SelectMemberships(
	ctx context.Context, txn *sql.Tx,
	roomID string, pos types.TopologyToken,
	membership, notMembership *string,
) (eventIDs []string, err error) {
	stmt := sqlutil.TxStmt(txn, s.selectMembersStmt)
	rows, err := stmt.QueryContext(ctx, roomID, pos.Depth, membership, notMembership)
	if err != nil {
		return
	}
	var (
		eventID string
	)
	for rows.Next() {
		if err = rows.Scan(&eventID); err != nil {
			return
		}
		eventIDs = append(eventIDs, eventID)
	}
	return eventIDs, rows.Err()
>>>>>>> 86b25a63
}<|MERGE_RESOLUTION|>--- conflicted
+++ resolved
@@ -70,29 +70,24 @@
 const selectMembershipBeforeSQL = "" +
 	"SELECT membership, topological_pos FROM syncapi_memberships WHERE room_id = $1 and user_id = $2 AND topological_pos <= $3 ORDER BY topological_pos DESC LIMIT 1"
 
-<<<<<<< HEAD
 const purgeMembershipsSQL = "" +
 	"DELETE FROM syncapi_memberships WHERE room_id = $1"
-=======
+
 const selectMembersSQL = `
-SELECT event_id FROM (
-	SELECT DISTINCT ON (room_id, user_id) room_id, user_id, event_id, membership FROM syncapi_memberships WHERE room_id = $1 AND topological_pos <= $2 ORDER BY room_id, user_id, stream_pos DESC  
-) t 
-WHERE ($3::text IS NULL OR t.membership = $3)
-	AND ($4::text IS NULL OR t.membership <> $4)
+	SELECT event_id FROM (
+		SELECT DISTINCT ON (room_id, user_id) room_id, user_id, event_id, membership FROM syncapi_memberships WHERE room_id = $1 AND topological_pos <= $2 ORDER BY room_id, user_id, stream_pos DESC  
+	) t 
+	WHERE ($3::text IS NULL OR t.membership = $3)
+		AND ($4::text IS NULL OR t.membership <> $4)
 `
->>>>>>> 86b25a63
 
 type membershipsStatements struct {
 	upsertMembershipStmt        *sql.Stmt
 	selectMembershipCountStmt   *sql.Stmt
 	selectHeroesStmt            *sql.Stmt
 	selectMembershipForUserStmt *sql.Stmt
-<<<<<<< HEAD
 	purgeMembershipsStmt        *sql.Stmt
-=======
 	selectMembersStmt           *sql.Stmt
->>>>>>> 86b25a63
 }
 
 func NewPostgresMembershipsTable(db *sql.DB) (tables.Memberships, error) {
@@ -106,11 +101,8 @@
 		{&s.selectMembershipCountStmt, selectMembershipCountSQL},
 		{&s.selectHeroesStmt, selectHeroesSQL},
 		{&s.selectMembershipForUserStmt, selectMembershipBeforeSQL},
-<<<<<<< HEAD
 		{&s.purgeMembershipsStmt, purgeMembershipsSQL},
-=======
 		{&s.selectMembersStmt, selectMembersSQL},
->>>>>>> 86b25a63
 	}.Prepare(db)
 }
 
@@ -179,13 +171,13 @@
 	return membership, topologyPos, nil
 }
 
-<<<<<<< HEAD
 func (s *membershipsStatements) PurgeMemberships(
 	ctx context.Context, txn *sql.Tx, roomID string,
 ) error {
 	_, err := sqlutil.TxStmt(txn, s.purgeMembershipsStmt).ExecContext(ctx, roomID)
 	return err
-=======
+}
+
 func (s *membershipsStatements) SelectMemberships(
 	ctx context.Context, txn *sql.Tx,
 	roomID string, pos types.TopologyToken,
@@ -206,5 +198,4 @@
 		eventIDs = append(eventIDs, eventID)
 	}
 	return eventIDs, rows.Err()
->>>>>>> 86b25a63
 }