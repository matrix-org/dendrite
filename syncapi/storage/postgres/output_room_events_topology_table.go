// Copyright 2018 New Vector Ltd
//
// Licensed under the Apache License, Version 2.0 (the "License");
// you may not use this file except in compliance with the License.
// You may obtain a copy of the License at
//
//     http://www.apache.org/licenses/LICENSE-2.0
//
// Unless required by applicable law or agreed to in writing, software
// distributed under the License is distributed on an "AS IS" BASIS,
// WITHOUT WARRANTIES OR CONDITIONS OF ANY KIND, either express or implied.
// See the License for the specific language governing permissions and
// limitations under the License.

package postgres

import (
	"context"
	"database/sql"

	"github.com/matrix-org/dendrite/internal"
	"github.com/matrix-org/dendrite/internal/sqlutil"
	"github.com/matrix-org/dendrite/syncapi/storage/tables"
	"github.com/matrix-org/dendrite/syncapi/types"
	"github.com/matrix-org/gomatrixserverlib"
)

const outputRoomEventsTopologySchema = `
-- Stores output room events received from the roomserver.
CREATE TABLE IF NOT EXISTS syncapi_output_room_events_topology (
	-- The event ID for the event.
    event_id TEXT PRIMARY KEY,
	-- The place of the event in the room's topology. This can usually be determined
	-- from the event's depth.
	topological_position BIGINT NOT NULL,
	stream_position BIGINT NOT NULL,
    -- The 'room_id' key for the event.
    room_id TEXT NOT NULL
);
-- The topological order will be used in events selection and ordering
CREATE UNIQUE INDEX IF NOT EXISTS syncapi_event_topological_position_idx ON syncapi_output_room_events_topology(topological_position, stream_position, room_id);
`

const insertEventInTopologySQL = "" +
	"INSERT INTO syncapi_output_room_events_topology (event_id, topological_position, room_id, stream_position)" +
	" VALUES ($1, $2, $3, $4)" +
	" ON CONFLICT (topological_position, stream_position, room_id) DO UPDATE SET event_id = $1" +
	" RETURNING topological_position"

const selectEventIDsInRangeASCSQL = "" +
	"SELECT event_id FROM syncapi_output_room_events_topology" +
	" WHERE room_id = $1 AND (" +
	"(topological_position > $2 AND topological_position < $3) OR" +
	"(topological_position = $4 AND stream_position >= $5)" +
	") ORDER BY topological_position ASC, stream_position ASC LIMIT $6"

const selectEventIDsInRangeDESCSQL = "" +
	"SELECT event_id FROM syncapi_output_room_events_topology" +
	" WHERE room_id = $1 AND (" +
	"(topological_position > $2 AND topological_position < $3) OR" +
	"(topological_position = $4 AND stream_position <= $5)" +
	") ORDER BY topological_position DESC, stream_position DESC LIMIT $6"

const selectPositionInTopologySQL = "" +
	"SELECT topological_position, stream_position FROM syncapi_output_room_events_topology" +
	" WHERE event_id = $1"

<<<<<<< HEAD
// Select the max topological position for the room, then sort by stream position and take the highest,
// returning both topological and stream positions.
const selectMaxPositionInTopologySQL = "" +
	"SELECT topological_position, stream_position FROM syncapi_output_room_events_topology" +
	" WHERE topological_position=(" +
	"SELECT MAX(topological_position) FROM syncapi_output_room_events_topology WHERE room_id=$1" +
	") ORDER BY stream_position DESC LIMIT 1"

=======
>>>>>>> 67f5c5bc
const selectStreamToTopologicalPositionAscSQL = "" +
	"SELECT topological_position FROM syncapi_output_room_events_topology WHERE room_id = $1 AND stream_position >= $2 ORDER BY topological_position ASC LIMIT 1;"

const selectStreamToTopologicalPositionDescSQL = "" +
	"SELECT topological_position FROM syncapi_output_room_events_topology WHERE room_id = $1 AND stream_position <= $2 ORDER BY topological_position DESC LIMIT 1;"

const purgeEventsTopologySQL = "" +
	"DELETE FROM syncapi_output_room_events_topology WHERE room_id = $1"

type outputRoomEventsTopologyStatements struct {
	insertEventInTopologyStmt                 *sql.Stmt
	selectEventIDsInRangeASCStmt              *sql.Stmt
	selectEventIDsInRangeDESCStmt             *sql.Stmt
	selectPositionInTopologyStmt              *sql.Stmt
	selectStreamToTopologicalPositionAscStmt  *sql.Stmt
	selectStreamToTopologicalPositionDescStmt *sql.Stmt
	purgeEventsTopologyStmt                   *sql.Stmt
}

func NewPostgresTopologyTable(db *sql.DB) (tables.Topology, error) {
	s := &outputRoomEventsTopologyStatements{}
	_, err := db.Exec(outputRoomEventsTopologySchema)
	if err != nil {
		return nil, err
	}
<<<<<<< HEAD
	return s, sqlutil.StatementList{
		{&s.insertEventInTopologyStmt, insertEventInTopologySQL},
		{&s.selectEventIDsInRangeASCStmt, selectEventIDsInRangeASCSQL},
		{&s.selectEventIDsInRangeDESCStmt, selectEventIDsInRangeDESCSQL},
		{&s.selectPositionInTopologyStmt, selectPositionInTopologySQL},
		{&s.selectMaxPositionInTopologyStmt, selectMaxPositionInTopologySQL},
		{&s.selectStreamToTopologicalPositionAscStmt, selectStreamToTopologicalPositionAscSQL},
		{&s.selectStreamToTopologicalPositionDescStmt, selectStreamToTopologicalPositionDescSQL},
		{&s.purgeEventsTopologyStmt, purgeEventsTopologySQL},
	}.Prepare(db)
=======
	if s.insertEventInTopologyStmt, err = db.Prepare(insertEventInTopologySQL); err != nil {
		return nil, err
	}
	if s.selectEventIDsInRangeASCStmt, err = db.Prepare(selectEventIDsInRangeASCSQL); err != nil {
		return nil, err
	}
	if s.selectEventIDsInRangeDESCStmt, err = db.Prepare(selectEventIDsInRangeDESCSQL); err != nil {
		return nil, err
	}
	if s.selectPositionInTopologyStmt, err = db.Prepare(selectPositionInTopologySQL); err != nil {
		return nil, err
	}
	if s.selectStreamToTopologicalPositionAscStmt, err = db.Prepare(selectStreamToTopologicalPositionAscSQL); err != nil {
		return nil, err
	}
	if s.selectStreamToTopologicalPositionDescStmt, err = db.Prepare(selectStreamToTopologicalPositionDescSQL); err != nil {
		return nil, err
	}
	return s, nil
>>>>>>> 67f5c5bc
}

// InsertEventInTopology inserts the given event in the room's topology, based
// on the event's depth.
func (s *outputRoomEventsTopologyStatements) InsertEventInTopology(
	ctx context.Context, txn *sql.Tx, event *gomatrixserverlib.HeaderedEvent, pos types.StreamPosition,
) (topoPos types.StreamPosition, err error) {
	err = sqlutil.TxStmt(txn, s.insertEventInTopologyStmt).QueryRowContext(
		ctx, event.EventID(), event.Depth(), event.RoomID(), pos,
	).Scan(&topoPos)
	return
}

// SelectEventIDsInRange selects the IDs of events which positions are within a
// given range in a given room's topological order.
// Returns an empty slice if no events match the given range.
func (s *outputRoomEventsTopologyStatements) SelectEventIDsInRange(
	ctx context.Context, txn *sql.Tx, roomID string, minDepth, maxDepth, maxStreamPos types.StreamPosition,
	limit int, chronologicalOrder bool,
) (eventIDs []string, err error) {
	// Decide on the selection's order according to whether chronological order
	// is requested or not.
	var stmt *sql.Stmt
	if chronologicalOrder {
		stmt = sqlutil.TxStmt(txn, s.selectEventIDsInRangeASCStmt)
	} else {
		stmt = sqlutil.TxStmt(txn, s.selectEventIDsInRangeDESCStmt)
	}

	// Query the event IDs.
	rows, err := stmt.QueryContext(ctx, roomID, minDepth, maxDepth, maxDepth, maxStreamPos, limit)
	if err == sql.ErrNoRows {
		// If no event matched the request, return an empty slice.
		return []string{}, nil
	} else if err != nil {
		return
	}
	defer internal.CloseAndLogIfError(ctx, rows, "selectEventIDsInRange: rows.close() failed")

	// Return the IDs.
	var eventID string
	for rows.Next() {
		if err = rows.Scan(&eventID); err != nil {
			return
		}
		eventIDs = append(eventIDs, eventID)
	}

	return eventIDs, rows.Err()
}

// SelectPositionInTopology returns the position of a given event in the
// topology of the room it belongs to.
func (s *outputRoomEventsTopologyStatements) SelectPositionInTopology(
	ctx context.Context, txn *sql.Tx, eventID string,
) (pos, spos types.StreamPosition, err error) {
	err = sqlutil.TxStmt(txn, s.selectPositionInTopologyStmt).QueryRowContext(ctx, eventID).Scan(&pos, &spos)
	return
}

// SelectStreamToTopologicalPosition returns the closest position of a given event
// in the topology of the room it belongs to from the given stream position.
func (s *outputRoomEventsTopologyStatements) SelectStreamToTopologicalPosition(
	ctx context.Context, txn *sql.Tx, roomID string, streamPos types.StreamPosition, backwardOrdering bool,
) (topoPos types.StreamPosition, err error) {
	if backwardOrdering {
		err = sqlutil.TxStmt(txn, s.selectStreamToTopologicalPositionDescStmt).QueryRowContext(ctx, roomID, streamPos).Scan(&topoPos)
	} else {
		err = sqlutil.TxStmt(txn, s.selectStreamToTopologicalPositionAscStmt).QueryRowContext(ctx, roomID, streamPos).Scan(&topoPos)
	}
	return
<<<<<<< HEAD
}

func (s *outputRoomEventsTopologyStatements) SelectMaxPositionInTopology(
	ctx context.Context, txn *sql.Tx, roomID string,
) (pos types.StreamPosition, spos types.StreamPosition, err error) {
	err = sqlutil.TxStmt(txn, s.selectMaxPositionInTopologyStmt).QueryRowContext(ctx, roomID).Scan(&pos, &spos)
	return
}

func (s *outputRoomEventsTopologyStatements) PurgeEventsTopology(
	ctx context.Context, txn *sql.Tx, roomID string,
) error {
	_, err := sqlutil.TxStmt(txn, s.purgeEventsTopologyStmt).ExecContext(ctx, roomID)
	return err
=======
>>>>>>> 67f5c5bc
}<|MERGE_RESOLUTION|>--- conflicted
+++ resolved
@@ -18,11 +18,12 @@
 	"context"
 	"database/sql"
 
+	"github.com/matrix-org/gomatrixserverlib"
+
 	"github.com/matrix-org/dendrite/internal"
 	"github.com/matrix-org/dendrite/internal/sqlutil"
 	"github.com/matrix-org/dendrite/syncapi/storage/tables"
 	"github.com/matrix-org/dendrite/syncapi/types"
-	"github.com/matrix-org/gomatrixserverlib"
 )
 
 const outputRoomEventsTopologySchema = `
@@ -65,17 +66,6 @@
 	"SELECT topological_position, stream_position FROM syncapi_output_room_events_topology" +
 	" WHERE event_id = $1"
 
-<<<<<<< HEAD
-// Select the max topological position for the room, then sort by stream position and take the highest,
-// returning both topological and stream positions.
-const selectMaxPositionInTopologySQL = "" +
-	"SELECT topological_position, stream_position FROM syncapi_output_room_events_topology" +
-	" WHERE topological_position=(" +
-	"SELECT MAX(topological_position) FROM syncapi_output_room_events_topology WHERE room_id=$1" +
-	") ORDER BY stream_position DESC LIMIT 1"
-
-=======
->>>>>>> 67f5c5bc
 const selectStreamToTopologicalPositionAscSQL = "" +
 	"SELECT topological_position FROM syncapi_output_room_events_topology WHERE room_id = $1 AND stream_position >= $2 ORDER BY topological_position ASC LIMIT 1;"
 
@@ -101,38 +91,15 @@
 	if err != nil {
 		return nil, err
 	}
-<<<<<<< HEAD
 	return s, sqlutil.StatementList{
 		{&s.insertEventInTopologyStmt, insertEventInTopologySQL},
 		{&s.selectEventIDsInRangeASCStmt, selectEventIDsInRangeASCSQL},
 		{&s.selectEventIDsInRangeDESCStmt, selectEventIDsInRangeDESCSQL},
 		{&s.selectPositionInTopologyStmt, selectPositionInTopologySQL},
-		{&s.selectMaxPositionInTopologyStmt, selectMaxPositionInTopologySQL},
 		{&s.selectStreamToTopologicalPositionAscStmt, selectStreamToTopologicalPositionAscSQL},
 		{&s.selectStreamToTopologicalPositionDescStmt, selectStreamToTopologicalPositionDescSQL},
 		{&s.purgeEventsTopologyStmt, purgeEventsTopologySQL},
 	}.Prepare(db)
-=======
-	if s.insertEventInTopologyStmt, err = db.Prepare(insertEventInTopologySQL); err != nil {
-		return nil, err
-	}
-	if s.selectEventIDsInRangeASCStmt, err = db.Prepare(selectEventIDsInRangeASCSQL); err != nil {
-		return nil, err
-	}
-	if s.selectEventIDsInRangeDESCStmt, err = db.Prepare(selectEventIDsInRangeDESCSQL); err != nil {
-		return nil, err
-	}
-	if s.selectPositionInTopologyStmt, err = db.Prepare(selectPositionInTopologySQL); err != nil {
-		return nil, err
-	}
-	if s.selectStreamToTopologicalPositionAscStmt, err = db.Prepare(selectStreamToTopologicalPositionAscSQL); err != nil {
-		return nil, err
-	}
-	if s.selectStreamToTopologicalPositionDescStmt, err = db.Prepare(selectStreamToTopologicalPositionDescSQL); err != nil {
-		return nil, err
-	}
-	return s, nil
->>>>>>> 67f5c5bc
 }
 
 // InsertEventInTopology inserts the given event in the room's topology, based
@@ -204,14 +171,6 @@
 		err = sqlutil.TxStmt(txn, s.selectStreamToTopologicalPositionAscStmt).QueryRowContext(ctx, roomID, streamPos).Scan(&topoPos)
 	}
 	return
-<<<<<<< HEAD
-}
-
-func (s *outputRoomEventsTopologyStatements) SelectMaxPositionInTopology(
-	ctx context.Context, txn *sql.Tx, roomID string,
-) (pos types.StreamPosition, spos types.StreamPosition, err error) {
-	err = sqlutil.TxStmt(txn, s.selectMaxPositionInTopologyStmt).QueryRowContext(ctx, roomID).Scan(&pos, &spos)
-	return
 }
 
 func (s *outputRoomEventsTopologyStatements) PurgeEventsTopology(
@@ -219,6 +178,4 @@
 ) error {
 	_, err := sqlutil.TxStmt(txn, s.purgeEventsTopologyStmt).ExecContext(ctx, roomID)
 	return err
-=======
->>>>>>> 67f5c5bc
 }