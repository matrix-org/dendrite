// Copyright 2017 Vector Creations Ltd
//
// Licensed under the Apache License, Version 2.0 (the "License");
// you may not use this file except in compliance with the License.
// You may obtain a copy of the License at
//
//     http://www.apache.org/licenses/LICENSE-2.0
//
// Unless required by applicable law or agreed to in writing, software
// distributed under the License is distributed on an "AS IS" BASIS,
// WITHOUT WARRANTIES OR CONDITIONS OF ANY KIND, either express or implied.
// See the License for the specific language governing permissions and
// limitations under the License.

package storage

import (
	"context"
	"database/sql"
	"encoding/json"
	"fmt"
	"strconv"
	"time"

	"github.com/sirupsen/logrus"

	"github.com/matrix-org/dendrite/clientapi/auth/authtypes"
	"github.com/matrix-org/dendrite/roomserver/api"

	// Import the postgres database driver.
	_ "github.com/lib/pq"
	"github.com/matrix-org/dendrite/common"
	"github.com/matrix-org/dendrite/syncapi/types"
	"github.com/matrix-org/dendrite/typingserver/cache"
	"github.com/matrix-org/gomatrixserverlib"
)

const (
	membershipJoin  = "join"
	membershipLeave = "leave"
	membershipBan   = "ban"
)

type stateDelta struct {
	roomID      string
	stateEvents []gomatrixserverlib.Event
	membership  string
	// The PDU stream position of the latest membership event for this user, if applicable.
	// Can be 0 if there is no membership event in this delta.
	membershipPos int64
}

// Same as gomatrixserverlib.Event but also has the PDU stream position for this event.
type streamEvent struct {
	gomatrixserverlib.Event
	streamPosition int64
	transactionID  *api.TransactionID
}

// SyncServerDatabase represents a sync server datasource which manages
// both the database for PDUs and caches for EDUs.
type SyncServerDatasource struct {
	db *sql.DB
	common.PartitionOffsetStatements
	accountData accountDataStatements
	events      outputRoomEventsStatements
	roomstate   currentRoomStateStatements
	invites     inviteEventsStatements
	typingCache *cache.TypingCache
}

// NewSyncServerDatabase creates a new sync server database
func NewSyncServerDatasource(dbDataSourceName string) (*SyncServerDatasource, error) {
	var d SyncServerDatasource
	var err error
	if d.db, err = sql.Open("postgres", dbDataSourceName); err != nil {
		return nil, err
	}
	if err = d.PartitionOffsetStatements.Prepare(d.db, "syncapi"); err != nil {
		return nil, err
	}
	if err = d.accountData.prepare(d.db); err != nil {
		return nil, err
	}
	if err = d.events.prepare(d.db); err != nil {
		return nil, err
	}
	if err := d.roomstate.prepare(d.db); err != nil {
		return nil, err
	}
	if err := d.invites.prepare(d.db); err != nil {
		return nil, err
	}
	d.typingCache = cache.NewTypingCache()
	return &d, nil
}

// AllJoinedUsersInRooms returns a map of room ID to a list of all joined user IDs.
func (d *SyncServerDatasource) AllJoinedUsersInRooms(ctx context.Context) (map[string][]string, error) {
	return d.roomstate.selectJoinedUsers(ctx)
}

// Events lookups a list of event by their event ID.
// Returns a list of events matching the requested IDs found in the database.
// If an event is not found in the database then it will be omitted from the list.
// Returns an error if there was a problem talking with the database.
// Does not include any transaction IDs in the returned events.
func (d *SyncServerDatasource) Events(ctx context.Context, eventIDs []string) ([]gomatrixserverlib.Event, error) {
	streamEvents, err := d.events.selectEvents(ctx, nil, eventIDs)
	if err != nil {
		return nil, err
	}

	// We don't include a device here as we only include transaction IDs in
	// incremental syncs.
	return streamEventsToEvents(nil, streamEvents), nil
}

// WriteEvent into the database. It is not safe to call this function from multiple goroutines, as it would create races
// when generating the sync stream position for this event. Returns the sync stream position for the inserted event.
// Returns an error if there was a problem inserting this event.
func (d *SyncServerDatasource) WriteEvent(
	ctx context.Context,
	ev *gomatrixserverlib.Event,
	addStateEvents []gomatrixserverlib.Event,
	addStateEventIDs, removeStateEventIDs []string,
	transactionID *api.TransactionID,
) (pduPosition int64, returnErr error) {
	returnErr = common.WithTransaction(d.db, func(txn *sql.Tx) error {
		var err error
		pos, err := d.events.insertEvent(ctx, txn, ev, addStateEventIDs, removeStateEventIDs, transactionID)
		if err != nil {
			return err
		}
		pduPosition = pos

		if len(addStateEvents) == 0 && len(removeStateEventIDs) == 0 {
			// Nothing to do, the event may have just been a message event.
			return nil
		}

		return d.updateRoomState(ctx, txn, removeStateEventIDs, addStateEvents, pduPosition)
	})
	return
}

func (d *SyncServerDatasource) updateRoomState(
	ctx context.Context, txn *sql.Tx,
	removedEventIDs []string,
	addedEvents []gomatrixserverlib.Event,
	pduPosition int64,
) error {
	// remove first, then add, as we do not ever delete state, but do replace state which is a remove followed by an add.
	for _, eventID := range removedEventIDs {
		if err := d.roomstate.deleteRoomStateByEventID(ctx, txn, eventID); err != nil {
			return err
		}
	}

	for _, event := range addedEvents {
		if event.StateKey() == nil {
			// ignore non state events
			continue
		}
		var membership *string
		if event.Type() == "m.room.member" {
			value, err := event.Membership()
			if err != nil {
				return err
			}
			membership = &value
		}
		if err := d.roomstate.upsertRoomState(ctx, txn, event, membership, pduPosition); err != nil {
			return err
		}
	}

	return nil
}

// GetStateEvent returns the Matrix state event of a given type for a given room with a given state key
// If no event could be found, returns nil
// If there was an issue during the retrieval, returns an error
func (d *SyncServerDatasource) GetStateEvent(
	ctx context.Context, roomID, evType, stateKey string,
) (*gomatrixserverlib.Event, error) {
	return d.roomstate.selectStateEvent(ctx, roomID, evType, stateKey)
}

// GetStateEventsForRoom fetches the state events for a given room.
// Returns an empty slice if no state events could be found for this room.
// Returns an error if there was an issue with the retrieval.
func (d *SyncServerDatasource) GetStateEventsForRoom(
	ctx context.Context, roomID string,
) (stateEvents []gomatrixserverlib.Event, err error) {
	err = common.WithTransaction(d.db, func(txn *sql.Tx) error {
		stateEvents, err = d.roomstate.selectCurrentState(ctx, txn, roomID)
		return err
	})
	return
}

// SyncPosition returns the latest positions for syncing.
func (d *SyncServerDatasource) SyncPosition(ctx context.Context) (types.SyncPosition, error) {
	return d.syncPositionTx(ctx, nil)
}

func (d *SyncServerDatasource) syncPositionTx(
	ctx context.Context, txn *sql.Tx,
) (sp types.SyncPosition, err error) {

	maxEventID, err := d.events.selectMaxEventID(ctx, txn)
	if err != nil {
		return sp, err
	}
	maxAccountDataID, err := d.accountData.selectMaxAccountDataID(ctx, txn)
	if err != nil {
		return sp, err
	}
	if maxAccountDataID > maxEventID {
		maxEventID = maxAccountDataID
	}
	maxInviteID, err := d.invites.selectMaxInviteID(ctx, txn)
	if err != nil {
		return sp, err
	}
	if maxInviteID > maxEventID {
		maxEventID = maxInviteID
	}
	sp.PDUPosition = maxEventID

	sp.TypingPosition = d.typingCache.GetLatestSyncPosition()

	return
}

// addPDUDeltaToResponse adds all PDU deltas to a sync response.
// IDs of all rooms the user joined are returned so EDU deltas can be added for them.
func (d *SyncServerDatasource) addPDUDeltaToResponse(
	ctx context.Context,
	device authtypes.Device,
	fromPos, toPos int64,
	numRecentEventsPerRoom int,
	wantFullState bool,
	res *types.Response,
) ([]string, error) {
	txn, err := d.db.BeginTx(ctx, &txReadOnlySnapshot)
	if err != nil {
		return nil, err
	}
	var succeeded bool
	defer common.EndTransaction(txn, &succeeded)

	// Work out which rooms to return in the response. This is done by getting not only the currently
	// joined rooms, but also which rooms have membership transitions for this user between the 2 PDU stream positions.
	// This works out what the 'state' key should be for each room as well as which membership block
	// to put the room into.
<<<<<<< HEAD
	var deltas []stateDelta
	if !wantFullState {
		deltas, err = d.getStateDeltas(ctx, &device, txn, fromPos, toPos, device.UserID)
	} else {
		deltas, err = d.getStateDeltasForFullStateSync(ctx, &device, txn, fromPos, toPos, device.UserID)
	}
=======
	deltas, joinedRoomIDs, err := d.getStateDeltas(ctx, &device, txn, fromPos, toPos, device.UserID)
>>>>>>> 0dcf0a7d
	if err != nil {
		return nil, err
	}

	for _, delta := range deltas {
		err = d.addRoomDeltaToResponse(ctx, &device, txn, fromPos, toPos, delta, numRecentEventsPerRoom, res)
		if err != nil {
			return nil, err
		}
	}

	// TODO: This should be done in getStateDeltas
	if err = d.addInvitesToResponse(ctx, txn, device.UserID, fromPos, toPos, res); err != nil {
		return nil, err
	}

	succeeded = true
	return joinedRoomIDs, nil
}

// addTypingDeltaToResponse adds all typing notifications to a sync response
// since the specified position.
func (d *SyncServerDatasource) addTypingDeltaToResponse(
	since int64,
	joinedRoomIDs []string,
	res *types.Response,
) error {
	var jr types.JoinResponse
	var ok bool
	var err error
	for _, roomID := range joinedRoomIDs {
		if typingUsers, updated := d.typingCache.GetTypingUsersIfUpdatedAfter(
			roomID, since,
		); updated {
			ev := gomatrixserverlib.ClientEvent{
				Type: gomatrixserverlib.MTyping,
			}
			ev.Content, err = json.Marshal(map[string]interface{}{
				"user_ids": typingUsers,
			})
			if err != nil {
				return err
			}

			if jr, ok = res.Rooms.Join[roomID]; !ok {
				jr = *types.NewJoinResponse()
			}
			jr.Ephemeral.Events = append(jr.Ephemeral.Events, ev)
			res.Rooms.Join[roomID] = jr
		}
	}
	return nil
}

// addEDUDeltaToResponse adds updates for EDUs of each type since fromPos if
// the positions of that type are not equal in fromPos and toPos.
func (d *SyncServerDatasource) addEDUDeltaToResponse(
	fromPos, toPos types.SyncPosition,
	joinedRoomIDs []string,
	res *types.Response,
) (err error) {

	if fromPos.TypingPosition != toPos.TypingPosition {
		err = d.addTypingDeltaToResponse(
			fromPos.TypingPosition, joinedRoomIDs, res,
		)
	}

	return
}

// IncrementalSync returns all the data needed in order to create an incremental
// sync response for the given user. Events returned will include any client
// transaction IDs associated with the given device. These transaction IDs come
// from when the device sent the event via an API that included a transaction
// ID.
func (d *SyncServerDatasource) IncrementalSync(
	ctx context.Context,
	device authtypes.Device,
	fromPos, toPos types.SyncPosition,
	numRecentEventsPerRoom int,
	wantFullState bool,
) (*types.Response, error) {
	nextBatchPos := fromPos.WithUpdates(toPos)
	res := types.NewResponse(nextBatchPos)

	var joinedRoomIDs []string
	var err error
	if fromPos.PDUPosition != toPos.PDUPosition || wantFullState {
		joinedRoomIDs, err = d.addPDUDeltaToResponse(
			ctx, device, fromPos.PDUPosition, toPos.PDUPosition, numRecentEventsPerRoom, wantFullState, res,
		)
	} else {
		joinedRoomIDs, err = d.roomstate.selectRoomIDsWithMembership(
			ctx, nil, device.UserID, membershipJoin,
		)
	}
	if err != nil {
		return nil, err
	}

	err = d.addEDUDeltaToResponse(
		fromPos, toPos, joinedRoomIDs, res,
	)
	if err != nil {
		return nil, err
	}

	return res, nil
}

// getResponseWithPDUsForCompleteSync creates a response and adds all PDUs needed
// to it. It returns toPos and joinedRoomIDs for use of adding EDUs.
func (d *SyncServerDatasource) getResponseWithPDUsForCompleteSync(
	ctx context.Context,
	userID string,
	numRecentEventsPerRoom int,
) (
	res *types.Response,
	toPos types.SyncPosition,
	joinedRoomIDs []string,
	err error,
) {
	// This needs to be all done in a transaction as we need to do multiple SELECTs, and we need to have
	// a consistent view of the database throughout. This includes extracting the sync position.
	// This does have the unfortunate side-effect that all the matrixy logic resides in this function,
	// but it's better to not hide the fact that this is being done in a transaction.
	txn, err := d.db.BeginTx(ctx, &txReadOnlySnapshot)
	if err != nil {
		return
	}
	var succeeded bool
	defer common.EndTransaction(txn, &succeeded)

	// Get the current sync position which we will base the sync response on.
	toPos, err = d.syncPositionTx(ctx, txn)
	if err != nil {
		return
	}

	res = types.NewResponse(toPos)

	// Extract room state and recent events for all rooms the user is joined to.
	joinedRoomIDs, err = d.roomstate.selectRoomIDsWithMembership(ctx, txn, userID, membershipJoin)
	if err != nil {
		return
	}

	// Build up a /sync response. Add joined rooms.
	for _, roomID := range joinedRoomIDs {
		var stateEvents []gomatrixserverlib.Event
		stateEvents, err = d.roomstate.selectCurrentState(ctx, txn, roomID)
		if err != nil {
			return
		}
		// TODO: When filters are added, we may need to call this multiple times to get enough events.
		//       See: https://github.com/matrix-org/synapse/blob/v0.19.3/synapse/handlers/sync.py#L316
		var recentStreamEvents []streamEvent
		recentStreamEvents, err = d.events.selectRecentEvents(
			ctx, txn, roomID, 0, toPos.PDUPosition, numRecentEventsPerRoom,
		)
		if err != nil {
			return
		}

		// We don't include a device here as we don't need to send down
		// transaction IDs for complete syncs
		recentEvents := streamEventsToEvents(nil, recentStreamEvents)

		stateEvents = removeDuplicates(stateEvents, recentEvents)
		jr := types.NewJoinResponse()
		if prevPDUPos := recentStreamEvents[0].streamPosition - 1; prevPDUPos > 0 {
			// Use the short form of batch token for prev_batch
			jr.Timeline.PrevBatch = strconv.FormatInt(prevPDUPos, 10)
		} else {
			// Use the short form of batch token for prev_batch
			jr.Timeline.PrevBatch = "1"
		}
		jr.Timeline.Events = gomatrixserverlib.ToClientEvents(recentEvents, gomatrixserverlib.FormatSync)
		jr.Timeline.Limited = true
		jr.State.Events = gomatrixserverlib.ToClientEvents(stateEvents, gomatrixserverlib.FormatSync)
		res.Rooms.Join[roomID] = *jr
	}

	if err = d.addInvitesToResponse(ctx, txn, userID, 0, toPos.PDUPosition, res); err != nil {
		return
	}

	succeeded = true
	return res, toPos, joinedRoomIDs, err
}

// CompleteSync returns a complete /sync API response for the given user.
func (d *SyncServerDatasource) CompleteSync(
	ctx context.Context, userID string, numRecentEventsPerRoom int,
) (*types.Response, error) {
	res, toPos, joinedRoomIDs, err := d.getResponseWithPDUsForCompleteSync(
		ctx, userID, numRecentEventsPerRoom,
	)
	if err != nil {
		return nil, err
	}

	// Use a zero value SyncPosition for fromPos so all EDU states are added.
	err = d.addEDUDeltaToResponse(
		types.SyncPosition{}, toPos, joinedRoomIDs, res,
	)
	if err != nil {
		return nil, err
	}

	return res, nil
}

var txReadOnlySnapshot = sql.TxOptions{
	// Set the isolation level so that we see a snapshot of the database.
	// In PostgreSQL repeatable read transactions will see a snapshot taken
	// at the first query, and since the transaction is read-only it can't
	// run into any serialisation errors.
	// https://www.postgresql.org/docs/9.5/static/transaction-iso.html#XACT-REPEATABLE-READ
	Isolation: sql.LevelRepeatableRead,
	ReadOnly:  true,
}

// GetAccountDataInRange returns all account data for a given user inserted or
// updated between two given positions
// Returns a map following the format data[roomID] = []dataTypes
// If no data is retrieved, returns an empty map
// If there was an issue with the retrieval, returns an error
func (d *SyncServerDatasource) GetAccountDataInRange(
	ctx context.Context, userID string, oldPos, newPos int64,
) (map[string][]string, error) {
	return d.accountData.selectAccountDataInRange(ctx, userID, oldPos, newPos)
}

// UpsertAccountData keeps track of new or updated account data, by saving the type
// of the new/updated data, and the user ID and room ID the data is related to (empty)
// room ID means the data isn't specific to any room)
// If no data with the given type, user ID and room ID exists in the database,
// creates a new row, else update the existing one
// Returns an error if there was an issue with the upsert
func (d *SyncServerDatasource) UpsertAccountData(
	ctx context.Context, userID, roomID, dataType string,
) (int64, error) {
	return d.accountData.insertAccountData(ctx, userID, roomID, dataType)
}

// AddInviteEvent stores a new invite event for a user.
// If the invite was successfully stored this returns the stream ID it was stored at.
// Returns an error if there was a problem communicating with the database.
func (d *SyncServerDatasource) AddInviteEvent(
	ctx context.Context, inviteEvent gomatrixserverlib.Event,
) (int64, error) {
	return d.invites.insertInviteEvent(ctx, inviteEvent)
}

// RetireInviteEvent removes an old invite event from the database.
// Returns an error if there was a problem communicating with the database.
func (d *SyncServerDatasource) RetireInviteEvent(
	ctx context.Context, inviteEventID string,
) error {
	// TODO: Record that invite has been retired in a stream so that we can
	// notify the user in an incremental sync.
	err := d.invites.deleteInviteEvent(ctx, inviteEventID)
	return err
}

func (d *SyncServerDatasource) SetTypingTimeoutCallback(fn cache.TimeoutCallbackFn) {
	d.typingCache.SetTimeoutCallback(fn)
}

// AddTypingUser adds a typing user to the typing cache.
// Returns the newly calculated sync position for typing notifications.
func (d *SyncServerDatasource) AddTypingUser(
	userID, roomID string, expireTime *time.Time,
) int64 {
	return d.typingCache.AddTypingUser(userID, roomID, expireTime)
}

// RemoveTypingUser removes a typing user from the typing cache.
// Returns the newly calculated sync position for typing notifications.
func (d *SyncServerDatasource) RemoveTypingUser(
	userID, roomID string,
) int64 {
	return d.typingCache.RemoveUser(userID, roomID)
}

func (d *SyncServerDatasource) addInvitesToResponse(
	ctx context.Context, txn *sql.Tx,
	userID string,
	fromPos, toPos int64,
	res *types.Response,
) error {
	invites, err := d.invites.selectInviteEventsInRange(
		ctx, txn, userID, int64(fromPos), int64(toPos),
	)
	if err != nil {
		return err
	}
	for roomID, inviteEvent := range invites {
		ir := types.NewInviteResponse()
		ir.InviteState.Events = gomatrixserverlib.ToClientEvents(
			[]gomatrixserverlib.Event{inviteEvent}, gomatrixserverlib.FormatSync,
		)
		// TODO: add the invite state from the invite event.
		res.Rooms.Invite[roomID] = *ir
	}
	return nil
}

// addRoomDeltaToResponse adds a room state delta to a sync response
func (d *SyncServerDatasource) addRoomDeltaToResponse(
	ctx context.Context,
	device *authtypes.Device,
	txn *sql.Tx,
	fromPos, toPos int64,
	delta stateDelta,
	numRecentEventsPerRoom int,
	res *types.Response,
) error {
	endPos := toPos
	if delta.membershipPos > 0 && delta.membership == membershipLeave {
		// make sure we don't leak recent events after the leave event.
		// TODO: History visibility makes this somewhat complex to handle correctly. For example:
		// TODO: This doesn't work for join -> leave in a single /sync request (see events prior to join).
		// TODO: This will fail on join -> leave -> sensitive msg -> join -> leave
		//       in a single /sync request
		// This is all "okay" assuming history_visibility == "shared" which it is by default.
		endPos = delta.membershipPos
	}
	recentStreamEvents, err := d.events.selectRecentEvents(
		ctx, txn, delta.roomID, fromPos, endPos, numRecentEventsPerRoom,
	)
	if err != nil {
		return err
	}
	recentEvents := streamEventsToEvents(device, recentStreamEvents)
	delta.stateEvents = removeDuplicates(delta.stateEvents, recentEvents) // roll back

	var prevPDUPos int64

	if len(recentEvents) == 0 {
		if len(delta.stateEvents) == 0 {
			// Don't bother appending empty room entries
			return nil
		}

		// If full_state=true and since is already up to date, then we'll have
		// state events but no recent events.
		prevPDUPos = toPos - 1
	} else {
		prevPDUPos = recentStreamEvents[0].streamPosition - 1
	}

	if prevPDUPos <= 0 {
		prevPDUPos = 1
	}

	switch delta.membership {
	case membershipJoin:
		jr := types.NewJoinResponse()
		// Use the short form of batch token for prev_batch
		jr.Timeline.PrevBatch = strconv.FormatInt(prevPDUPos, 10)
		jr.Timeline.Events = gomatrixserverlib.ToClientEvents(recentEvents, gomatrixserverlib.FormatSync)
		jr.Timeline.Limited = false // TODO: if len(events) >= numRecents + 1 and then set limited:true
		jr.State.Events = gomatrixserverlib.ToClientEvents(delta.stateEvents, gomatrixserverlib.FormatSync)
		res.Rooms.Join[delta.roomID] = *jr
	case membershipLeave:
		fallthrough // transitions to leave are the same as ban
	case membershipBan:
		// TODO: recentEvents may contain events that this user is not allowed to see because they are
		//       no longer in the room.
		lr := types.NewLeaveResponse()
		// Use the short form of batch token for prev_batch
		lr.Timeline.PrevBatch = strconv.FormatInt(prevPDUPos, 10)
		lr.Timeline.Events = gomatrixserverlib.ToClientEvents(recentEvents, gomatrixserverlib.FormatSync)
		lr.Timeline.Limited = false // TODO: if len(events) >= numRecents + 1 and then set limited:true
		lr.State.Events = gomatrixserverlib.ToClientEvents(delta.stateEvents, gomatrixserverlib.FormatSync)
		res.Rooms.Leave[delta.roomID] = *lr
	}

	return nil
}

// fetchStateEvents converts the set of event IDs into a set of events. It will fetch any which are missing from the database.
// Returns a map of room ID to list of events.
func (d *SyncServerDatasource) fetchStateEvents(
	ctx context.Context, txn *sql.Tx,
	roomIDToEventIDSet map[string]map[string]bool,
	eventIDToEvent map[string]streamEvent,
) (map[string][]streamEvent, error) {
	stateBetween := make(map[string][]streamEvent)
	missingEvents := make(map[string][]string)
	for roomID, ids := range roomIDToEventIDSet {
		events := stateBetween[roomID]
		for id, need := range ids {
			if !need {
				continue // deleted state
			}
			e, ok := eventIDToEvent[id]
			if ok {
				events = append(events, e)
			} else {
				m := missingEvents[roomID]
				m = append(m, id)
				missingEvents[roomID] = m
			}
		}
		stateBetween[roomID] = events
	}

	if len(missingEvents) > 0 {
		// This happens when add_state_ids has an event ID which is not in the provided range.
		// We need to explicitly fetch them.
		allMissingEventIDs := []string{}
		for _, missingEvIDs := range missingEvents {
			allMissingEventIDs = append(allMissingEventIDs, missingEvIDs...)
		}
		evs, err := d.fetchMissingStateEvents(ctx, txn, allMissingEventIDs)
		if err != nil {
			return nil, err
		}
		// we know we got them all otherwise an error would've been returned, so just loop the events
		for _, ev := range evs {
			roomID := ev.RoomID()
			stateBetween[roomID] = append(stateBetween[roomID], ev)
		}
	}
	return stateBetween, nil
}

func (d *SyncServerDatasource) fetchMissingStateEvents(
	ctx context.Context, txn *sql.Tx, eventIDs []string,
) ([]streamEvent, error) {
	// Fetch from the events table first so we pick up the stream ID for the
	// event.
	events, err := d.events.selectEvents(ctx, txn, eventIDs)
	if err != nil {
		return nil, err
	}

	have := map[string]bool{}
	for _, event := range events {
		have[event.EventID()] = true
	}
	var missing []string
	for _, eventID := range eventIDs {
		if !have[eventID] {
			missing = append(missing, eventID)
		}
	}
	if len(missing) == 0 {
		return events, nil
	}

	// If they are missing from the events table then they should be state
	// events that we received from outside the main event stream.
	// These should be in the room state table.
	stateEvents, err := d.roomstate.selectEventsWithEventIDs(ctx, txn, missing)

	if err != nil {
		return nil, err
	}
	if len(stateEvents) != len(missing) {
		return nil, fmt.Errorf("failed to map all event IDs to events: (got %d, wanted %d)", len(stateEvents), len(missing))
	}
	events = append(events, stateEvents...)
	return events, nil
}

// getStateDeltas returns the state deltas between fromPos and toPos,
// exclusive of oldPos, inclusive of newPos, for the rooms in which
// the user has new membership events.
// A list of joined room IDs is also returned in case the caller needs it.
func (d *SyncServerDatasource) getStateDeltas(
	ctx context.Context, device *authtypes.Device, txn *sql.Tx,
	fromPos, toPos int64, userID string,
) ([]stateDelta, []string, error) {
	// Implement membership change algorithm: https://github.com/matrix-org/synapse/blob/v0.19.3/synapse/handlers/sync.py#L821
	// - Get membership list changes for this user in this sync response
	// - For each room which has membership list changes:
	//     * Check if the room is 'newly joined' (insufficient to just check for a join event because we allow dupe joins TODO).
	//       If it is, then we need to send the full room state down (and 'limited' is always true).
	//     * Check if user is still CURRENTLY invited to the room. If so, add room to 'invited' block.
	//     * Check if the user is CURRENTLY (TODO) left/banned. If so, add room to 'archived' block.
	// - Get all CURRENTLY joined rooms, and add them to 'joined' block.
	var deltas []stateDelta

	// get all the state events ever between these two positions
	stateNeeded, eventMap, err := d.events.selectStateInRange(ctx, txn, fromPos, toPos)
	if err != nil {
		return nil, nil, err
	}
	state, err := d.fetchStateEvents(ctx, txn, stateNeeded, eventMap)
	if err != nil {
		return nil, nil, err
	}

	for roomID, stateStreamEvents := range state {
		for _, ev := range stateStreamEvents {
			// TODO: Currently this will incorrectly add rooms which were ALREADY joined but they sent another no-op join event.
			//       We should be checking if the user was already joined at fromPos and not proceed if so. As a result of this,
			//       dupe join events will result in the entire room state coming down to the client again. This is added in
			//       the 'state' part of the response though, so is transparent modulo bandwidth concerns as it is not added to
			//       the timeline.
			if membership := getMembershipFromEvent(&ev.Event, userID); membership != "" {
				if membership == membershipJoin {
					// send full room state down instead of a delta
					var s []streamEvent
					s, err = d.currentStateStreamEventsForRoom(ctx, txn, roomID)
					if err != nil {
						return nil, nil, err
					}
					state[roomID] = s
					continue // we'll add this room in when we do joined rooms
				}

				deltas = append(deltas, stateDelta{
					membership:    membership,
					membershipPos: ev.streamPosition,
					stateEvents:   streamEventsToEvents(device, stateStreamEvents),
					roomID:        roomID,
				})
				break
			}
		}
	}

	// Add in currently joined rooms
	joinedRoomIDs, err := d.roomstate.selectRoomIDsWithMembership(ctx, txn, userID, membershipJoin)
	if err != nil {
		return nil, nil, err
	}
	for _, joinedRoomID := range joinedRoomIDs {
		deltas = append(deltas, stateDelta{
			membership:  membershipJoin,
			stateEvents: streamEventsToEvents(device, state[joinedRoomID]),
			roomID:      joinedRoomID,
		})
	}

	return deltas, joinedRoomIDs, nil
}

// getStateDeltasForFullStateSync is a variant of getStateDeltas used for /sync
// requests with full_state=true.
// Fetches full state for all joined rooms and uses selectStateInRange to get
// updates for other rooms.
func (d *SyncServerDatasource) getStateDeltasForFullStateSync(
	ctx context.Context, device *authtypes.Device, txn *sql.Tx,
	fromPos, toPos int64, userID string,
) ([]stateDelta, error) {
	joinedRoomIDs, err := d.roomstate.selectRoomIDsWithMembership(ctx, txn, userID, "join")
	if err != nil {
		return nil, err
	}

	// Use a reasonable initial capacity
	deltas := make([]stateDelta, 0, len(joinedRoomIDs))

	// Add full states for all joined rooms
	for _, joinedRoomID := range joinedRoomIDs {
		s, stateErr := d.currentStateStreamEventsForRoom(ctx, txn, joinedRoomID)
		if stateErr != nil {
			return nil, stateErr
		}
		deltas = append(deltas, stateDelta{
			membership:  "join",
			stateEvents: streamEventsToEvents(device, s),
			roomID:      joinedRoomID,
		})
	}

	// Get all the state events ever between these two positions
	stateNeeded, eventMap, err := d.events.selectStateInRange(ctx, txn, fromPos, toPos)
	if err != nil {
		return nil, err
	}
	state, err := d.fetchStateEvents(ctx, txn, stateNeeded, eventMap)
	if err != nil {
		return nil, err
	}

	for roomID, stateStreamEvents := range state {
		for _, ev := range stateStreamEvents {
			if membership := getMembershipFromEvent(&ev.Event, userID); membership != "" {
				if membership != "join" { // We've already added full state for all joined rooms above.
					deltas = append(deltas, stateDelta{
						membership:    membership,
						membershipPos: ev.streamPosition,
						stateEvents:   streamEventsToEvents(device, stateStreamEvents),
						roomID:        roomID,
					})
				}

				break
			}
		}
	}

	return deltas, nil
}

func (d *SyncServerDatasource) currentStateStreamEventsForRoom(
	ctx context.Context, txn *sql.Tx, roomID string,
) ([]streamEvent, error) {
	allState, err := d.roomstate.selectCurrentState(ctx, txn, roomID)
	if err != nil {
		return nil, err
	}
	s := make([]streamEvent, len(allState))
	for i := 0; i < len(s); i++ {
		s[i] = streamEvent{Event: allState[i], streamPosition: 0}
	}
	return s, nil
}

// streamEventsToEvents converts streamEvent to Event. If device is non-nil and
// matches the streamevent.transactionID device then the transaction ID gets
// added to the unsigned section of the output event.
func streamEventsToEvents(device *authtypes.Device, in []streamEvent) []gomatrixserverlib.Event {
	out := make([]gomatrixserverlib.Event, len(in))
	for i := 0; i < len(in); i++ {
		out[i] = in[i].Event
		if device != nil && in[i].transactionID != nil {
			if device.UserID == in[i].Sender() && device.ID == in[i].transactionID.DeviceID {
				err := out[i].SetUnsignedField(
					"transaction_id", in[i].transactionID.TransactionID,
				)
				if err != nil {
					logrus.WithFields(logrus.Fields{
						"event_id": out[i].EventID(),
					}).WithError(err).Warnf("Failed to add transaction ID to event")
				}
			}
		}
	}
	return out
}

// There may be some overlap where events in stateEvents are already in recentEvents, so filter
// them out so we don't include them twice in the /sync response. They should be in recentEvents
// only, so clients get to the correct state once they have rolled forward.
func removeDuplicates(stateEvents, recentEvents []gomatrixserverlib.Event) []gomatrixserverlib.Event {
	for _, recentEv := range recentEvents {
		if recentEv.StateKey() == nil {
			continue // not a state event
		}
		// TODO: This is a linear scan over all the current state events in this room. This will
		//       be slow for big rooms. We should instead sort the state events by event ID  (ORDER BY)
		//       then do a binary search to find matching events, similar to what roomserver does.
		for j := 0; j < len(stateEvents); j++ {
			if stateEvents[j].EventID() == recentEv.EventID() {
				// overwrite the element to remove with the last element then pop the last element.
				// This is orders of magnitude faster than re-slicing, but doesn't preserve ordering
				// (we don't care about the order of stateEvents)
				stateEvents[j] = stateEvents[len(stateEvents)-1]
				stateEvents = stateEvents[:len(stateEvents)-1]
				break // there shouldn't be multiple events with the same event ID
			}
		}
	}
	return stateEvents
}

// getMembershipFromEvent returns the value of content.membership iff the event is a state event
// with type 'm.room.member' and state_key of userID. Otherwise, an empty string is returned.
func getMembershipFromEvent(ev *gomatrixserverlib.Event, userID string) string {
	if ev.Type() == "m.room.member" && ev.StateKeyEquals(userID) {
		membership, err := ev.Membership()
		if err != nil {
			return ""
		}
		return membership
	}
	return ""
}<|MERGE_RESOLUTION|>--- conflicted
+++ resolved
@@ -255,16 +255,13 @@
 	// joined rooms, but also which rooms have membership transitions for this user between the 2 PDU stream positions.
 	// This works out what the 'state' key should be for each room as well as which membership block
 	// to put the room into.
-<<<<<<< HEAD
 	var deltas []stateDelta
+	var joinedRoomIDs []string
 	if !wantFullState {
-		deltas, err = d.getStateDeltas(ctx, &device, txn, fromPos, toPos, device.UserID)
+		deltas, joinedRoomIDs, err = d.getStateDeltas(ctx, &device, txn, fromPos, toPos, device.UserID)
 	} else {
-		deltas, err = d.getStateDeltasForFullStateSync(ctx, &device, txn, fromPos, toPos, device.UserID)
-	}
-=======
-	deltas, joinedRoomIDs, err := d.getStateDeltas(ctx, &device, txn, fromPos, toPos, device.UserID)
->>>>>>> 0dcf0a7d
+		deltas, joinedRoomIDs, err = d.getStateDeltasForFullStateSync(ctx, &device, txn, fromPos, toPos, device.UserID)
+	}
 	if err != nil {
 		return nil, err
 	}
@@ -816,10 +813,10 @@
 func (d *SyncServerDatasource) getStateDeltasForFullStateSync(
 	ctx context.Context, device *authtypes.Device, txn *sql.Tx,
 	fromPos, toPos int64, userID string,
-) ([]stateDelta, error) {
+) ([]stateDelta, []string, error) {
 	joinedRoomIDs, err := d.roomstate.selectRoomIDsWithMembership(ctx, txn, userID, "join")
 	if err != nil {
-		return nil, err
+		return nil, nil, err
 	}
 
 	// Use a reasonable initial capacity
@@ -829,7 +826,7 @@
 	for _, joinedRoomID := range joinedRoomIDs {
 		s, stateErr := d.currentStateStreamEventsForRoom(ctx, txn, joinedRoomID)
 		if stateErr != nil {
-			return nil, stateErr
+			return nil, nil, stateErr
 		}
 		deltas = append(deltas, stateDelta{
 			membership:  "join",
@@ -841,11 +838,11 @@
 	// Get all the state events ever between these two positions
 	stateNeeded, eventMap, err := d.events.selectStateInRange(ctx, txn, fromPos, toPos)
 	if err != nil {
-		return nil, err
+		return nil, nil, err
 	}
 	state, err := d.fetchStateEvents(ctx, txn, stateNeeded, eventMap)
 	if err != nil {
-		return nil, err
+		return nil, nil, err
 	}
 
 	for roomID, stateStreamEvents := range state {
@@ -865,7 +862,7 @@
 		}
 	}
 
-	return deltas, nil
+	return deltas, joinedRoomIDs, nil
 }
 
 func (d *SyncServerDatasource) currentStateStreamEventsForRoom(
