package storage_test

import (
	"bytes"
	"context"
	"encoding/json"
	"fmt"
	"reflect"
	"testing"

	"github.com/matrix-org/dendrite/setup/config"
	"github.com/matrix-org/dendrite/syncapi/storage"
	"github.com/matrix-org/dendrite/syncapi/types"
	"github.com/matrix-org/dendrite/test"
	"github.com/matrix-org/dendrite/test/testrig"
	"github.com/matrix-org/gomatrixserverlib"
)

var ctx = context.Background()

<<<<<<< HEAD
func MustCreateDatabase(t *testing.T, dbType test.DBType) (storage.Database, func()) {

=======
func MustCreateDatabase(t *testing.T, dbType test.DBType) (storage.Database, func(), func()) {
>>>>>>> 0bb7cc44
	connStr, close := test.PrepareDBConnectionString(t, dbType)
	base, closeBase := testrig.CreateBaseDendrite(t, dbType)
	db, err := storage.NewSyncServerDatasource(base, &config.DatabaseOptions{
		ConnectionString: config.DataSource(connStr),
	})
	if err != nil {
		t.Fatalf("NewSyncServerDatasource returned %s", err)
	}
	return db, close, closeBase
}

func MustWriteEvents(t *testing.T, db storage.Database, events []*gomatrixserverlib.HeaderedEvent) (positions []types.StreamPosition) {
	for _, ev := range events {
		var addStateEvents []*gomatrixserverlib.HeaderedEvent
		var addStateEventIDs []string
		var removeStateEventIDs []string
		if ev.StateKey() != nil {
			addStateEvents = append(addStateEvents, ev)
			addStateEventIDs = append(addStateEventIDs, ev.EventID())
		}
		pos, err := db.WriteEvent(ctx, ev, addStateEvents, addStateEventIDs, removeStateEventIDs, nil, false, gomatrixserverlib.HistoryVisibilityShared)
		if err != nil {
			t.Fatalf("WriteEvent failed: %s", err)
		}
		t.Logf("Event ID %s spos=%v depth=%v", ev.EventID(), pos, ev.Depth())
		positions = append(positions, pos)
	}
	return
}

func TestWriteEvents(t *testing.T) {
	test.WithAllDatabases(t, func(t *testing.T, dbType test.DBType) {
		alice := test.NewUser(t)
		r := test.NewRoom(t, alice)
		db, close, closeBase := MustCreateDatabase(t, dbType)
		defer close()
		defer closeBase()
		MustWriteEvents(t, db, r.Events())
	})
}

// These tests assert basic functionality of RecentEvents for PDUs
func TestRecentEventsPDU(t *testing.T) {
	test.WithAllDatabases(t, func(t *testing.T, dbType test.DBType) {
		db, close, closeBase := MustCreateDatabase(t, dbType)
		defer close()
		defer closeBase()
		alice := test.NewUser(t)
		// dummy room to make sure SQL queries are filtering on room ID
		MustWriteEvents(t, db, test.NewRoom(t, alice).Events())

		// actual test room
		r := test.NewRoom(t, alice)
		r.CreateAndInsert(t, alice, "m.room.message", map[string]interface{}{"body": "hi"})
		events := r.Events()
		positions := MustWriteEvents(t, db, events)

		// dummy room to make sure SQL queries are filtering on room ID
		MustWriteEvents(t, db, test.NewRoom(t, alice).Events())

		latest, err := db.MaxStreamPositionForPDUs(ctx)
		if err != nil {
			t.Fatalf("failed to get MaxStreamPositionForPDUs: %s", err)
		}

		testCases := []struct {
			Name         string
			From         types.StreamPosition
			To           types.StreamPosition
			Limit        int
			ReverseOrder bool
			WantEvents   []*gomatrixserverlib.HeaderedEvent
			WantLimited  bool
		}{
			// The purpose of this test is to make sure that incremental syncs are including up to the latest events.
			// It's a basic sanity test that sync works. It creates a streaming position that is on the penultimate event.
			// It makes sure the response includes the final event.
			{
				Name:        "penultimate",
				From:        positions[len(positions)-2], // pretend we are at the penultimate event
				To:          latest,
				Limit:       100,
				WantEvents:  events[len(events)-1:],
				WantLimited: false,
			},
			// The purpose of this test is to check that limits can be applied and work.
			// This is critical for big rooms hence the test here.
			{
				Name:        "limited",
				From:        0,
				To:          latest,
				Limit:       1,
				WantEvents:  events[len(events)-1:],
				WantLimited: true,
			},
			// The purpose of this test is to check that we can return every event with a high
			// enough limit
			{
				Name:        "large limited",
				From:        0,
				To:          latest,
				Limit:       100,
				WantEvents:  events,
				WantLimited: false,
			},
			// The purpose of this test is to check that we can return events in reverse order
			{
				Name:         "reverse",
				From:         positions[len(positions)-3], // 2 events back
				To:           latest,
				Limit:        100,
				ReverseOrder: true,
				WantEvents:   test.Reversed(events[len(events)-2:]),
				WantLimited:  false,
			},
		}

		for i := range testCases {
			tc := testCases[i]
			t.Run(tc.Name, func(st *testing.T) {
				var filter gomatrixserverlib.RoomEventFilter
				filter.Limit = tc.Limit
				gotEvents, limited, err := db.RecentEvents(ctx, r.ID, types.Range{
					From: tc.From,
					To:   tc.To,
				}, &filter, !tc.ReverseOrder, true)
				if err != nil {
					st.Fatalf("failed to do sync: %s", err)
				}
				if limited != tc.WantLimited {
					st.Errorf("got limited=%v want %v", limited, tc.WantLimited)
				}
				if len(gotEvents) != len(tc.WantEvents) {
					st.Errorf("got %d events, want %d", len(gotEvents), len(tc.WantEvents))
				}
				for j := range gotEvents {
					if !reflect.DeepEqual(gotEvents[j].JSON(), tc.WantEvents[j].JSON()) {
						st.Errorf("event %d got %s want %s", j, string(gotEvents[j].JSON()), string(tc.WantEvents[j].JSON()))
					}
				}
			})
		}
	})
}

// The purpose of this test is to ensure that backfill does indeed go backwards, using a topology token
func TestGetEventsInRangeWithTopologyToken(t *testing.T) {
	test.WithAllDatabases(t, func(t *testing.T, dbType test.DBType) {
		db, close, closeBase := MustCreateDatabase(t, dbType)
		defer close()
		defer closeBase()
		alice := test.NewUser(t)
		r := test.NewRoom(t, alice)
		for i := 0; i < 10; i++ {
			r.CreateAndInsert(t, alice, "m.room.message", map[string]interface{}{"body": fmt.Sprintf("hi %d", i)})
		}
		events := r.Events()
		_ = MustWriteEvents(t, db, events)

		from, err := db.MaxTopologicalPosition(ctx, r.ID)
		if err != nil {
			t.Fatalf("failed to get MaxTopologicalPosition: %s", err)
		}
		t.Logf("max topo pos = %+v", from)
		// head towards the beginning of time
		to := types.TopologyToken{}

		// backpaginate 5 messages starting at the latest position.
		filter := &gomatrixserverlib.RoomEventFilter{Limit: 5}
		paginatedEvents, err := db.GetEventsInTopologicalRange(ctx, &from, &to, r.ID, filter, true)
		if err != nil {
			t.Fatalf("GetEventsInTopologicalRange returned an error: %s", err)
		}
		gots := db.StreamEventsToEvents(nil, paginatedEvents)
		test.AssertEventsEqual(t, gots, test.Reversed(events[len(events)-5:]))
	})
}

/*
// The purpose of this test is to make sure that backpagination returns all events, even if some events have the same depth.
// For cases where events have the same depth, the streaming token should be used to tie break so events written via WriteEvent
// will appear FIRST when going backwards. This test creates a DAG like:
//                            .-----> Message ---.
//     Create -> Membership --------> Message -------> Message
//                            `-----> Message ---`
// depth  1          2                   3                 4
//
// With a total depth of 4. It tests that:
// - Backpagination over the whole fork should include all messages and not leave any out.
// - Backpagination from the middle of the fork should not return duplicates (things later than the token).
func TestGetEventsInRangeWithEventsSameDepth(t *testing.T) {
	t.Parallel()
	db := MustCreateDatabase(t)

	var events []*gomatrixserverlib.HeaderedEvent
	events = append(events, MustCreateEvent(t, testRoomID, nil, &gomatrixserverlib.EventBuilder{
		Content:  []byte(fmt.Sprintf(`{"room_version":"4","creator":"%s"}`, testUserIDA)),
		Type:     "m.room.create",
		StateKey: &emptyStateKey,
		Sender:   testUserIDA,
		Depth:    int64(len(events) + 1),
	}))
	events = append(events, MustCreateEvent(t, testRoomID, []*gomatrixserverlib.HeaderedEvent{events[len(events)-1]}, &gomatrixserverlib.EventBuilder{
		Content:  []byte(`{"membership":"join"}`),
		Type:     "m.room.member",
		StateKey: &testUserIDA,
		Sender:   testUserIDA,
		Depth:    int64(len(events) + 1),
	}))
	// fork the dag into three, same prev_events and depth
	parent := []*gomatrixserverlib.HeaderedEvent{events[len(events)-1]}
	depth := int64(len(events) + 1)
	for i := 0; i < 3; i++ {
		events = append(events, MustCreateEvent(t, testRoomID, parent, &gomatrixserverlib.EventBuilder{
			Content: []byte(fmt.Sprintf(`{"body":"Message A %d"}`, i+1)),
			Type:    "m.room.message",
			Sender:  testUserIDA,
			Depth:   depth,
		}))
	}
	// merge the fork, prev_events are all 3 messages, depth is increased by 1.
	events = append(events, MustCreateEvent(t, testRoomID, events[len(events)-3:], &gomatrixserverlib.EventBuilder{
		Content: []byte(`{"body":"Message merge"}`),
		Type:    "m.room.message",
		Sender:  testUserIDA,
		Depth:   depth + 1,
	}))
	MustWriteEvents(t, db, events)
	fromLatest, err := db.EventPositionInTopology(ctx, events[len(events)-1].EventID())
	if err != nil {
		t.Fatalf("failed to get EventPositionInTopology: %s", err)
	}
	fromFork, err := db.EventPositionInTopology(ctx, events[len(events)-3].EventID()) // Message 2
	if err != nil {
		t.Fatalf("failed to get EventPositionInTopology for event: %s", err)
	}
	// head towards the beginning of time
	to := types.TopologyToken{}

	testCases := []struct {
		Name  string
		From  types.TopologyToken
		Limit int
		Wants []*gomatrixserverlib.HeaderedEvent
	}{
		{
			Name:  "Pagination over the whole fork",
			From:  fromLatest,
			Limit: 5,
			Wants: reversed(events[len(events)-5:]),
		},
		{
			Name:  "Paginating to the middle of the fork",
			From:  fromLatest,
			Limit: 2,
			Wants: reversed(events[len(events)-2:]),
		},
		{
			Name:  "Pagination FROM the middle of the fork",
			From:  fromFork,
			Limit: 3,
			Wants: reversed(events[len(events)-5 : len(events)-2]),
		},
	}

	for _, tc := range testCases {
		// backpaginate messages starting at the latest position.
		paginatedEvents, err := db.GetEventsInTopologicalRange(ctx, &tc.From, &to, testRoomID, tc.Limit, true)
		if err != nil {
			t.Fatalf("%s GetEventsInRange returned an error: %s", tc.Name, err)
		}
		gots := gomatrixserverlib.HeaderedToClientEvents(db.StreamEventsToEvents(&testUserDeviceA, paginatedEvents), gomatrixserverlib.FormatAll)
		assertEventsEqual(t, tc.Name, true, gots, tc.Wants)
	}
}

// The purpose of this test is to make sure that the query to pull out events is honouring the room ID correctly.
// It works by creating two rooms with the same events in them, then selecting events by topological range.
// Specifically, we know that events with the same depth but lower stream positions are selected, and it's possible
// that this check isn't using the room ID if the brackets are wrong in the SQL query.
func TestGetEventsInTopologicalRangeMultiRoom(t *testing.T) {
	t.Parallel()
	db := MustCreateDatabase(t)

	makeEvents := func(roomID string) (events []*gomatrixserverlib.HeaderedEvent) {
		events = append(events, MustCreateEvent(t, roomID, nil, &gomatrixserverlib.EventBuilder{
			Content:  []byte(fmt.Sprintf(`{"room_version":"4","creator":"%s"}`, testUserIDA)),
			Type:     "m.room.create",
			StateKey: &emptyStateKey,
			Sender:   testUserIDA,
			Depth:    int64(len(events) + 1),
		}))
		events = append(events, MustCreateEvent(t, roomID, []*gomatrixserverlib.HeaderedEvent{events[len(events)-1]}, &gomatrixserverlib.EventBuilder{
			Content:  []byte(`{"membership":"join"}`),
			Type:     "m.room.member",
			StateKey: &testUserIDA,
			Sender:   testUserIDA,
			Depth:    int64(len(events) + 1),
		}))
		return
	}

	roomA := "!room_a:" + string(testOrigin)
	roomB := "!room_b:" + string(testOrigin)
	eventsA := makeEvents(roomA)
	eventsB := makeEvents(roomB)
	MustWriteEvents(t, db, eventsA)
	MustWriteEvents(t, db, eventsB)
	from, err := db.MaxTopologicalPosition(ctx, roomB)
	if err != nil {
		t.Fatalf("failed to get MaxTopologicalPosition: %s", err)
	}
	// head towards the beginning of time
	to := types.TopologyToken{}

	// Query using room B as room A was inserted first and hence A will have lower stream positions but identical depths,
	// allowing this bug to surface.
	paginatedEvents, err := db.GetEventsInTopologicalRange(ctx, &from, &to, roomB, 5, true)
	if err != nil {
		t.Fatalf("GetEventsInRange returned an error: %s", err)
	}
	gots := gomatrixserverlib.HeaderedToClientEvents(db.StreamEventsToEvents(&testUserDeviceA, paginatedEvents), gomatrixserverlib.FormatAll)
	assertEventsEqual(t, "", true, gots, reversed(eventsB))
}

// The purpose of this test is to make sure that events are returned in the right *order* when they have been inserted in a manner similar to
// how any kind of backfill operation will insert the events. This test inserts the SimpleRoom events in a manner similar to how backfill over
// federation would:
// - First inserts join event of test user C
// - Inserts chunks of history in strata e.g (25-30, 20-25, 15-20, 10-15, 5-10, 0-5).
// The test then does a backfill to ensure that the response is ordered correctly according to depth.
func TestGetEventsInRangeWithEventsInsertedLikeBackfill(t *testing.T) {
	t.Parallel()
	db := MustCreateDatabase(t)
	events, _ := SimpleRoom(t, testRoomID, testUserIDA, testUserIDB)

	// "federation" join
	userC := fmt.Sprintf("@radiance:%s", testOrigin)
	joinEvent := MustCreateEvent(t, testRoomID, []*gomatrixserverlib.HeaderedEvent{events[len(events)-1]}, &gomatrixserverlib.EventBuilder{
		Content:  []byte(`{"membership":"join"}`),
		Type:     "m.room.member",
		StateKey: &userC,
		Sender:   userC,
		Depth:    int64(len(events) + 1),
	})
	MustWriteEvents(t, db, []*gomatrixserverlib.HeaderedEvent{joinEvent})

	// Sync will return this for the prev_batch
	from := topologyTokenBefore(t, db, joinEvent.EventID())

	// inject events in batches as if they were from backfill
	// e.g [1,2,3,4,5,6] => [4,5,6] , [1,2,3]
	chunkSize := 5
	for i := len(events); i >= 0; i -= chunkSize {
		start := i - chunkSize
		if start < 0 {
			start = 0
		}
		backfill := events[start:i]
		MustWriteEvents(t, db, backfill)
	}

	// head towards the beginning of time
	to := types.TopologyToken{}

	// starting at `from`, backpaginate to the beginning of time, asserting as we go.
	chunkSize = 3
	events = reversed(events)
	for i := 0; i < len(events); i += chunkSize {
		paginatedEvents, err := db.GetEventsInTopologicalRange(ctx, from, &to, testRoomID, chunkSize, true)
		if err != nil {
			t.Fatalf("GetEventsInRange returned an error: %s", err)
		}
		gots := gomatrixserverlib.HeaderedToClientEvents(db.StreamEventsToEvents(&testUserDeviceA, paginatedEvents), gomatrixserverlib.FormatAll)
		endi := i + chunkSize
		if endi > len(events) {
			endi = len(events)
		}
		assertEventsEqual(t, from.String(), true, gots, events[i:endi])
		from = topologyTokenBefore(t, db, paginatedEvents[len(paginatedEvents)-1].EventID())
	}
}
*/

func TestSendToDeviceBehaviour(t *testing.T) {
	t.Parallel()
	alice := test.NewUser(t)
	bob := test.NewUser(t)
	deviceID := "one"
	test.WithAllDatabases(t, func(t *testing.T, dbType test.DBType) {
		db, close, closeBase := MustCreateDatabase(t, dbType)
		defer close()
		defer closeBase()
		// At this point there should be no messages. We haven't sent anything
		// yet.
		_, events, err := db.SendToDeviceUpdatesForSync(ctx, alice.ID, deviceID, 0, 100)
		if err != nil {
			t.Fatal(err)
		}
		if len(events) != 0 {
			t.Fatal("first call should have no updates")
		}

		// Try sending a message.
		streamPos, err := db.StoreNewSendForDeviceMessage(ctx, alice.ID, deviceID, gomatrixserverlib.SendToDeviceEvent{
			Sender:  bob.ID,
			Type:    "m.type",
			Content: json.RawMessage("{}"),
		})
		if err != nil {
			t.Fatal(err)
		}

		// At this point we should get exactly one message. We're sending the sync position
		// that we were given from the update and the send-to-device update will be updated
		// in the database to reflect that this was the sync position we sent the message at.
		streamPos, events, err = db.SendToDeviceUpdatesForSync(ctx, alice.ID, deviceID, 0, streamPos)
		if err != nil {
			t.Fatal(err)
		}
		if count := len(events); count != 1 {
			t.Fatalf("second call should have one update, got %d", count)
		}

		// At this point we should still have one message because we haven't progressed the
		// sync position yet. This is equivalent to the client failing to /sync and retrying
		// with the same position.
		streamPos, events, err = db.SendToDeviceUpdatesForSync(ctx, alice.ID, deviceID, 0, streamPos)
		if err != nil {
			t.Fatal(err)
		}
		if len(events) != 1 {
			t.Fatal("third call should have one update still")
		}
		err = db.CleanSendToDeviceUpdates(context.Background(), alice.ID, deviceID, streamPos)
		if err != nil {
			return
		}

		// At this point we should now have no updates, because we've progressed the sync
		// position. Therefore the update from before will not be sent again.
		_, events, err = db.SendToDeviceUpdatesForSync(ctx, alice.ID, deviceID, streamPos, streamPos+10)
		if err != nil {
			t.Fatal(err)
		}
		if len(events) != 0 {
			t.Fatal("fourth call should have no updates")
		}

		// At this point we should still have no updates, because no new updates have been
		// sent.
		_, events, err = db.SendToDeviceUpdatesForSync(ctx, alice.ID, deviceID, streamPos, streamPos+10)
		if err != nil {
			t.Fatal(err)
		}
		if len(events) != 0 {
			t.Fatal("fifth call should have no updates")
		}

		// Send some more messages and verify the ordering is correct ("in order of arrival")
		var lastPos types.StreamPosition = 0
		for i := 0; i < 10; i++ {
			streamPos, err = db.StoreNewSendForDeviceMessage(ctx, alice.ID, deviceID, gomatrixserverlib.SendToDeviceEvent{
				Sender:  bob.ID,
				Type:    "m.type",
				Content: json.RawMessage(fmt.Sprintf(`{"count":%d}`, i)),
			})
			if err != nil {
				t.Fatal(err)
			}
			lastPos = streamPos
		}

		_, events, err = db.SendToDeviceUpdatesForSync(ctx, alice.ID, deviceID, 0, lastPos)
		if err != nil {
			t.Fatalf("unable to get events: %v", err)
		}

		for i := 0; i < 10; i++ {
			want := json.RawMessage(fmt.Sprintf(`{"count":%d}`, i))
			got := events[i].Content
			if !bytes.Equal(got, want) {
				t.Fatalf("messages are out of order\nwant: %s\ngot: %s", string(want), string(got))
			}
		}
	})
}

/*
func TestInviteBehaviour(t *testing.T) {
	db := MustCreateDatabase(t)
	inviteRoom1 := "!inviteRoom1:somewhere"
	inviteEvent1 := MustCreateEvent(t, inviteRoom1, nil, &gomatrixserverlib.EventBuilder{
		Content:  []byte(`{"membership":"invite"}`),
		Type:     "m.room.member",
		StateKey: &testUserIDA,
		Sender:   "@inviteUser1:somewhere",
	})
	inviteRoom2 := "!inviteRoom2:somewhere"
	inviteEvent2 := MustCreateEvent(t, inviteRoom2, nil, &gomatrixserverlib.EventBuilder{
		Content:  []byte(`{"membership":"invite"}`),
		Type:     "m.room.member",
		StateKey: &testUserIDA,
		Sender:   "@inviteUser2:somewhere",
	})
	for _, ev := range []*gomatrixserverlib.HeaderedEvent{inviteEvent1, inviteEvent2} {
		_, err := db.AddInviteEvent(ctx, ev)
		if err != nil {
			t.Fatalf("Failed to AddInviteEvent: %s", err)
		}
	}
	latest, err := db.SyncPosition(ctx)
	if err != nil {
		t.Fatalf("failed to get SyncPosition: %s", err)
	}
	// both invite events should appear in a new sync
	beforeRetireRes := types.NewResponse()
	beforeRetireRes, err = db.IncrementalSync(ctx, beforeRetireRes, testUserDeviceA, types.StreamingToken{}, latest, 0, false)
	if err != nil {
		t.Fatalf("IncrementalSync failed: %s", err)
	}
	assertInvitedToRooms(t, beforeRetireRes, []string{inviteRoom1, inviteRoom2})

	// retire one event: a fresh sync should just return 1 invite room
	if _, err = db.RetireInviteEvent(ctx, inviteEvent1.EventID()); err != nil {
		t.Fatalf("Failed to RetireInviteEvent: %s", err)
	}
	latest, err = db.SyncPosition(ctx)
	if err != nil {
		t.Fatalf("failed to get SyncPosition: %s", err)
	}
	res := types.NewResponse()
	res, err = db.IncrementalSync(ctx, res, testUserDeviceA, types.StreamingToken{}, latest, 0, false)
	if err != nil {
		t.Fatalf("IncrementalSync failed: %s", err)
	}
	assertInvitedToRooms(t, res, []string{inviteRoom2})

	// a sync after we have received both invites should result in a leave for the retired room
	res = types.NewResponse()
	res, err = db.IncrementalSync(ctx, res, testUserDeviceA, beforeRetireRes.NextBatch, latest, 0, false)
	if err != nil {
		t.Fatalf("IncrementalSync failed: %s", err)
	}
	assertInvitedToRooms(t, res, []string{})
	if _, ok := res.Rooms.Leave[inviteRoom1]; !ok {
		t.Fatalf("IncrementalSync: expected to see room left after it was retired but it wasn't")
	}
}

func assertInvitedToRooms(t *testing.T, res *types.Response, roomIDs []string) {
	t.Helper()
	if len(res.Rooms.Invite) != len(roomIDs) {
		t.Fatalf("got %d invited rooms, want %d", len(res.Rooms.Invite), len(roomIDs))
	}
	for _, roomID := range roomIDs {
		if _, ok := res.Rooms.Invite[roomID]; !ok {
			t.Fatalf("missing room ID %s", roomID)
		}
	}
}

func assertEventsEqual(t *testing.T, msg string, checkRoomID bool, gots []gomatrixserverlib.ClientEvent, wants []*gomatrixserverlib.HeaderedEvent) {
	t.Helper()
	if len(gots) != len(wants) {
		t.Fatalf("%s response returned %d events, want %d", msg, len(gots), len(wants))
	}
	for i := range gots {
		g := gots[i]
		w := wants[i]
		if g.EventID != w.EventID() {
			t.Errorf("%s event[%d] event_id mismatch: got %s want %s", msg, i, g.EventID, w.EventID())
		}
		if g.Sender != w.Sender() {
			t.Errorf("%s event[%d] sender mismatch: got %s want %s", msg, i, g.Sender, w.Sender())
		}
		if checkRoomID && g.RoomID != w.RoomID() {
			t.Errorf("%s event[%d] room_id mismatch: got %s want %s", msg, i, g.RoomID, w.RoomID())
		}
		if g.Type != w.Type() {
			t.Errorf("%s event[%d] event type mismatch: got %s want %s", msg, i, g.Type, w.Type())
		}
		if g.OriginServerTS != w.OriginServerTS() {
			t.Errorf("%s event[%d] origin_server_ts mismatch: got %v want %v", msg, i, g.OriginServerTS, w.OriginServerTS())
		}
		if string(g.Content) != string(w.Content()) {
			t.Errorf("%s event[%d] content mismatch: got %s want %s", msg, i, string(g.Content), string(w.Content()))
		}
		if string(g.Unsigned) != string(w.Unsigned()) {
			t.Errorf("%s event[%d] unsigned mismatch: got %s want %s", msg, i, string(g.Unsigned), string(w.Unsigned()))
		}
		if (g.StateKey == nil && w.StateKey() != nil) || (g.StateKey != nil && w.StateKey() == nil) {
			t.Errorf("%s event[%d] state_key [not] missing: got %v want %v", msg, i, g.StateKey, w.StateKey())
			continue
		}
		if g.StateKey != nil {
			if !w.StateKeyEquals(*g.StateKey) {
				t.Errorf("%s event[%d] state_key mismatch: got %s want %s", msg, i, *g.StateKey, *w.StateKey())
			}
		}
	}
}

func topologyTokenBefore(t *testing.T, db storage.Database, eventID string) *types.TopologyToken {
	tok, err := db.EventPositionInTopology(ctx, eventID)
	if err != nil {
		t.Fatalf("failed to get EventPositionInTopology: %s", err)
	}
	tok.Decrement()
	return &tok
}
*/<|MERGE_RESOLUTION|>--- conflicted
+++ resolved
@@ -18,12 +18,7 @@
 
 var ctx = context.Background()
 
-<<<<<<< HEAD
-func MustCreateDatabase(t *testing.T, dbType test.DBType) (storage.Database, func()) {
-
-=======
 func MustCreateDatabase(t *testing.T, dbType test.DBType) (storage.Database, func(), func()) {
->>>>>>> 0bb7cc44
 	connStr, close := test.PrepareDBConnectionString(t, dbType)
 	base, closeBase := testrig.CreateBaseDendrite(t, dbType)
 	db, err := storage.NewSyncServerDatasource(base, &config.DatabaseOptions{
