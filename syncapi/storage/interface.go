// Copyright 2020 The Matrix.org Foundation C.I.C.
//
// Licensed under the Apache License, Version 2.0 (the "License");
// you may not use this file except in compliance with the License.
// You may obtain a copy of the License at
//
//     http://www.apache.org/licenses/LICENSE-2.0
//
// Unless required by applicable law or agreed to in writing, software
// distributed under the License is distributed on an "AS IS" BASIS,
// WITHOUT WARRANTIES OR CONDITIONS OF ANY KIND, either express or implied.
// See the License for the specific language governing permissions and
// limitations under the License.

package storage

import (
	"context"

	"github.com/matrix-org/gomatrixserverlib"

	"github.com/matrix-org/dendrite/internal/eventutil"
	"github.com/matrix-org/dendrite/internal/sqlutil"
	"github.com/matrix-org/dendrite/roomserver/api"
	"github.com/matrix-org/dendrite/syncapi/storage/shared"
	"github.com/matrix-org/dendrite/syncapi/types"
	userapi "github.com/matrix-org/dendrite/userapi/api"
)

type DatabaseTransaction interface {
	sqlutil.Transaction
	SharedUsers

	MaxStreamPositionForPDUs(ctx context.Context) (types.StreamPosition, error)
	MaxStreamPositionForReceipts(ctx context.Context) (types.StreamPosition, error)
	MaxStreamPositionForInvites(ctx context.Context) (types.StreamPosition, error)
	MaxStreamPositionForAccountData(ctx context.Context) (types.StreamPosition, error)
	MaxStreamPositionForSendToDeviceMessages(ctx context.Context) (types.StreamPosition, error)
	MaxStreamPositionForNotificationData(ctx context.Context) (types.StreamPosition, error)
	MaxStreamPositionForPresence(ctx context.Context) (types.StreamPosition, error)

	CurrentState(ctx context.Context, roomID string, stateFilterPart *gomatrixserverlib.StateFilter, excludeEventIDs []string) ([]*gomatrixserverlib.HeaderedEvent, error)
	GetStateDeltasForFullStateSync(ctx context.Context, device *userapi.Device, r types.Range, userID string, stateFilter *gomatrixserverlib.StateFilter) ([]types.StateDelta, []string, error)
	GetStateDeltas(ctx context.Context, device *userapi.Device, r types.Range, userID string, stateFilter *gomatrixserverlib.StateFilter) ([]types.StateDelta, []string, error)
	RoomIDsWithMembership(ctx context.Context, userID string, membership string) ([]string, error)
	MembershipCount(ctx context.Context, roomID, membership string, pos types.StreamPosition) (int, error)
	GetRoomHeroes(ctx context.Context, roomID, userID string, memberships []string) ([]string, error)
	RecentEvents(ctx context.Context, roomID string, r types.Range, eventFilter *gomatrixserverlib.RoomEventFilter, chronologicalOrder bool, onlySyncEvents bool) ([]types.StreamEvent, bool, error)
	GetBackwardTopologyPos(ctx context.Context, events []types.StreamEvent) (types.TopologyToken, error)
	PositionInTopology(ctx context.Context, eventID string) (pos types.StreamPosition, spos types.StreamPosition, err error)
	InviteEventsInRange(ctx context.Context, targetUserID string, r types.Range) (map[string]*gomatrixserverlib.HeaderedEvent, map[string]*gomatrixserverlib.HeaderedEvent, types.StreamPosition, error)
	PeeksInRange(ctx context.Context, userID, deviceID string, r types.Range) (peeks []types.Peek, err error)
	RoomReceiptsAfter(ctx context.Context, roomIDs []string, streamPos types.StreamPosition) (types.StreamPosition, []types.OutputReceiptEvent, error)
	// AllJoinedUsersInRooms returns a map of room ID to a list of all joined user IDs.
	AllJoinedUsersInRooms(ctx context.Context) (map[string][]string, error)
	// AllJoinedUsersInRoom returns a map of room ID to a list of all joined user IDs for a given room.
	AllJoinedUsersInRoom(ctx context.Context, roomIDs []string) (map[string][]string, error)
	// AllPeekingDevicesInRooms returns a map of room ID to a list of all peeking devices.
	AllPeekingDevicesInRooms(ctx context.Context) (map[string][]types.PeekingDevice, error)
	// Events lookups a list of event by their event ID.
	// Returns a list of events matching the requested IDs found in the database.
	// If an event is not found in the database then it will be omitted from the list.
	// Returns an error if there was a problem talking with the database.
	// Does not include any transaction IDs in the returned events.
	Events(ctx context.Context, eventIDs []string) ([]*gomatrixserverlib.HeaderedEvent, error)
<<<<<<< HEAD
	// WriteEvent into the database. It is not safe to call this function from multiple goroutines, as it would create races
	// when generating the sync stream position for this event. Returns the sync stream position for the inserted event.
	// Returns an error if there was a problem inserting this event.
	WriteEvent(ctx context.Context, ev *gomatrixserverlib.HeaderedEvent, addStateEvents []*gomatrixserverlib.HeaderedEvent,
		addStateEventIDs []string, removeStateEventIDs []string, transactionID *api.TransactionID, excludeFromSync bool,
		historyVisibility gomatrixserverlib.HistoryVisibility,
	) (types.StreamPosition, error)
	// PurgeRoomState completely purges room state from the sync API. This is done when
	// receiving an output event that completely resets the state.
	PurgeRoomState(ctx context.Context, roomID string) error
	PurgeRoom(ctx context.Context, roomID string) error
=======
>>>>>>> 3920b9f9
	// GetStateEvent returns the Matrix state event of a given type for a given room with a given state key
	// If no event could be found, returns nil
	// If there was an issue during the retrieval, returns an error
	GetStateEvent(ctx context.Context, roomID, evType, stateKey string) (*gomatrixserverlib.HeaderedEvent, error)
	// GetStateEventsForRoom fetches the state events for a given room.
	// Returns an empty slice if no state events could be found for this room.
	// Returns an error if there was an issue with the retrieval.
	GetStateEventsForRoom(ctx context.Context, roomID string, stateFilterPart *gomatrixserverlib.StateFilter) (stateEvents []*gomatrixserverlib.HeaderedEvent, err error)
	// GetAccountDataInRange returns all account data for a given user inserted or
	// updated between two given positions
	// Returns a map following the format data[roomID] = []dataTypes
	// If no data is retrieved, returns an empty map
	// If there was an issue with the retrieval, returns an error
	GetAccountDataInRange(ctx context.Context, userID string, r types.Range, accountDataFilterPart *gomatrixserverlib.EventFilter) (map[string][]string, types.StreamPosition, error)
	// GetEventsInTopologicalRange retrieves all of the events on a given ordering using the given extremities and limit. If backwardsOrdering is true, the most recent event must be first, else last.
	GetEventsInTopologicalRange(ctx context.Context, from, to *types.TopologyToken, roomID string, filter *gomatrixserverlib.RoomEventFilter, backwardOrdering bool) (events []types.StreamEvent, err error)
	// EventPositionInTopology returns the depth and stream position of the given event.
	EventPositionInTopology(ctx context.Context, eventID string) (types.TopologyToken, error)
	// BackwardExtremitiesForRoom returns a map of backwards extremity event ID to a list of its prev_events.
	BackwardExtremitiesForRoom(ctx context.Context, roomID string) (backwardExtremities map[string][]string, err error)
	// MaxTopologicalPosition returns the highest topological position for a given room.
	MaxTopologicalPosition(ctx context.Context, roomID string) (types.TopologyToken, error)
	// StreamEventsToEvents converts streamEvent to Event. If device is non-nil and
	// matches the streamevent.transactionID device then the transaction ID gets
	// added to the unsigned section of the output event.
	StreamEventsToEvents(device *userapi.Device, in []types.StreamEvent) []*gomatrixserverlib.HeaderedEvent
	// SendToDeviceUpdatesForSync returns a list of send-to-device updates. It returns the
	// relevant events within the given ranges for the supplied user ID and device ID.
	SendToDeviceUpdatesForSync(ctx context.Context, userID, deviceID string, from, to types.StreamPosition) (pos types.StreamPosition, events []types.SendToDeviceEvent, err error)
	// GetRoomReceipts gets all receipts for a given roomID
	GetRoomReceipts(ctx context.Context, roomIDs []string, streamPos types.StreamPosition) ([]types.OutputReceiptEvent, error)
	SelectContextEvent(ctx context.Context, roomID, eventID string) (int, gomatrixserverlib.HeaderedEvent, error)
	SelectContextBeforeEvent(ctx context.Context, id int, roomID string, filter *gomatrixserverlib.RoomEventFilter) ([]*gomatrixserverlib.HeaderedEvent, error)
	SelectContextAfterEvent(ctx context.Context, id int, roomID string, filter *gomatrixserverlib.RoomEventFilter) (int, []*gomatrixserverlib.HeaderedEvent, error)
	StreamToTopologicalPosition(ctx context.Context, roomID string, streamPos types.StreamPosition, backwardOrdering bool) (types.TopologyToken, error)
	IgnoresForUser(ctx context.Context, userID string) (*types.IgnoredUsers, error)
	// SelectMembershipForUser returns the membership of the user before and including the given position. If no membership can be found
	// returns "leave", the topological position and no error. If an error occurs, other than sql.ErrNoRows, returns that and an empty
	// string as the membership.
	SelectMembershipForUser(ctx context.Context, roomID, userID string, pos int64) (membership string, topologicalPos int, err error)
	// getUserUnreadNotificationCountsForRooms returns the unread notifications for the given rooms
	GetUserUnreadNotificationCountsForRooms(ctx context.Context, userID string, roomIDs map[string]string) (map[string]*eventutil.NotificationData, error)
	GetPresence(ctx context.Context, userID string) (*types.PresenceInternal, error)
	PresenceAfter(ctx context.Context, after types.StreamPosition, filter gomatrixserverlib.EventFilter) (map[string]*types.PresenceInternal, error)
}

type Database interface {
	Presence
	Notifications

	NewDatabaseSnapshot(ctx context.Context) (*shared.DatabaseTransaction, error)
	NewDatabaseTransaction(ctx context.Context) (*shared.DatabaseTransaction, error)

	// Events lookups a list of event by their event ID.
	// Returns a list of events matching the requested IDs found in the database.
	// If an event is not found in the database then it will be omitted from the list.
	// Returns an error if there was a problem talking with the database.
	// Does not include any transaction IDs in the returned events.
	Events(ctx context.Context, eventIDs []string) ([]*gomatrixserverlib.HeaderedEvent, error)
	// WriteEvent into the database. It is not safe to call this function from multiple goroutines, as it would create races
	// when generating the sync stream position for this event. Returns the sync stream position for the inserted event.
	// Returns an error if there was a problem inserting this event.
	WriteEvent(ctx context.Context, ev *gomatrixserverlib.HeaderedEvent, addStateEvents []*gomatrixserverlib.HeaderedEvent,
		addStateEventIDs []string, removeStateEventIDs []string, transactionID *api.TransactionID, excludeFromSync bool,
		historyVisibility gomatrixserverlib.HistoryVisibility,
	) (types.StreamPosition, error)
	// PurgeRoomState completely purges room state from the sync API. This is done when
	// receiving an output event that completely resets the state.
	PurgeRoomState(ctx context.Context, roomID string) error
	// UpsertAccountData keeps track of new or updated account data, by saving the type
	// of the new/updated data, and the user ID and room ID the data is related to (empty)
	// room ID means the data isn't specific to any room)
	// If no data with the given type, user ID and room ID exists in the database,
	// creates a new row, else update the existing one
	// Returns an error if there was an issue with the upsert
	UpsertAccountData(ctx context.Context, userID, roomID, dataType string) (types.StreamPosition, error)
	// AddInviteEvent stores a new invite event for a user.
	// If the invite was successfully stored this returns the stream ID it was stored at.
	// Returns an error if there was a problem communicating with the database.
	AddInviteEvent(ctx context.Context, inviteEvent *gomatrixserverlib.HeaderedEvent) (types.StreamPosition, error)
	// RetireInviteEvent removes an old invite event from the database. Returns the new position of the retired invite.
	// Returns an error if there was a problem communicating with the database.
	RetireInviteEvent(ctx context.Context, inviteEventID string) (types.StreamPosition, error)
	// AddPeek adds a new peek to our DB for a given room by a given user's device.
	// Returns an error if there was a problem communicating with the database.
	AddPeek(ctx context.Context, RoomID, UserID, DeviceID string) (types.StreamPosition, error)
	// DeletePeek removes an existing peek from the database for a given room by a user's device.
	// Returns an error if there was a problem communicating with the database.
	DeletePeek(ctx context.Context, roomID, userID, deviceID string) (sp types.StreamPosition, err error)
	// DeletePeek deletes all peeks for a given room by a given user
	// Returns an error if there was a problem communicating with the database.
	DeletePeeks(ctx context.Context, RoomID, UserID string) (types.StreamPosition, error)
	// StoreNewSendForDeviceMessage stores a new send-to-device event for a user's device.
	StoreNewSendForDeviceMessage(ctx context.Context, userID, deviceID string, event gomatrixserverlib.SendToDeviceEvent) (types.StreamPosition, error)
	// CleanSendToDeviceUpdates removes all send-to-device messages BEFORE the specified
	// from position, preventing the send-to-device table from growing indefinitely.
	CleanSendToDeviceUpdates(ctx context.Context, userID, deviceID string, before types.StreamPosition) (err error)
	// GetFilter looks up the filter associated with a given local user and filter ID
	// and populates the target filter. Otherwise returns an error if no such filter exists
	// or if there was an error talking to the database.
	GetFilter(ctx context.Context, target *gomatrixserverlib.Filter, localpart string, filterID string) error
	// PutFilter puts the passed filter into the database.
	// Returns the filterID as a string. Otherwise returns an error if something
	// goes wrong.
	PutFilter(ctx context.Context, localpart string, filter *gomatrixserverlib.Filter) (string, error)
	// RedactEvent wipes an event in the database and sets the unsigned.redacted_because key to the redaction event
	RedactEvent(ctx context.Context, redactedEventID string, redactedBecause *gomatrixserverlib.HeaderedEvent) error
	// StoreReceipt stores new receipt events
	StoreReceipt(ctx context.Context, roomId, receiptType, userId, eventId string, timestamp gomatrixserverlib.Timestamp) (pos types.StreamPosition, err error)
	UpdateIgnoresForUser(ctx context.Context, userID string, ignores *types.IgnoredUsers) error
	ReIndex(ctx context.Context, limit, afterID int64) (map[int64]gomatrixserverlib.HeaderedEvent, error)
}

type Presence interface {
	GetPresence(ctx context.Context, userID string) (*types.PresenceInternal, error)
	UpdatePresence(ctx context.Context, userID string, presence types.Presence, statusMsg *string, lastActiveTS gomatrixserverlib.Timestamp, fromSync bool) (types.StreamPosition, error)
}

type SharedUsers interface {
	// SharedUsers returns a subset of otherUserIDs that share a room with userID.
	SharedUsers(ctx context.Context, userID string, otherUserIDs []string) ([]string, error)
}

type Notifications interface {
	// UpsertRoomUnreadNotificationCounts updates the notification statistics about a (user, room) key.
	UpsertRoomUnreadNotificationCounts(ctx context.Context, userID, roomID string, notificationCount, highlightCount int) (types.StreamPosition, error)
}<|MERGE_RESOLUTION|>--- conflicted
+++ resolved
@@ -63,20 +63,6 @@
 	// Returns an error if there was a problem talking with the database.
 	// Does not include any transaction IDs in the returned events.
 	Events(ctx context.Context, eventIDs []string) ([]*gomatrixserverlib.HeaderedEvent, error)
-<<<<<<< HEAD
-	// WriteEvent into the database. It is not safe to call this function from multiple goroutines, as it would create races
-	// when generating the sync stream position for this event. Returns the sync stream position for the inserted event.
-	// Returns an error if there was a problem inserting this event.
-	WriteEvent(ctx context.Context, ev *gomatrixserverlib.HeaderedEvent, addStateEvents []*gomatrixserverlib.HeaderedEvent,
-		addStateEventIDs []string, removeStateEventIDs []string, transactionID *api.TransactionID, excludeFromSync bool,
-		historyVisibility gomatrixserverlib.HistoryVisibility,
-	) (types.StreamPosition, error)
-	// PurgeRoomState completely purges room state from the sync API. This is done when
-	// receiving an output event that completely resets the state.
-	PurgeRoomState(ctx context.Context, roomID string) error
-	PurgeRoom(ctx context.Context, roomID string) error
-=======
->>>>>>> 3920b9f9
 	// GetStateEvent returns the Matrix state event of a given type for a given room with a given state key
 	// If no event could be found, returns nil
 	// If there was an issue during the retrieval, returns an error
@@ -146,6 +132,8 @@
 	// PurgeRoomState completely purges room state from the sync API. This is done when
 	// receiving an output event that completely resets the state.
 	PurgeRoomState(ctx context.Context, roomID string) error
+	// PurgeRoom entirely eliminates a room from the sync API, timeline, state and all.
+	PurgeRoom(ctx context.Context, roomID string) error
 	// UpsertAccountData keeps track of new or updated account data, by saving the type
 	// of the new/updated data, and the user ID and room ID the data is related to (empty)
 	// room ID means the data isn't specific to any room)
