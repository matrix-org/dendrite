// Copyright 2020 The Matrix.org Foundation C.I.C.
//
// Licensed under the Apache License, Version 2.0 (the "License");
// you may not use this file except in compliance with the License.
// You may obtain a copy of the License at
//
//     http://www.apache.org/licenses/LICENSE-2.0
//
// Unless required by applicable law or agreed to in writing, software
// distributed under the License is distributed on an "AS IS" BASIS,
// WITHOUT WARRANTIES OR CONDITIONS OF ANY KIND, either express or implied.
// See the License for the specific language governing permissions and
// limitations under the License.

package internal

import (
	"context"
	"strings"

	"github.com/Shopify/sarama"
	"github.com/matrix-org/dendrite/keyserver/api"
	keyapi "github.com/matrix-org/dendrite/keyserver/api"
	roomserverAPI "github.com/matrix-org/dendrite/roomserver/api"
	"github.com/matrix-org/dendrite/syncapi/types"
	"github.com/matrix-org/gomatrixserverlib"
	"github.com/matrix-org/util"
)

const DeviceListLogName = "dl"

// DeviceOTKCounts adds one-time key counts to the /sync response
func DeviceOTKCounts(ctx context.Context, keyAPI keyapi.KeyInternalAPI, userID, deviceID string, res *types.Response) error {
	var queryRes api.QueryOneTimeKeysResponse
	keyAPI.QueryOneTimeKeys(ctx, &api.QueryOneTimeKeysRequest{
		UserID:   userID,
		DeviceID: deviceID,
	}, &queryRes)
	if queryRes.Error != nil {
		return queryRes.Error
	}
	res.DeviceListsOTKCount = queryRes.Count.KeyCount
	return nil
}

// DeviceListCatchup fills in the given response for the given user ID to bring it up-to-date with device lists. hasNew=true if the response
// was filled in, else false if there are no new device list changes because there is nothing to catch up on. The response MUST
// be already filled in with join/leave information.
// nolint:gocyclo
func DeviceListCatchup(
	ctx context.Context, keyAPI keyapi.KeyInternalAPI, rsAPI roomserverAPI.RoomserverInternalAPI,
	userID string, res *types.Response, from, to types.StreamingToken,
) (hasNew bool, err error) {

	// Track users who we didn't track before but now do by virtue of sharing a room with them, or not.
	newlyJoinedRooms := joinedRooms(res, userID)
	newlyLeftRooms := leftRooms(res)
	if len(newlyJoinedRooms) > 0 || len(newlyLeftRooms) > 0 {
		changed, left, err := TrackChangedUsers(ctx, rsAPI, userID, newlyJoinedRooms, newlyLeftRooms)
		if err != nil {
			return false, err
		}
		res.DeviceLists.Changed = changed
		res.DeviceLists.Left = left
		hasNew = len(changed) > 0 || len(left) > 0
	}

	// now also track users who we already share rooms with but who have updated their devices between the two tokens

	var partition int32
	var offset int64
	partition = -1
	offset = sarama.OffsetOldest
	// Extract partition/offset from sync token
	// TODO: In a world where keyserver is sharded there will be multiple partitions and hence multiple QueryKeyChanges to make.
	if !from.DeviceListPosition.IsEmpty() {
		partition = from.DeviceListPosition.Partition
		offset = from.DeviceListPosition.Offset
	}
	var toOffset int64
	toOffset = sarama.OffsetNewest
	if toLog := to.DeviceListPosition; toLog.Partition == partition && toLog.Offset > 0 {
		toOffset = toLog.Offset
	}
	var queryRes api.QueryKeyChangesResponse
	keyAPI.QueryKeyChanges(ctx, &api.QueryKeyChangesRequest{
		Partition: partition,
		Offset:    offset,
		ToOffset:  toOffset,
	}, &queryRes)
	if queryRes.Error != nil {
		// don't fail the catchup because we may have got useful information by tracking membership
		util.GetLogger(ctx).WithError(queryRes.Error).Error("QueryKeyChanges failed")
		return hasNew, nil
	}
	// QueryKeyChanges gets ALL users who have changed keys, we want the ones who share rooms with the user.
	var sharedUsersMap map[string]int
	sharedUsersMap, queryRes.UserIDs = filterSharedUsers(ctx, rsAPI, userID, queryRes.UserIDs)
	util.GetLogger(ctx).Debugf(
		"QueryKeyChanges request p=%d,off=%d,to=%d response p=%d off=%d uids=%v",
		partition, offset, toOffset, queryRes.Partition, queryRes.Offset, queryRes.UserIDs,
	)
	userSet := make(map[string]bool)
	for _, userID := range res.DeviceLists.Changed {
		userSet[userID] = true
	}
	for _, userID := range queryRes.UserIDs {
		if !userSet[userID] {
			res.DeviceLists.Changed = append(res.DeviceLists.Changed, userID)
			hasNew = true
			userSet[userID] = true
		}
	}
	// if the response has any join/leave events, add them now.
	// TODO: This is sub-optimal because we will add users to `changed` even if we already shared a room with them.
	joinUserIDs, leaveUserIDs := membershipEvents(res)
	for _, userID := range joinUserIDs {
		if !userSet[userID] {
			res.DeviceLists.Changed = append(res.DeviceLists.Changed, userID)
			hasNew = true
			userSet[userID] = true
		}
	}
	for _, userID := range leaveUserIDs {
		if sharedUsersMap[userID] == 0 {
			// we no longer share a room with this user when they left, so add to left list.
			res.DeviceLists.Left = append(res.DeviceLists.Left, userID)
		}
	}
	// set the new token
	to.DeviceListPosition = types.LogPosition{
		Partition: queryRes.Partition,
		Offset:    queryRes.Offset,
<<<<<<< HEAD
	})
	res.NextBatch.ApplyUpdates(to)
=======
	}
	res.NextBatch = to.String()
>>>>>>> 9a1ef81f

	return hasNew, nil
}

// TrackChangedUsers calculates the values of device_lists.changed|left in the /sync response.
// nolint:gocyclo
func TrackChangedUsers(
	ctx context.Context, rsAPI roomserverAPI.RoomserverInternalAPI, userID string, newlyJoinedRooms, newlyLeftRooms []string,
) (changed, left []string, err error) {
	// process leaves first, then joins afterwards so if we join/leave/join/leave we err on the side of including users.

	// Leave algorithm:
	// - Get set of users and number of times they appear in rooms prior to leave. - QuerySharedUsersRequest with 'IncludeRoomID'.
	// - Get users in newly left room. - QueryCurrentState
	// - Loop set of users and decrement by 1 for each user in newly left room.
	// - If count=0 then they share no more rooms so inform BOTH parties of this via 'left'=[...] in /sync.
	var queryRes roomserverAPI.QuerySharedUsersResponse
	err = rsAPI.QuerySharedUsers(ctx, &roomserverAPI.QuerySharedUsersRequest{
		UserID:         userID,
		IncludeRoomIDs: newlyLeftRooms,
	}, &queryRes)
	if err != nil {
		return nil, nil, err
	}
	var stateRes roomserverAPI.QueryBulkStateContentResponse
	err = rsAPI.QueryBulkStateContent(ctx, &roomserverAPI.QueryBulkStateContentRequest{
		RoomIDs: newlyLeftRooms,
		StateTuples: []gomatrixserverlib.StateKeyTuple{
			{
				EventType: gomatrixserverlib.MRoomMember,
				StateKey:  "*",
			},
		},
		AllowWildcards: true,
	}, &stateRes)
	if err != nil {
		return nil, nil, err
	}
	for _, state := range stateRes.Rooms {
		for tuple, membership := range state {
			if membership != gomatrixserverlib.Join {
				continue
			}
			queryRes.UserIDsToCount[tuple.StateKey]--
		}
	}
	for userID, count := range queryRes.UserIDsToCount {
		if count <= 0 {
			left = append(left, userID) // left is returned
		}
	}

	// Join algorithm:
	// - Get the set of all joined users prior to joining room - QuerySharedUsersRequest with 'ExcludeRoomID'.
	// - Get users in newly joined room - QueryCurrentState
	// - Loop set of users in newly joined room, do they appear in the set of users prior to joining?
	// - If yes: then they already shared a room in common, do nothing.
	// - If no: then they are a brand new user so inform BOTH parties of this via 'changed=[...]'
	err = rsAPI.QuerySharedUsers(ctx, &roomserverAPI.QuerySharedUsersRequest{
		UserID:         userID,
		ExcludeRoomIDs: newlyJoinedRooms,
	}, &queryRes)
	if err != nil {
		return nil, left, err
	}
	err = rsAPI.QueryBulkStateContent(ctx, &roomserverAPI.QueryBulkStateContentRequest{
		RoomIDs: newlyJoinedRooms,
		StateTuples: []gomatrixserverlib.StateKeyTuple{
			{
				EventType: gomatrixserverlib.MRoomMember,
				StateKey:  "*",
			},
		},
		AllowWildcards: true,
	}, &stateRes)
	if err != nil {
		return nil, left, err
	}
	for _, state := range stateRes.Rooms {
		for tuple, membership := range state {
			if membership != gomatrixserverlib.Join {
				continue
			}
			// new user who we weren't previously sharing rooms with
			if _, ok := queryRes.UserIDsToCount[tuple.StateKey]; !ok {
				changed = append(changed, tuple.StateKey) // changed is returned
			}
		}
	}
	return changed, left, nil
}

func filterSharedUsers(
	ctx context.Context, rsAPI roomserverAPI.RoomserverInternalAPI, userID string, usersWithChangedKeys []string,
) (map[string]int, []string) {
	var result []string
	var sharedUsersRes roomserverAPI.QuerySharedUsersResponse
	err := rsAPI.QuerySharedUsers(ctx, &roomserverAPI.QuerySharedUsersRequest{
		UserID: userID,
	}, &sharedUsersRes)
	if err != nil {
		// default to all users so we do needless queries rather than miss some important device update
		return nil, usersWithChangedKeys
	}
	// We forcibly put ourselves in this list because we should be notified about our own device updates
	// and if we are in 0 rooms then we don't technically share any room with ourselves so we wouldn't
	// be notified about key changes.
	sharedUsersRes.UserIDsToCount[userID] = 1

	for _, uid := range usersWithChangedKeys {
		if sharedUsersRes.UserIDsToCount[uid] > 0 {
			result = append(result, uid)
		}
	}
	return sharedUsersRes.UserIDsToCount, result
}

func joinedRooms(res *types.Response, userID string) []string {
	var roomIDs []string
	for roomID, join := range res.Rooms.Join {
		// we would expect to see our join event somewhere if we newly joined the room.
		// Normal events get put in the join section so it's not enough to know the room ID is present in 'join'.
		newlyJoined := membershipEventPresent(join.State.Events, userID)
		if newlyJoined {
			roomIDs = append(roomIDs, roomID)
			continue
		}
		newlyJoined = membershipEventPresent(join.Timeline.Events, userID)
		if newlyJoined {
			roomIDs = append(roomIDs, roomID)
		}
	}
	return roomIDs
}

func leftRooms(res *types.Response) []string {
	roomIDs := make([]string, len(res.Rooms.Leave))
	i := 0
	for roomID := range res.Rooms.Leave {
		roomIDs[i] = roomID
		i++
	}
	return roomIDs
}

func membershipEventPresent(events []gomatrixserverlib.ClientEvent, userID string) bool {
	for _, ev := range events {
		// it's enough to know that we have our member event here, don't need to check membership content
		// as it's implied by being in the respective section of the sync response.
		if ev.Type == gomatrixserverlib.MRoomMember && ev.StateKey != nil && *ev.StateKey == userID {
			return true
		}
	}
	return false
}

// returns the user IDs of anyone joining or leaving a room in this response. These users will be added to
// the 'changed' property because of https://matrix.org/docs/spec/client_server/r0.6.1#id84
// "For optimal performance, Alice should be added to changed in Bob's sync only when she adds a new device,
// or when Alice and Bob now share a room but didn't share any room previously. However, for the sake of simpler
// logic, a server may add Alice to changed when Alice and Bob share a new room, even if they previously already shared a room."
func membershipEvents(res *types.Response) (joinUserIDs, leaveUserIDs []string) {
	for _, room := range res.Rooms.Join {
		for _, ev := range room.Timeline.Events {
			if ev.Type == gomatrixserverlib.MRoomMember && ev.StateKey != nil {
				if strings.Contains(string(ev.Content), `"join"`) {
					joinUserIDs = append(joinUserIDs, *ev.StateKey)
				} else if strings.Contains(string(ev.Content), `"leave"`) {
					leaveUserIDs = append(leaveUserIDs, *ev.StateKey)
				} else if strings.Contains(string(ev.Content), `"ban"`) {
					leaveUserIDs = append(leaveUserIDs, *ev.StateKey)
				}
			}
		}
	}
	return
}<|MERGE_RESOLUTION|>--- conflicted
+++ resolved
@@ -131,13 +131,8 @@
 	to.DeviceListPosition = types.LogPosition{
 		Partition: queryRes.Partition,
 		Offset:    queryRes.Offset,
-<<<<<<< HEAD
 	})
 	res.NextBatch.ApplyUpdates(to)
-=======
-	}
-	res.NextBatch = to.String()
->>>>>>> 9a1ef81f
 
 	return hasNew, nil
 }
