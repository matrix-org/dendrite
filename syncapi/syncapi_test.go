--- conflicted
+++ resolved
@@ -1166,16 +1166,10 @@
 	room := test.NewRoom(t, alice)
 
 	test.WithAllDatabases(t, func(t *testing.T, dbType test.DBType) {
-<<<<<<< HEAD
-		base, shutdownBase := testrig.CreateBaseDendrite(t, dbType)
-		t.Cleanup(shutdownBase)
-		db, _, err := storage.NewSyncServerDatasource(base, &base.Cfg.SyncAPI.Database)
-=======
 		cfg, processCtx, close := testrig.CreateConfig(t, dbType)
 		cm := sqlutil.NewConnectionManager(processCtx, cfg.Global.DatabaseOptions)
 		t.Cleanup(close)
-		db, err := storage.NewSyncServerDatasource(processCtx.Context(), cm, &cfg.SyncAPI.Database)
->>>>>>> 2070b5a4
+		db, _, err := storage.NewSyncServerDatasource(processCtx.Context(), cm, &cfg.SyncAPI.Database)
 		if err != nil {
 			t.Fatal(err)
 		}
