package syncapi

import (
	"context"
	"encoding/json"
	"fmt"
	"net/http"
	"net/http/httptest"
	"reflect"
	"testing"
	"time"

	"github.com/matrix-org/dendrite/clientapi/producers"
	keyapi "github.com/matrix-org/dendrite/keyserver/api"
	"github.com/matrix-org/dendrite/roomserver"
	"github.com/matrix-org/dendrite/roomserver/api"
	rsapi "github.com/matrix-org/dendrite/roomserver/api"
	"github.com/matrix-org/dendrite/setup/base"
	"github.com/matrix-org/dendrite/setup/jetstream"
	"github.com/matrix-org/dendrite/syncapi/types"
	"github.com/matrix-org/dendrite/test"
	"github.com/matrix-org/dendrite/test/testrig"
	userapi "github.com/matrix-org/dendrite/userapi/api"
	"github.com/matrix-org/gomatrixserverlib"
	"github.com/nats-io/nats.go"
	"github.com/tidwall/gjson"
)

type syncRoomserverAPI struct {
	rsapi.SyncRoomserverAPI
	rooms []*test.Room
}

func (s *syncRoomserverAPI) QueryLatestEventsAndState(ctx context.Context, req *rsapi.QueryLatestEventsAndStateRequest, res *rsapi.QueryLatestEventsAndStateResponse) error {
	var room *test.Room
	for _, r := range s.rooms {
		if r.ID == req.RoomID {
			room = r
			break
		}
	}
	if room == nil {
		res.RoomExists = false
		return nil
	}
	res.RoomVersion = room.Version
	return nil // TODO: return state
}

func (s *syncRoomserverAPI) QuerySharedUsers(ctx context.Context, req *rsapi.QuerySharedUsersRequest, res *rsapi.QuerySharedUsersResponse) error {
	res.UserIDsToCount = make(map[string]int)
	return nil
}
func (s *syncRoomserverAPI) QueryBulkStateContent(ctx context.Context, req *rsapi.QueryBulkStateContentRequest, res *rsapi.QueryBulkStateContentResponse) error {
	return nil
}

func (s *syncRoomserverAPI) QueryMembershipForUser(ctx context.Context, req *rsapi.QueryMembershipForUserRequest, res *rsapi.QueryMembershipForUserResponse) error {
	res.IsRoomForgotten = false
	res.RoomExists = true
	return nil
}

func (s *syncRoomserverAPI) QueryMembershipAtEvent(ctx context.Context, req *rsapi.QueryMembershipAtEventRequest, res *rsapi.QueryMembershipAtEventResponse) error {
	return nil
}

type syncUserAPI struct {
	userapi.SyncUserAPI
	accounts []userapi.Device
}

func (s *syncUserAPI) QueryAccessToken(ctx context.Context, req *userapi.QueryAccessTokenRequest, res *userapi.QueryAccessTokenResponse) error {
	for _, acc := range s.accounts {
		if acc.AccessToken == req.AccessToken {
			res.Device = &acc
			return nil
		}
	}
	res.Err = "unknown user"
	return nil
}

func (s *syncUserAPI) PerformLastSeenUpdate(ctx context.Context, req *userapi.PerformLastSeenUpdateRequest, res *userapi.PerformLastSeenUpdateResponse) error {
	return nil
}

type syncKeyAPI struct {
	keyapi.SyncKeyAPI
}

func (s *syncKeyAPI) QueryKeyChanges(ctx context.Context, req *keyapi.QueryKeyChangesRequest, res *keyapi.QueryKeyChangesResponse) {
}
func (s *syncKeyAPI) QueryOneTimeKeys(ctx context.Context, req *keyapi.QueryOneTimeKeysRequest, res *keyapi.QueryOneTimeKeysResponse) {

}

func TestSyncAPIAccessTokens(t *testing.T) {
	test.WithAllDatabases(t, func(t *testing.T, dbType test.DBType) {
		testSyncAccessTokens(t, dbType)
	})
}

func testSyncAccessTokens(t *testing.T, dbType test.DBType) {
	user := test.NewUser(t)
	room := test.NewRoom(t, user)
	alice := userapi.Device{
		ID:          "ALICEID",
		UserID:      user.ID,
		AccessToken: "ALICE_BEARER_TOKEN",
		DisplayName: "Alice",
		AccountType: userapi.AccountTypeUser,
	}

	base, close := testrig.CreateBaseDendrite(t, dbType)
	defer close()

	jsctx, _ := base.NATS.Prepare(base.ProcessContext, &base.Cfg.Global.JetStream)
	defer jetstream.DeleteAllStreams(jsctx, &base.Cfg.Global.JetStream)
	msgs := toNATSMsgs(t, base, room.Events()...)
	AddPublicRoutes(base, &syncUserAPI{accounts: []userapi.Device{alice}}, &syncRoomserverAPI{rooms: []*test.Room{room}}, &syncKeyAPI{})
	testrig.MustPublishMsgs(t, jsctx, msgs...)

	testCases := []struct {
		name            string
		req             *http.Request
		wantCode        int
		wantJoinedRooms []string
	}{
		{
			name: "missing access token",
			req: test.NewRequest(t, "GET", "/_matrix/client/v3/sync", test.WithQueryParams(map[string]string{
				"timeout": "0",
			})),
			wantCode: 401,
		},
		{
			name: "unknown access token",
			req: test.NewRequest(t, "GET", "/_matrix/client/v3/sync", test.WithQueryParams(map[string]string{
				"access_token": "foo",
				"timeout":      "0",
			})),
			wantCode: 401,
		},
		{
			name: "valid access token",
			req: test.NewRequest(t, "GET", "/_matrix/client/v3/sync", test.WithQueryParams(map[string]string{
				"access_token": alice.AccessToken,
				"timeout":      "0",
			})),
			wantCode:        200,
			wantJoinedRooms: []string{room.ID},
		},
	}
	// TODO: find a better way
	time.Sleep(500 * time.Millisecond)

	for _, tc := range testCases {
		w := httptest.NewRecorder()
		base.PublicClientAPIMux.ServeHTTP(w, tc.req)
		if w.Code != tc.wantCode {
			t.Fatalf("%s: got HTTP %d want %d", tc.name, w.Code, tc.wantCode)
		}
		if tc.wantJoinedRooms != nil {
			var res types.Response
			if err := json.NewDecoder(w.Body).Decode(&res); err != nil {
				t.Fatalf("%s: failed to decode response body: %s", tc.name, err)
			}
			if len(res.Rooms.Join) != len(tc.wantJoinedRooms) {
				t.Errorf("%s: got %v joined rooms, want %v.\nResponse: %+v", tc.name, len(res.Rooms.Join), len(tc.wantJoinedRooms), res)
			}
			t.Logf("res: %+v", res.Rooms.Join[room.ID])

			gotEventIDs := make([]string, len(res.Rooms.Join[room.ID].Timeline.Events))
			for i, ev := range res.Rooms.Join[room.ID].Timeline.Events {
				gotEventIDs[i] = ev.EventID
			}
			test.AssertEventIDsEqual(t, gotEventIDs, room.Events())
		}
	}
}

// Tests what happens when we create a room and then /sync before all events from /createRoom have
// been sent to the syncapi
func TestSyncAPICreateRoomSyncEarly(t *testing.T) {
	test.WithAllDatabases(t, func(t *testing.T, dbType test.DBType) {
		testSyncAPICreateRoomSyncEarly(t, dbType)
	})
}

func testSyncAPICreateRoomSyncEarly(t *testing.T, dbType test.DBType) {
	user := test.NewUser(t)
	room := test.NewRoom(t, user)
	alice := userapi.Device{
		ID:          "ALICEID",
		UserID:      user.ID,
		AccessToken: "ALICE_BEARER_TOKEN",
		DisplayName: "Alice",
		AccountType: userapi.AccountTypeUser,
	}

	base, close := testrig.CreateBaseDendrite(t, dbType)
	defer close()

	jsctx, _ := base.NATS.Prepare(base.ProcessContext, &base.Cfg.Global.JetStream)
	defer jetstream.DeleteAllStreams(jsctx, &base.Cfg.Global.JetStream)
	// order is:
	// m.room.create
	// m.room.member
	// m.room.power_levels
	// m.room.join_rules
	// m.room.history_visibility
	msgs := toNATSMsgs(t, base, room.Events()...)
	sinceTokens := make([]string, len(msgs))
	AddPublicRoutes(base, &syncUserAPI{accounts: []userapi.Device{alice}}, &syncRoomserverAPI{rooms: []*test.Room{room}}, &syncKeyAPI{})
	for i, msg := range msgs {
		testrig.MustPublishMsgs(t, jsctx, msg)
		time.Sleep(100 * time.Millisecond)
		w := httptest.NewRecorder()
		base.PublicClientAPIMux.ServeHTTP(w, test.NewRequest(t, "GET", "/_matrix/client/v3/sync", test.WithQueryParams(map[string]string{
			"access_token": alice.AccessToken,
			"timeout":      "0",
		})))
		if w.Code != 200 {
			t.Errorf("got HTTP %d want 200", w.Code)
			continue
		}
		var res types.Response
		if err := json.NewDecoder(w.Body).Decode(&res); err != nil {
			t.Errorf("failed to decode response body: %s", err)
		}
		sinceTokens[i] = res.NextBatch.String()
		if i == 0 { // create event does not produce a room section
			if len(res.Rooms.Join) != 0 {
				t.Fatalf("i=%v got %d joined rooms, want 0", i, len(res.Rooms.Join))
			}
		} else { // we should have that room somewhere
			if len(res.Rooms.Join) != 1 {
				t.Fatalf("i=%v got %d joined rooms, want 1", i, len(res.Rooms.Join))
			}
		}
	}

	// sync with no token "" and with the penultimate token and this should neatly return room events in the timeline block
	sinceTokens = append([]string{""}, sinceTokens[:len(sinceTokens)-1]...)

	t.Logf("waited for events to be consumed; syncing with %v", sinceTokens)
	for i, since := range sinceTokens {
		w := httptest.NewRecorder()
		base.PublicClientAPIMux.ServeHTTP(w, test.NewRequest(t, "GET", "/_matrix/client/v3/sync", test.WithQueryParams(map[string]string{
			"access_token": alice.AccessToken,
			"timeout":      "0",
			"since":        since,
		})))
		if w.Code != 200 {
			t.Errorf("since=%s got HTTP %d want 200", since, w.Code)
		}
		var res types.Response
		if err := json.NewDecoder(w.Body).Decode(&res); err != nil {
			t.Errorf("failed to decode response body: %s", err)
		}
		if len(res.Rooms.Join) != 1 {
			t.Fatalf("since=%s got %d joined rooms, want 1", since, len(res.Rooms.Join))
		}
		t.Logf("since=%s res state:%+v res timeline:%+v", since, res.Rooms.Join[room.ID].State.Events, res.Rooms.Join[room.ID].Timeline.Events)
		gotEventIDs := make([]string, len(res.Rooms.Join[room.ID].Timeline.Events))
		for j, ev := range res.Rooms.Join[room.ID].Timeline.Events {
			gotEventIDs[j] = ev.EventID
		}
		test.AssertEventIDsEqual(t, gotEventIDs, room.Events()[i:])
	}
}

// Test that if we hit /sync we get back presence: online, regardless of whether messages get delivered
// via NATS. Regression test for a flakey test "User sees their own presence in a sync"
func TestSyncAPIUpdatePresenceImmediately(t *testing.T) {
	test.WithAllDatabases(t, func(t *testing.T, dbType test.DBType) {
		testSyncAPIUpdatePresenceImmediately(t, dbType)
	})
}

func testSyncAPIUpdatePresenceImmediately(t *testing.T, dbType test.DBType) {
	user := test.NewUser(t)
	alice := userapi.Device{
		ID:          "ALICEID",
		UserID:      user.ID,
		AccessToken: "ALICE_BEARER_TOKEN",
		DisplayName: "Alice",
		AccountType: userapi.AccountTypeUser,
	}

	base, close := testrig.CreateBaseDendrite(t, dbType)
	base.Cfg.Global.Presence.EnableOutbound = true
	base.Cfg.Global.Presence.EnableInbound = true
	defer close()

	jsctx, _ := base.NATS.Prepare(base.ProcessContext, &base.Cfg.Global.JetStream)
	defer jetstream.DeleteAllStreams(jsctx, &base.Cfg.Global.JetStream)
	AddPublicRoutes(base, &syncUserAPI{accounts: []userapi.Device{alice}}, &syncRoomserverAPI{}, &syncKeyAPI{})
	w := httptest.NewRecorder()
	base.PublicClientAPIMux.ServeHTTP(w, test.NewRequest(t, "GET", "/_matrix/client/v3/sync", test.WithQueryParams(map[string]string{
		"access_token": alice.AccessToken,
		"timeout":      "0",
		"set_presence": "online",
	})))
	if w.Code != 200 {
		t.Fatalf("got HTTP %d want %d", w.Code, 200)
	}
	var res types.Response
	if err := json.NewDecoder(w.Body).Decode(&res); err != nil {
		t.Errorf("failed to decode response body: %s", err)
	}
	if len(res.Presence.Events) != 1 {
		t.Fatalf("expected 1 presence events, got: %+v", res.Presence.Events)
	}
	if res.Presence.Events[0].Sender != alice.UserID {
		t.Errorf("sender: got %v want %v", res.Presence.Events[0].Sender, alice.UserID)
	}
	if res.Presence.Events[0].Type != "m.presence" {
		t.Errorf("type: got %v want %v", res.Presence.Events[0].Type, "m.presence")
	}
	if gjson.ParseBytes(res.Presence.Events[0].Content).Get("presence").Str != "online" {
		t.Errorf("content: not online,  got %v", res.Presence.Events[0].Content)
	}

}

<<<<<<< HEAD
// This is mainly what Sytest is doing in "test_history_visibility"
func TestMessageHistoryVisibility(t *testing.T) {
	test.WithAllDatabases(t, func(t *testing.T, dbType test.DBType) {
		testHistoryVisibility(t, dbType)
	})
}

func testHistoryVisibility(t *testing.T, dbType test.DBType) {
	type result struct {
		seeWithoutJoin bool
		seeBeforeJoin  bool
		seeAfterInvite bool
	}

	// create the users
	alice := test.NewUser(t)
	bob := test.NewUser(t)

	bobDev := userapi.Device{
		ID:          "BOBID",
		UserID:      bob.ID,
		AccessToken: "BOD_BEARER_TOKEN",
		DisplayName: "BOB",
	}

	ctx := context.Background()
	// check guest and normal user accounts
	for _, accType := range []userapi.AccountType{userapi.AccountTypeGuest, userapi.AccountTypeUser} {
		testCases := []struct {
			historyVisibility gomatrixserverlib.HistoryVisibility
			wantResult        result
		}{
			{
				historyVisibility: gomatrixserverlib.HistoryVisibilityWorldReadable,
				wantResult: result{
					seeWithoutJoin: true,
					seeBeforeJoin:  true,
					seeAfterInvite: true,
				},
			},
			{
				historyVisibility: gomatrixserverlib.HistoryVisibilityShared,
				wantResult: result{
					seeWithoutJoin: false,
					seeBeforeJoin:  true,
					seeAfterInvite: true,
				},
			},
			{
				historyVisibility: gomatrixserverlib.HistoryVisibilityInvited,
				wantResult: result{
					seeWithoutJoin: false,
					seeBeforeJoin:  false,
					seeAfterInvite: true,
				},
			},
			{
				historyVisibility: gomatrixserverlib.HistoryVisibilityJoined,
				wantResult: result{
					seeWithoutJoin: false,
					seeBeforeJoin:  false,
					seeAfterInvite: false,
				},
			},
		}

		bobDev.AccountType = accType
		userType := "guest"
		if accType == userapi.AccountTypeUser {
			userType = "real user"
		}

		base, close := testrig.CreateBaseDendrite(t, dbType)
		defer close()

		jsctx, _ := base.NATS.Prepare(base.ProcessContext, &base.Cfg.Global.JetStream)
		defer jetstream.DeleteAllStreams(jsctx, &base.Cfg.Global.JetStream)

		// Use the actual internal roomserver API
		rsAPI := roomserver.NewInternalAPI(base)
		rsAPI.SetFederationAPI(nil, nil)

		AddPublicRoutes(base, &syncUserAPI{accounts: []userapi.Device{bobDev}}, rsAPI, &syncKeyAPI{})

		for _, tc := range testCases {
			testname := fmt.Sprintf("%s - %s", tc.historyVisibility, userType)
			t.Run(testname, func(t *testing.T) {
				// create a room with the given visibility
				room := test.NewRoom(t, alice, test.RoomHistoryVisibility(tc.historyVisibility))

				// send the events/messages to NATS to create the rooms
				beforeJoinEv := room.CreateAndInsert(t, alice, "m.room.message", map[string]interface{}{"body": fmt.Sprintf("Before invite in a %s room", tc.historyVisibility)})
				eventsToSend := append(room.Events(), beforeJoinEv)
				if err := api.SendEvents(ctx, rsAPI, api.KindNew, eventsToSend, "test", "test", nil, false); err != nil {
					t.Fatalf("failed to send events: %v", err)
				}

				// There is only one event, we expect only to be able to see this, if the room is world_readable
				w := httptest.NewRecorder()
				base.PublicClientAPIMux.ServeHTTP(w, test.NewRequest(t, "GET", fmt.Sprintf("/_matrix/client/v3/rooms/%s/messages", room.ID), test.WithQueryParams(map[string]string{
					"access_token": bobDev.AccessToken,
					"dir":          "b",
				})))
				if w.Code != 200 {
					t.Logf("%s", w.Body.String())
					t.Fatalf("got HTTP %d want %d", w.Code, 200)
				}
				// We only care about the returned events at this point
				var res struct {
					Chunk []gomatrixserverlib.ClientEvent `json:"chunk"`
				}
				if err := json.NewDecoder(w.Body).Decode(&res); err != nil {
					t.Errorf("failed to decode response body: %s", err)
				}

				verifyEventVisible(t, tc.wantResult.seeWithoutJoin, beforeJoinEv, res.Chunk)

				// Create invite, a message, join the room and create another message.
				inviteEv := room.CreateAndInsert(t, alice, "m.room.member", map[string]interface{}{"membership": "invite"}, test.WithStateKey(bob.ID))
				afterInviteEv := room.CreateAndInsert(t, alice, "m.room.message", map[string]interface{}{"body": fmt.Sprintf("After invite in a %s room", tc.historyVisibility)})
				joinEv := room.CreateAndInsert(t, bob, "m.room.member", map[string]interface{}{"membership": "join"}, test.WithStateKey(bob.ID))
				msgEv := room.CreateAndInsert(t, alice, "m.room.message", map[string]interface{}{"body": fmt.Sprintf("After join in a %s room", tc.historyVisibility)})

				eventsToSend = append([]*gomatrixserverlib.HeaderedEvent{}, inviteEv, afterInviteEv, joinEv, msgEv)

				if err := api.SendEvents(ctx, rsAPI, api.KindNew, eventsToSend, "test", "test", nil, false); err != nil {
					t.Fatalf("failed to send events: %v", err)
				}

				// Verify the messages after/before invite are visible or not
				w = httptest.NewRecorder()
				base.PublicClientAPIMux.ServeHTTP(w, test.NewRequest(t, "GET", fmt.Sprintf("/_matrix/client/v3/rooms/%s/messages", room.ID), test.WithQueryParams(map[string]string{
					"access_token": bobDev.AccessToken,
					"dir":          "b",
				})))
				if w.Code != 200 {
					t.Logf("%s", w.Body.String())
					t.Fatalf("got HTTP %d want %d", w.Code, 200)
				}
				if err := json.NewDecoder(w.Body).Decode(&res); err != nil {
					t.Errorf("failed to decode response body: %s", err)
				}
				// verify results
				verifyEventVisible(t, tc.wantResult.seeBeforeJoin, beforeJoinEv, res.Chunk)
				verifyEventVisible(t, tc.wantResult.seeAfterInvite, afterInviteEv, res.Chunk)
			})
		}
	}
}

func verifyEventVisible(t *testing.T, wantVisible bool, wantVisibleEvent *gomatrixserverlib.HeaderedEvent, chunk []gomatrixserverlib.ClientEvent) {
	t.Helper()
	if wantVisible {
		for _, ev := range chunk {
			if ev.EventID == wantVisibleEvent.EventID() {
				return
			}
		}
		t.Fatalf("expected to see event %s but didn't: %+v", wantVisibleEvent.EventID(), chunk)
	} else {
		for _, ev := range chunk {
			if ev.EventID == wantVisibleEvent.EventID() {
				t.Fatalf("expected not to see event %s: %+v", wantVisibleEvent.EventID(), string(ev.Content))
			}
		}
	}
}

func toNATSMsgs(t *testing.T, base *base.BaseDendrite, input ...*gomatrixserverlib.HeaderedEvent) []*nats.Msg {
=======
func TestSendToDevice(t *testing.T) {
	test.WithAllDatabases(t, testSendToDevice)
}

func testSendToDevice(t *testing.T, dbType test.DBType) {
	user := test.NewUser(t)
	alice := userapi.Device{
		ID:          "ALICEID",
		UserID:      user.ID,
		AccessToken: "ALICE_BEARER_TOKEN",
		DisplayName: "Alice",
		AccountType: userapi.AccountTypeUser,
	}

	base, close := testrig.CreateBaseDendrite(t, dbType)
	defer close()

	jsctx, _ := base.NATS.Prepare(base.ProcessContext, &base.Cfg.Global.JetStream)
	defer jetstream.DeleteAllStreams(jsctx, &base.Cfg.Global.JetStream)

	AddPublicRoutes(base, &syncUserAPI{accounts: []userapi.Device{alice}}, &syncRoomserverAPI{}, &syncKeyAPI{})

	producer := producers.SyncAPIProducer{
		TopicSendToDeviceEvent: base.Cfg.Global.JetStream.Prefixed(jetstream.OutputSendToDeviceEvent),
		JetStream:              jsctx,
	}

	msgCounter := 0

	testCases := []struct {
		name              string
		since             string
		want              []string
		sendMessagesCount int
	}{
		{
			name: "initial sync, no messages",
			want: []string{},
		},
		{
			name:              "initial sync, one new message",
			sendMessagesCount: 1,
			want: []string{
				"message 1",
			},
		},
		{
			name:              "initial sync, two new messages", // we didn't advance the since token, so we'll receive two messages
			sendMessagesCount: 1,
			want: []string{
				"message 1",
				"message 2",
			},
		},
		{
			name:  "incremental sync, one message", // this deletes message 1, as we advanced the since token
			since: types.StreamingToken{SendToDevicePosition: 1}.String(),
			want: []string{
				"message 2",
			},
		},
		{
			name:  "failed incremental sync, one message", // didn't advance since, so still the same message
			since: types.StreamingToken{SendToDevicePosition: 1}.String(),
			want: []string{
				"message 2",
			},
		},
		{
			name:  "incremental sync, no message",                         // this should delete message 2
			since: types.StreamingToken{SendToDevicePosition: 2}.String(), // next_batch from previous sync
			want:  []string{},
		},
		{
			name:              "incremental sync, three new messages",
			since:             types.StreamingToken{SendToDevicePosition: 2}.String(),
			sendMessagesCount: 3,
			want: []string{
				"message 3", // message 2 was deleted in the previous test
				"message 4",
				"message 5",
			},
		},
		{
			name: "initial sync, three messages", // we expect three messages, as we didn't go beyond "2"
			want: []string{
				"message 3",
				"message 4",
				"message 5",
			},
		},
		{
			name:  "incremental sync, no messages", // advance the sync token, no new messages
			since: types.StreamingToken{SendToDevicePosition: 5}.String(),
			want:  []string{},
		},
	}

	ctx := context.Background()
	for _, tc := range testCases {
		// Send to-device messages of type "m.dendrite.test" with content `{"dummy":"message $counter"}`
		for i := 0; i < tc.sendMessagesCount; i++ {
			msgCounter++
			msg := map[string]string{
				"dummy": fmt.Sprintf("message %d", msgCounter),
			}
			if err := producer.SendToDevice(ctx, user.ID, user.ID, alice.ID, "m.dendrite.test", msg); err != nil {
				t.Fatalf("unable to send to device message: %v", err)
			}
		}
		time.Sleep((time.Millisecond * 15) * time.Duration(tc.sendMessagesCount)) // wait a bit, so the messages can be processed
		// Execute a /sync request, recording the response
		w := httptest.NewRecorder()
		base.PublicClientAPIMux.ServeHTTP(w, test.NewRequest(t, "GET", "/_matrix/client/v3/sync", test.WithQueryParams(map[string]string{
			"access_token": alice.AccessToken,
			"since":        tc.since,
		})))

		// Extract the to_device.events, # gets all values of an array, in this case a string slice with "message $counter" entries
		events := gjson.Get(w.Body.String(), "to_device.events.#.content.dummy").Array()
		got := make([]string, len(events))
		for i := range events {
			got[i] = events[i].String()
		}

		// Ensure the messages we received are as we expect them to be
		if !reflect.DeepEqual(got, tc.want) {
			t.Logf("[%s|since=%s]: Sync: %s", tc.name, tc.since, w.Body.String())
			t.Fatalf("[%s|since=%s]: got: %+v, want: %+v", tc.name, tc.since, got, tc.want)
		}
	}
}

func toNATSMsgs(t *testing.T, base *base.BaseDendrite, input []*gomatrixserverlib.HeaderedEvent) []*nats.Msg {
>>>>>>> a2bed259
	result := make([]*nats.Msg, len(input))
	for i, ev := range input {
		var addsStateIDs []string
		if ev.StateKey() != nil {
			addsStateIDs = append(addsStateIDs, ev.EventID())
		}
		result[i] = testrig.NewOutputEventMsg(t, base, ev.RoomID(), api.OutputEvent{
			Type: rsapi.OutputTypeNewRoomEvent,
			NewRoomEvent: &rsapi.OutputNewRoomEvent{
				Event:             ev,
				AddsStateEventIDs: addsStateIDs,
				HistoryVisibility: ev.Visibility,
			},
		})
	}
	return result
}<|MERGE_RESOLUTION|>--- conflicted
+++ resolved
@@ -325,7 +325,6 @@
 
 }
 
-<<<<<<< HEAD
 // This is mainly what Sytest is doing in "test_history_visibility"
 func TestMessageHistoryVisibility(t *testing.T) {
 	test.WithAllDatabases(t, func(t *testing.T, dbType test.DBType) {
@@ -494,8 +493,6 @@
 	}
 }
 
-func toNATSMsgs(t *testing.T, base *base.BaseDendrite, input ...*gomatrixserverlib.HeaderedEvent) []*nats.Msg {
-=======
 func TestSendToDevice(t *testing.T) {
 	test.WithAllDatabases(t, testSendToDevice)
 }
@@ -629,8 +626,7 @@
 	}
 }
 
-func toNATSMsgs(t *testing.T, base *base.BaseDendrite, input []*gomatrixserverlib.HeaderedEvent) []*nats.Msg {
->>>>>>> a2bed259
+func toNATSMsgs(t *testing.T, base *base.BaseDendrite, input ...*gomatrixserverlib.HeaderedEvent) []*nats.Msg {
 	result := make([]*nats.Msg, len(input))
 	for i, ev := range input {
 		var addsStateIDs []string
