--- conflicted
+++ resolved
@@ -95,16 +95,6 @@
 )
 
 type StreamingToken struct {
-<<<<<<< HEAD
-	PDUPosition              StreamPosition
-	TypingPosition           StreamPosition
-	ReceiptPosition          StreamPosition
-	SendToDevicePosition     StreamPosition
-	InvitePosition           StreamPosition
-	AccountDataPosition      StreamPosition
-	NotificationDataPosition StreamPosition
-	DeviceListPosition       LogPosition
-=======
 	PDUPosition          StreamPosition
 	TypingPosition       StreamPosition
 	ReceiptPosition      StreamPosition
@@ -112,7 +102,6 @@
 	InvitePosition       StreamPosition
 	AccountDataPosition  StreamPosition
 	DeviceListPosition   StreamPosition
->>>>>>> c36e4546
 }
 
 // This will be used as a fallback by json.Marshal.
@@ -131,12 +120,7 @@
 		"s%d_%d_%d_%d_%d_%d_%d",
 		t.PDUPosition, t.TypingPosition,
 		t.ReceiptPosition, t.SendToDevicePosition,
-<<<<<<< HEAD
-		t.InvitePosition, t.AccountDataPosition,
-		t.NotificationDataPosition,
-=======
 		t.InvitePosition, t.AccountDataPosition, t.DeviceListPosition,
->>>>>>> c36e4546
 	)
 	return posStr
 }
@@ -156,24 +140,14 @@
 		return true
 	case t.AccountDataPosition > other.AccountDataPosition:
 		return true
-<<<<<<< HEAD
-	case t.NotificationDataPosition > other.NotificationDataPosition:
-		return true
-	case t.DeviceListPosition.IsAfter(&other.DeviceListPosition):
-=======
 	case t.DeviceListPosition > other.DeviceListPosition:
->>>>>>> c36e4546
 		return true
 	}
 	return false
 }
 
 func (t *StreamingToken) IsEmpty() bool {
-<<<<<<< HEAD
-	return t == nil || t.PDUPosition+t.TypingPosition+t.ReceiptPosition+t.SendToDevicePosition+t.InvitePosition+t.AccountDataPosition+t.NotificationDataPosition == 0 && t.DeviceListPosition.IsEmpty()
-=======
 	return t == nil || t.PDUPosition+t.TypingPosition+t.ReceiptPosition+t.SendToDevicePosition+t.InvitePosition+t.AccountDataPosition+t.DeviceListPosition == 0
->>>>>>> c36e4546
 }
 
 // WithUpdates returns a copy of the StreamingToken with updates applied from another StreamingToken.
@@ -208,14 +182,7 @@
 	if other.AccountDataPosition > t.AccountDataPosition {
 		t.AccountDataPosition = other.AccountDataPosition
 	}
-<<<<<<< HEAD
-	if other.NotificationDataPosition > t.NotificationDataPosition {
-		t.NotificationDataPosition = other.NotificationDataPosition
-	}
-	if other.DeviceListPosition.IsAfter(&t.DeviceListPosition) {
-=======
 	if other.DeviceListPosition > t.DeviceListPosition {
->>>>>>> c36e4546
 		t.DeviceListPosition = other.DeviceListPosition
 	}
 }
@@ -306,15 +273,10 @@
 		err = ErrMalformedSyncToken
 		return
 	}
-<<<<<<< HEAD
-	categories := strings.Split(tok[1:], ".")
-	parts := strings.Split(categories[0], "_")
-=======
 	// Migration: Remove everything after and including '.' - we previously had tokens like:
 	// s478_0_0_0_0_13.dl-0-2 but we have now removed partitioned stream positions
 	tok = strings.Split(tok, ".")[0]
 	parts := strings.Split(tok[1:], "_")
->>>>>>> c36e4546
 	var positions [7]StreamPosition
 	for i, p := range parts {
 		if i > len(positions) {
@@ -329,40 +291,6 @@
 		positions[i] = StreamPosition(pos)
 	}
 	token = StreamingToken{
-<<<<<<< HEAD
-		PDUPosition:              positions[0],
-		TypingPosition:           positions[1],
-		ReceiptPosition:          positions[2],
-		SendToDevicePosition:     positions[3],
-		InvitePosition:           positions[4],
-		AccountDataPosition:      positions[5],
-		NotificationDataPosition: positions[6],
-	}
-	// dl-0-1234
-	// $log_name-$partition-$offset
-	for _, logStr := range categories[1:] {
-		segments := strings.Split(logStr, "-")
-		if len(segments) != 3 {
-			err = fmt.Errorf("invalid log position %q", logStr)
-			return
-		}
-		switch segments[0] {
-		case "dl":
-			// Device list syncing
-			var partition, offset int
-			if partition, err = strconv.Atoi(segments[1]); err != nil {
-				return
-			}
-			if offset, err = strconv.Atoi(segments[2]); err != nil {
-				return
-			}
-			token.DeviceListPosition.Partition = int32(partition)
-			token.DeviceListPosition.Offset = int64(offset)
-		default:
-			err = fmt.Errorf("unrecognised token type %q", segments[0])
-			return
-		}
-=======
 		PDUPosition:          positions[0],
 		TypingPosition:       positions[1],
 		ReceiptPosition:      positions[2],
@@ -370,7 +298,6 @@
 		InvitePosition:       positions[4],
 		AccountDataPosition:  positions[5],
 		DeviceListPosition:   positions[6],
->>>>>>> c36e4546
 	}
 	return token, nil
 }
