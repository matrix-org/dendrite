--- conflicted
+++ resolved
@@ -113,37 +113,7 @@
 	TypingPosition       StreamPosition
 	ReceiptPosition      StreamPosition
 	SendToDevicePosition StreamPosition
-<<<<<<< HEAD
-	Logs                 map[string]*LogPosition
-}
-
-// This will be used as a fallback by json.Marshal.
-func (t StreamingToken) MarshalText() ([]byte, error) {
-	return []byte(t.String()), nil
-}
-
-// This will be used as a fallback by json.Unmarshal.
-func (t *StreamingToken) UnmarshalText(text []byte) (err error) {
-	*t, err = NewStreamTokenFromString(string(text))
-	return err
-}
-
-func (t *StreamingToken) SetLog(name string, lp *LogPosition) {
-	if t.Logs == nil {
-		t.Logs = make(map[string]*LogPosition)
-	}
-	t.Logs[name] = lp
-}
-
-func (t *StreamingToken) Log(name string) *LogPosition {
-	l, ok := t.Logs[name]
-	if !ok {
-		return nil
-	}
-	return l
-=======
 	DeviceListPosition   LogPosition
->>>>>>> 9a1ef81f
 }
 
 func (t StreamingToken) String() string {
@@ -201,20 +171,9 @@
 	case other.ReceiptPosition > 0:
 		t.ReceiptPosition = other.ReceiptPosition
 	case other.SendToDevicePosition > 0:
-<<<<<<< HEAD
 		t.SendToDevicePosition = other.SendToDevicePosition
-	}
-	if t.Logs == nil {
-		t.Logs = make(map[string]*LogPosition)
-	}
-	for name, pos := range other.Logs {
-		copy := *pos
-		t.Logs[name] = &copy
-=======
-		ret.SendToDevicePosition = other.SendToDevicePosition
 	case other.DeviceListPosition.Offset > 0:
-		ret.DeviceListPosition = other.DeviceListPosition
->>>>>>> 9a1ef81f
+		t.DeviceListPosition = other.DeviceListPosition
 	}
 }
 
