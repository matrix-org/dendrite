--- conflicted
+++ resolved
@@ -346,14 +346,6 @@
     max_open_conns: 10
     max_idle_conns: 2
     conn_max_lifetime: -1
-<<<<<<< HEAD
-  device_database:
-    connection_string: file:userapi_devices.db
-    max_open_conns: 10
-    max_idle_conns: 2
-    conn_max_lifetime: -1
-=======
->>>>>>> 979738b2
   # The length of time that a token issued for a relying party from
   # /_matrix/client/r0/user/{userId}/openid/request_token endpoint
   # is considered to be valid in milliseconds.
