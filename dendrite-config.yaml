--- conflicted
+++ resolved
@@ -121,7 +121,10 @@
     jaeger:
         disabled: true
 
-<<<<<<< HEAD
+# A list of application service config files to use
+application_services:
+    config_files: []
+
 # The configuration for dendrite logs
 logging:
     # The logging type, only "file" is supported at the moment
@@ -137,9 +140,4 @@
     # - type: "file"
     #   level: "error"
     #   params:
-    #     path: "/var/log/dendrite/errors"
-=======
-# A list of application service config files to use
-application_services:
-    config_files: []
->>>>>>> fa362ece
+    #     path: "/var/log/dendrite/errors"