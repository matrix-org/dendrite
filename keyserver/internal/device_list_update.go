--- conflicted
+++ resolved
@@ -145,11 +145,7 @@
 	process *process.ProcessContext, db DeviceListUpdaterDatabase,
 	api DeviceListUpdaterAPI, producer KeyChangeProducer,
 	fedClient fedsenderapi.KeyserverFederationAPI, numWorkers int,
-<<<<<<< HEAD
-	rsAPI rsapi.KeyserverRoomserverAPI,
-=======
-	thisServer gomatrixserverlib.ServerName,
->>>>>>> 31f56ac3
+	rsAPI rsapi.KeyserverRoomserverAPI, thisServer gomatrixserverlib.ServerName,
 ) *DeviceListUpdater {
 	return &DeviceListUpdater{
 		process:        process,
