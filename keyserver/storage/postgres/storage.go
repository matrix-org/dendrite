// Copyright 2020 The Matrix.org Foundation C.I.C.
//
// Licensed under the Apache License, Version 2.0 (the "License");
// you may not use this file except in compliance with the License.
// You may obtain a copy of the License at
//
//     http://www.apache.org/licenses/LICENSE-2.0
//
// Unless required by applicable law or agreed to in writing, software
// distributed under the License is distributed on an "AS IS" BASIS,
// WITHOUT WARRANTIES OR CONDITIONS OF ANY KIND, either express or implied.
// See the License for the specific language governing permissions and
// limitations under the License.

package postgres

import (
	"github.com/matrix-org/dendrite/internal/sqlutil"
	"github.com/matrix-org/dendrite/keyserver/storage/shared"
	"github.com/matrix-org/dendrite/setup/base"
	"github.com/matrix-org/dendrite/setup/config"
)

// NewDatabase creates a new sync server database
func NewDatabase(base *base.BaseDendrite, dbProperties *config.DatabaseOptions) (*shared.Database, error) {
	var err error
	db, writer, err := base.DatabaseConnection(dbProperties, sqlutil.NewDummyWriter())
	if err != nil {
		return nil, err
	}
	otk, err := NewPostgresOneTimeKeysTable(db)
	if err != nil {
		return nil, err
	}
	dk, err := NewPostgresDeviceKeysTable(db)
	if err != nil {
		return nil, err
	}
	kc, err := NewPostgresKeyChangesTable(db)
	if err != nil {
		return nil, err
	}
	sdl, err := NewPostgresStaleDeviceListsTable(db)
	if err != nil {
		return nil, err
	}
	csk, err := NewPostgresCrossSigningKeysTable(db)
	if err != nil {
		return nil, err
	}
	css, err := NewPostgresCrossSigningSigsTable(db)
	if err != nil {
		return nil, err
	}
<<<<<<< HEAD
=======
	m := sqlutil.NewMigrations()
	deltas.LoadRefactorKeyChanges(m)
	deltas.LoadFixCrossSigningSignatureIndexes(m)
	if err = m.RunDeltas(db, dbProperties); err != nil {
		return nil, err
	}
>>>>>>> 21dd5a71
	if err = kc.Prepare(); err != nil {
		return nil, err
	}
	d := &shared.Database{
		DB:                    db,
		Writer:                writer,
		OneTimeKeysTable:      otk,
		DeviceKeysTable:       dk,
		KeyChangesTable:       kc,
		StaleDeviceListsTable: sdl,
		CrossSigningKeysTable: csk,
		CrossSigningSigsTable: css,
	}
	return d, nil
}<|MERGE_RESOLUTION|>--- conflicted
+++ resolved
@@ -52,15 +52,6 @@
 	if err != nil {
 		return nil, err
 	}
-<<<<<<< HEAD
-=======
-	m := sqlutil.NewMigrations()
-	deltas.LoadRefactorKeyChanges(m)
-	deltas.LoadFixCrossSigningSignatureIndexes(m)
-	if err = m.RunDeltas(db, dbProperties); err != nil {
-		return nil, err
-	}
->>>>>>> 21dd5a71
 	if err = kc.Prepare(); err != nil {
 		return nil, err
 	}
