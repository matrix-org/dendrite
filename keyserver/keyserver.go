--- conflicted
+++ resolved
@@ -61,11 +61,7 @@
 		FedClient: fedClient,
 		Producer:  keyChangeProducer,
 	}
-<<<<<<< HEAD
-	updater := internal.NewDeviceListUpdater(base.ProcessContext, db, ap, keyChangeProducer, fedClient, 8, rsAPI) // 8 workers TODO: configurable
-=======
-	updater := internal.NewDeviceListUpdater(base.ProcessContext, db, ap, keyChangeProducer, fedClient, 8, cfg.Matrix.ServerName) // 8 workers TODO: configurable
->>>>>>> 31f56ac3
+	updater := internal.NewDeviceListUpdater(base.ProcessContext, db, ap, keyChangeProducer, fedClient, 8, rsAPI, cfg.Matrix.ServerName) // 8 workers TODO: configurable
 	ap.Updater = updater
 	go func() {
 		if err := updater.Start(); err != nil {
