--- conflicted
+++ resolved
@@ -1,10 +1,6 @@
 apiVersion: v2
 name: dendrite
-<<<<<<< HEAD
-version: "0.12.1"
-=======
 version: "0.12.2"
->>>>>>> 01dd02da
 appVersion: "0.12.0"
 description: Dendrite Matrix Homeserver
 type: application
