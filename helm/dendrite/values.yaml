--- conflicted
+++ resolved
@@ -43,7 +43,6 @@
     # -- PVC Storage Request for the search volume
     capacity: "1Gi"
 
-<<<<<<< HEAD
 # Add additional volumes to the Dendrite Pod
 extraVolumes: []
 # ex.
@@ -58,7 +57,6 @@
 # - mountPath: /etc/dendrite/extra-config
 #   name: extra-config
 
-=======
 strategy:
   # -- Strategy to use for rolling updates (e.g. Recreate, RollingUpdate)
   # If you are using ReadWriteOnce volumes, you should probably use Recreate
@@ -68,7 +66,6 @@
     maxUnavailable: 25%
     # -- Maximum number of pods that can be scheduled above the desired number of pods
     maxSurge: 25%
->>>>>>> 44ed0a32
 
 dendrite_config:
   version: 2
