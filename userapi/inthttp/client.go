// Copyright 2020 The Matrix.org Foundation C.I.C.
//
// Licensed under the Apache License, Version 2.0 (the "License");
// you may not use this file except in compliance with the License.
// You may obtain a copy of the License at
//
//     http://www.apache.org/licenses/LICENSE-2.0
//
// Unless required by applicable law or agreed to in writing, software
// distributed under the License is distributed on an "AS IS" BASIS,
// WITHOUT WARRANTIES OR CONDITIONS OF ANY KIND, either express or implied.
// See the License for the specific language governing permissions and
// limitations under the License.

package inthttp

import (
	"context"
	"errors"
	"net/http"

	"github.com/matrix-org/dendrite/internal/httputil"
	"github.com/matrix-org/dendrite/userapi/api"
	"github.com/opentracing/opentracing-go"
)

// HTTP paths for the internal HTTP APIs
const (
	InputAccountDataPath  = "/userapi/inputAccountData"
	InputPresenceDataPath = "/userapi/inputPresenceData"

	PerformDeviceCreationPath      = "/userapi/performDeviceCreation"
	PerformAccountCreationPath     = "/userapi/performAccountCreation"
	PerformPasswordUpdatePath      = "/userapi/performPasswordUpdate"
	PerformDeviceDeletionPath      = "/userapi/performDeviceDeletion"
	PerformLastSeenUpdatePath      = "/userapi/performLastSeenUpdate"
	PerformDeviceUpdatePath        = "/userapi/performDeviceUpdate"
	PerformAccountDeactivationPath = "/userapi/performAccountDeactivation"
	PerformOpenIDTokenCreationPath = "/userapi/performOpenIDTokenCreation"
	PerformKeyBackupPath           = "/userapi/performKeyBackup"

<<<<<<< HEAD
	QueryProfilePath         = "/userapi/queryProfile"
	QueryAccessTokenPath     = "/userapi/queryAccessToken"
	QueryDevicesPath         = "/userapi/queryDevices"
	QueryAccountDataPath     = "/userapi/queryAccountData"
	QueryDeviceInfosPath     = "/userapi/queryDeviceInfos"
	QuerySearchProfilesPath  = "/userapi/querySearchProfiles"
	QueryOpenIDTokenPath     = "/userapi/queryOpenIDToken"
	QueryPresenceForUserPath = "/userapi/queryPresenceForUser"
=======
	QueryKeyBackupPath      = "/userapi/queryKeyBackup"
	QueryProfilePath        = "/userapi/queryProfile"
	QueryAccessTokenPath    = "/userapi/queryAccessToken"
	QueryDevicesPath        = "/userapi/queryDevices"
	QueryAccountDataPath    = "/userapi/queryAccountData"
	QueryDeviceInfosPath    = "/userapi/queryDeviceInfos"
	QuerySearchProfilesPath = "/userapi/querySearchProfiles"
	QueryOpenIDTokenPath    = "/userapi/queryOpenIDToken"
>>>>>>> 9e461800
)

// NewUserAPIClient creates a UserInternalAPI implemented by talking to a HTTP POST API.
// If httpClient is nil an error is returned
func NewUserAPIClient(
	apiURL string,
	httpClient *http.Client,
) (api.UserInternalAPI, error) {
	if httpClient == nil {
		return nil, errors.New("NewUserAPIClient: httpClient is <nil>")
	}
	return &httpUserInternalAPI{
		apiURL:     apiURL,
		httpClient: httpClient,
	}, nil
}

type httpUserInternalAPI struct {
	apiURL     string
	httpClient *http.Client
}

func (h *httpUserInternalAPI) InputAccountData(ctx context.Context, req *api.InputAccountDataRequest, res *api.InputAccountDataResponse) error {
	span, ctx := opentracing.StartSpanFromContext(ctx, "InputAccountData")
	defer span.Finish()

	apiURL := h.apiURL + InputAccountDataPath
	return httputil.PostJSON(ctx, span, h.httpClient, apiURL, req, res)
}

func (h *httpUserInternalAPI) InputPresenceData(ctx context.Context, req *api.InputPresenceRequest, res *api.InputPresenceResponse) error {
	span, ctx := opentracing.StartSpanFromContext(ctx, "InputPresenceData")
	defer span.Finish()

	apiURL := h.apiURL + InputPresenceDataPath
	return httputil.PostJSON(ctx, span, h.httpClient, apiURL, req, res)
}

func (h *httpUserInternalAPI) PerformAccountCreation(
	ctx context.Context,
	request *api.PerformAccountCreationRequest,
	response *api.PerformAccountCreationResponse,
) error {
	span, ctx := opentracing.StartSpanFromContext(ctx, "PerformAccountCreation")
	defer span.Finish()

	apiURL := h.apiURL + PerformAccountCreationPath
	return httputil.PostJSON(ctx, span, h.httpClient, apiURL, request, response)
}

func (h *httpUserInternalAPI) PerformPasswordUpdate(
	ctx context.Context,
	request *api.PerformPasswordUpdateRequest,
	response *api.PerformPasswordUpdateResponse,
) error {
	span, ctx := opentracing.StartSpanFromContext(ctx, "PerformPasswordUpdate")
	defer span.Finish()

	apiURL := h.apiURL + PerformPasswordUpdatePath
	return httputil.PostJSON(ctx, span, h.httpClient, apiURL, request, response)
}

func (h *httpUserInternalAPI) PerformDeviceCreation(
	ctx context.Context,
	request *api.PerformDeviceCreationRequest,
	response *api.PerformDeviceCreationResponse,
) error {
	span, ctx := opentracing.StartSpanFromContext(ctx, "PerformDeviceCreation")
	defer span.Finish()

	apiURL := h.apiURL + PerformDeviceCreationPath
	return httputil.PostJSON(ctx, span, h.httpClient, apiURL, request, response)
}

func (h *httpUserInternalAPI) PerformDeviceDeletion(
	ctx context.Context,
	request *api.PerformDeviceDeletionRequest,
	response *api.PerformDeviceDeletionResponse,
) error {
	span, ctx := opentracing.StartSpanFromContext(ctx, "PerformDeviceDeletion")
	defer span.Finish()

	apiURL := h.apiURL + PerformDeviceDeletionPath
	return httputil.PostJSON(ctx, span, h.httpClient, apiURL, request, response)
}

func (h *httpUserInternalAPI) PerformLastSeenUpdate(
	ctx context.Context,
	req *api.PerformLastSeenUpdateRequest,
	res *api.PerformLastSeenUpdateResponse,
) error {
	span, ctx := opentracing.StartSpanFromContext(ctx, "PerformLastSeen")
	defer span.Finish()

	apiURL := h.apiURL + PerformLastSeenUpdatePath
	return httputil.PostJSON(ctx, span, h.httpClient, apiURL, req, res)
}

func (h *httpUserInternalAPI) PerformDeviceUpdate(ctx context.Context, req *api.PerformDeviceUpdateRequest, res *api.PerformDeviceUpdateResponse) error {
	span, ctx := opentracing.StartSpanFromContext(ctx, "PerformDeviceUpdate")
	defer span.Finish()

	apiURL := h.apiURL + PerformDeviceUpdatePath
	return httputil.PostJSON(ctx, span, h.httpClient, apiURL, req, res)
}

func (h *httpUserInternalAPI) PerformAccountDeactivation(ctx context.Context, req *api.PerformAccountDeactivationRequest, res *api.PerformAccountDeactivationResponse) error {
	span, ctx := opentracing.StartSpanFromContext(ctx, "PerformAccountDeactivation")
	defer span.Finish()

	apiURL := h.apiURL + PerformAccountDeactivationPath
	return httputil.PostJSON(ctx, span, h.httpClient, apiURL, req, res)
}

func (h *httpUserInternalAPI) PerformOpenIDTokenCreation(ctx context.Context, request *api.PerformOpenIDTokenCreationRequest, response *api.PerformOpenIDTokenCreationResponse) error {
	span, ctx := opentracing.StartSpanFromContext(ctx, "PerformOpenIDTokenCreation")
	defer span.Finish()

	apiURL := h.apiURL + PerformOpenIDTokenCreationPath
	return httputil.PostJSON(ctx, span, h.httpClient, apiURL, request, response)
}

func (h *httpUserInternalAPI) QueryProfile(
	ctx context.Context,
	request *api.QueryProfileRequest,
	response *api.QueryProfileResponse,
) error {
	span, ctx := opentracing.StartSpanFromContext(ctx, "QueryProfile")
	defer span.Finish()

	apiURL := h.apiURL + QueryProfilePath
	return httputil.PostJSON(ctx, span, h.httpClient, apiURL, request, response)
}

func (h *httpUserInternalAPI) QueryDeviceInfos(
	ctx context.Context,
	request *api.QueryDeviceInfosRequest,
	response *api.QueryDeviceInfosResponse,
) error {
	span, ctx := opentracing.StartSpanFromContext(ctx, "QueryDeviceInfos")
	defer span.Finish()

	apiURL := h.apiURL + QueryDeviceInfosPath
	return httputil.PostJSON(ctx, span, h.httpClient, apiURL, request, response)
}

func (h *httpUserInternalAPI) QueryAccessToken(
	ctx context.Context,
	request *api.QueryAccessTokenRequest,
	response *api.QueryAccessTokenResponse,
) error {
	span, ctx := opentracing.StartSpanFromContext(ctx, "QueryAccessToken")
	defer span.Finish()

	apiURL := h.apiURL + QueryAccessTokenPath
	return httputil.PostJSON(ctx, span, h.httpClient, apiURL, request, response)
}

func (h *httpUserInternalAPI) QueryDevices(ctx context.Context, req *api.QueryDevicesRequest, res *api.QueryDevicesResponse) error {
	span, ctx := opentracing.StartSpanFromContext(ctx, "QueryDevices")
	defer span.Finish()

	apiURL := h.apiURL + QueryDevicesPath
	return httputil.PostJSON(ctx, span, h.httpClient, apiURL, req, res)
}

func (h *httpUserInternalAPI) QueryAccountData(ctx context.Context, req *api.QueryAccountDataRequest, res *api.QueryAccountDataResponse) error {
	span, ctx := opentracing.StartSpanFromContext(ctx, "QueryAccountData")
	defer span.Finish()

	apiURL := h.apiURL + QueryAccountDataPath
	return httputil.PostJSON(ctx, span, h.httpClient, apiURL, req, res)
}

func (h *httpUserInternalAPI) QuerySearchProfiles(ctx context.Context, req *api.QuerySearchProfilesRequest, res *api.QuerySearchProfilesResponse) error {
	span, ctx := opentracing.StartSpanFromContext(ctx, "QuerySearchProfiles")
	defer span.Finish()

	apiURL := h.apiURL + QuerySearchProfilesPath
	return httputil.PostJSON(ctx, span, h.httpClient, apiURL, req, res)
}

func (h *httpUserInternalAPI) QueryOpenIDToken(ctx context.Context, req *api.QueryOpenIDTokenRequest, res *api.QueryOpenIDTokenResponse) error {
	span, ctx := opentracing.StartSpanFromContext(ctx, "QueryOpenIDToken")
	defer span.Finish()

	apiURL := h.apiURL + QueryOpenIDTokenPath
	return httputil.PostJSON(ctx, span, h.httpClient, apiURL, req, res)
}

<<<<<<< HEAD
func (h *httpUserInternalAPI) QueryPresenceForUser(ctx context.Context, req *api.QueryPresenceForUserRequest, res *api.QueryPresenceForUserResponse) error {
	span, ctx := opentracing.StartSpanFromContext(ctx, "QueryPresenceForUser")
	defer span.Finish()

	apiURL := h.apiURL + QueryPresenceForUserPath
	return httputil.PostJSON(ctx, span, h.httpClient, apiURL, req, res)
=======
func (h *httpUserInternalAPI) PerformKeyBackup(ctx context.Context, req *api.PerformKeyBackupRequest, res *api.PerformKeyBackupResponse) {
	span, ctx := opentracing.StartSpanFromContext(ctx, "PerformKeyBackup")
	defer span.Finish()

	apiURL := h.apiURL + PerformKeyBackupPath
	err := httputil.PostJSON(ctx, span, h.httpClient, apiURL, req, res)
	if err != nil {
		res.Error = err.Error()
	}
}
func (h *httpUserInternalAPI) QueryKeyBackup(ctx context.Context, req *api.QueryKeyBackupRequest, res *api.QueryKeyBackupResponse) {
	span, ctx := opentracing.StartSpanFromContext(ctx, "QueryKeyBackup")
	defer span.Finish()

	apiURL := h.apiURL + QueryKeyBackupPath
	err := httputil.PostJSON(ctx, span, h.httpClient, apiURL, req, res)
	if err != nil {
		res.Error = err.Error()
	}
>>>>>>> 9e461800
}<|MERGE_RESOLUTION|>--- conflicted
+++ resolved
@@ -39,7 +39,6 @@
 	PerformOpenIDTokenCreationPath = "/userapi/performOpenIDTokenCreation"
 	PerformKeyBackupPath           = "/userapi/performKeyBackup"
 
-<<<<<<< HEAD
 	QueryProfilePath         = "/userapi/queryProfile"
 	QueryAccessTokenPath     = "/userapi/queryAccessToken"
 	QueryDevicesPath         = "/userapi/queryDevices"
@@ -48,16 +47,7 @@
 	QuerySearchProfilesPath  = "/userapi/querySearchProfiles"
 	QueryOpenIDTokenPath     = "/userapi/queryOpenIDToken"
 	QueryPresenceForUserPath = "/userapi/queryPresenceForUser"
-=======
-	QueryKeyBackupPath      = "/userapi/queryKeyBackup"
-	QueryProfilePath        = "/userapi/queryProfile"
-	QueryAccessTokenPath    = "/userapi/queryAccessToken"
-	QueryDevicesPath        = "/userapi/queryDevices"
-	QueryAccountDataPath    = "/userapi/queryAccountData"
-	QueryDeviceInfosPath    = "/userapi/queryDeviceInfos"
-	QuerySearchProfilesPath = "/userapi/querySearchProfiles"
-	QueryOpenIDTokenPath    = "/userapi/queryOpenIDToken"
->>>>>>> 9e461800
+	QueryKeyBackupPath       = "/userapi/queryKeyBackup"
 )
 
 // NewUserAPIClient creates a UserInternalAPI implemented by talking to a HTTP POST API.
@@ -248,14 +238,14 @@
 	return httputil.PostJSON(ctx, span, h.httpClient, apiURL, req, res)
 }
 
-<<<<<<< HEAD
 func (h *httpUserInternalAPI) QueryPresenceForUser(ctx context.Context, req *api.QueryPresenceForUserRequest, res *api.QueryPresenceForUserResponse) error {
 	span, ctx := opentracing.StartSpanFromContext(ctx, "QueryPresenceForUser")
 	defer span.Finish()
 
 	apiURL := h.apiURL + QueryPresenceForUserPath
 	return httputil.PostJSON(ctx, span, h.httpClient, apiURL, req, res)
-=======
+}
+
 func (h *httpUserInternalAPI) PerformKeyBackup(ctx context.Context, req *api.PerformKeyBackupRequest, res *api.PerformKeyBackupResponse) {
 	span, ctx := opentracing.StartSpanFromContext(ctx, "PerformKeyBackup")
 	defer span.Finish()
@@ -266,6 +256,7 @@
 		res.Error = err.Error()
 	}
 }
+
 func (h *httpUserInternalAPI) QueryKeyBackup(ctx context.Context, req *api.QueryKeyBackupRequest, res *api.QueryKeyBackupResponse) {
 	span, ctx := opentracing.StartSpanFromContext(ctx, "QueryKeyBackup")
 	defer span.Finish()
@@ -275,5 +266,4 @@
 	if err != nil {
 		res.Error = err.Error()
 	}
->>>>>>> 9e461800
 }