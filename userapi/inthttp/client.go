// Copyright 2020 The Matrix.org Foundation C.I.C.
//
// Licensed under the Apache License, Version 2.0 (the "License");
// you may not use this file except in compliance with the License.
// You may obtain a copy of the License at
//
//     http://www.apache.org/licenses/LICENSE-2.0
//
// Unless required by applicable law or agreed to in writing, software
// distributed under the License is distributed on an "AS IS" BASIS,
// WITHOUT WARRANTIES OR CONDITIONS OF ANY KIND, either express or implied.
// See the License for the specific language governing permissions and
// limitations under the License.

package inthttp

import (
	"context"
	"errors"
	"net/http"

	"github.com/matrix-org/dendrite/internal/httputil"
	"github.com/matrix-org/dendrite/userapi/api"
	"github.com/opentracing/opentracing-go"
)

// HTTP paths for the internal HTTP APIs
const (
	InputAccountDataPath = "/userapi/inputAccountData"

	PerformDeviceCreationPath          = "/userapi/performDeviceCreation"
	PerformAccountCreationPath         = "/userapi/performAccountCreation"
	PerformPasswordUpdatePath          = "/userapi/performPasswordUpdate"
	PerformDeviceDeletionPath          = "/userapi/performDeviceDeletion"
	PerformLastSeenUpdatePath          = "/userapi/performLastSeenUpdate"
	PerformDeviceUpdatePath            = "/userapi/performDeviceUpdate"
	PerformAccountDeactivationPath     = "/userapi/performAccountDeactivation"
	PerformOpenIDTokenCreationPath     = "/userapi/performOpenIDTokenCreation"
	PerformKeyBackupPath               = "/userapi/performKeyBackup"
	PerformPusherSetPath               = "/pushserver/performPusherSet"
	PerformPusherDeletionPath          = "/pushserver/performPusherDeletion"
	PerformPushRulesPutPath            = "/pushserver/performPushRulesPut"
	PerformSetAvatarURLPath            = "/userapi/performSetAvatarURL"
	PerformSetDisplayNamePath          = "/userapi/performSetDisplayName"
	PerformForgetThreePIDPath          = "/userapi/performForgetThreePID"
	PerformSaveThreePIDAssociationPath = "/userapi/performSaveThreePIDAssociation"
<<<<<<< HEAD
	PerformUpdatePolicyVersionPath    = "/userapi/performUpdatePolicyVersion"
	PerformUpdateServerNoticeRoomPath = "/userapi/performUpdateServerNoticeRoom"
=======
	PerformUpdatePolicyVersionPath     = "/userapi/performUpdatePolicyVersion"
	PerformUpdateServerNoticeRoomPath  = "/userapi/performUpdateServerNoticeRoom"
>>>>>>> 733b601a

	QueryKeyBackupPath             = "/userapi/queryKeyBackup"
	QueryProfilePath               = "/userapi/queryProfile"
	QueryAccessTokenPath           = "/userapi/queryAccessToken"
	QueryDevicesPath               = "/userapi/queryDevices"
	QueryAccountDataPath           = "/userapi/queryAccountData"
	QueryDeviceInfosPath           = "/userapi/queryDeviceInfos"
	QuerySearchProfilesPath        = "/userapi/querySearchProfiles"
	QueryOpenIDTokenPath           = "/userapi/queryOpenIDToken"
	QueryPushersPath               = "/pushserver/queryPushers"
	QueryPushRulesPath             = "/pushserver/queryPushRules"
	QueryNotificationsPath         = "/pushserver/queryNotifications"
	QueryNumericLocalpartPath      = "/userapi/queryNumericLocalpart"
	QueryAccountAvailabilityPath   = "/userapi/queryAccountAvailability"
	QueryAccountByPasswordPath     = "/userapi/queryAccountByPassword"
	QueryLocalpartForThreePIDPath  = "/userapi/queryLocalpartForThreePID"
	QueryThreePIDsForLocalpartPath = "/userapi/queryThreePIDsForLocalpart"
<<<<<<< HEAD
	QueryPolicyVersionPath       = "/userapi/queryPolicyVersion"
	QueryOutdatedPolicyUsersPath = "/userapi/queryOutdatedPolicy"
	QueryServerNoticeRoomPath    = "/userapi/queryServerNoticeRoom"
=======
	QueryPolicyVersionPath         = "/userapi/queryPolicyVersion"
	QueryOutdatedPolicyUsersPath   = "/userapi/queryOutdatedPolicy"
	QueryServerNoticeRoomPath      = "/userapi/queryServerNoticeRoom"
>>>>>>> 733b601a
)

// NewUserAPIClient creates a UserInternalAPI implemented by talking to a HTTP POST API.
// If httpClient is nil an error is returned
func NewUserAPIClient(
	apiURL string,
	httpClient *http.Client,
) (api.UserInternalAPI, error) {
	if httpClient == nil {
		return nil, errors.New("NewUserAPIClient: httpClient is <nil>")
	}
	return &httpUserInternalAPI{
		apiURL:     apiURL,
		httpClient: httpClient,
	}, nil
}

type httpUserInternalAPI struct {
	apiURL     string
	httpClient *http.Client
}

func (h *httpUserInternalAPI) InputAccountData(ctx context.Context, req *api.InputAccountDataRequest, res *api.InputAccountDataResponse) error {
	span, ctx := opentracing.StartSpanFromContext(ctx, "InputAccountData")
	defer span.Finish()

	apiURL := h.apiURL + InputAccountDataPath
	return httputil.PostJSON(ctx, span, h.httpClient, apiURL, req, res)
}

func (h *httpUserInternalAPI) PerformAccountCreation(
	ctx context.Context,
	request *api.PerformAccountCreationRequest,
	response *api.PerformAccountCreationResponse,
) error {
	span, ctx := opentracing.StartSpanFromContext(ctx, "PerformAccountCreation")
	defer span.Finish()

	apiURL := h.apiURL + PerformAccountCreationPath
	return httputil.PostJSON(ctx, span, h.httpClient, apiURL, request, response)
}

func (h *httpUserInternalAPI) PerformPasswordUpdate(
	ctx context.Context,
	request *api.PerformPasswordUpdateRequest,
	response *api.PerformPasswordUpdateResponse,
) error {
	span, ctx := opentracing.StartSpanFromContext(ctx, "PerformPasswordUpdate")
	defer span.Finish()

	apiURL := h.apiURL + PerformPasswordUpdatePath
	return httputil.PostJSON(ctx, span, h.httpClient, apiURL, request, response)
}

func (h *httpUserInternalAPI) PerformDeviceCreation(
	ctx context.Context,
	request *api.PerformDeviceCreationRequest,
	response *api.PerformDeviceCreationResponse,
) error {
	span, ctx := opentracing.StartSpanFromContext(ctx, "PerformDeviceCreation")
	defer span.Finish()

	apiURL := h.apiURL + PerformDeviceCreationPath
	return httputil.PostJSON(ctx, span, h.httpClient, apiURL, request, response)
}

func (h *httpUserInternalAPI) PerformDeviceDeletion(
	ctx context.Context,
	request *api.PerformDeviceDeletionRequest,
	response *api.PerformDeviceDeletionResponse,
) error {
	span, ctx := opentracing.StartSpanFromContext(ctx, "PerformDeviceDeletion")
	defer span.Finish()

	apiURL := h.apiURL + PerformDeviceDeletionPath
	return httputil.PostJSON(ctx, span, h.httpClient, apiURL, request, response)
}

func (h *httpUserInternalAPI) PerformLastSeenUpdate(
	ctx context.Context,
	req *api.PerformLastSeenUpdateRequest,
	res *api.PerformLastSeenUpdateResponse,
) error {
	span, ctx := opentracing.StartSpanFromContext(ctx, "PerformLastSeen")
	defer span.Finish()

	apiURL := h.apiURL + PerformLastSeenUpdatePath
	return httputil.PostJSON(ctx, span, h.httpClient, apiURL, req, res)
}

func (h *httpUserInternalAPI) PerformDeviceUpdate(ctx context.Context, req *api.PerformDeviceUpdateRequest, res *api.PerformDeviceUpdateResponse) error {
	span, ctx := opentracing.StartSpanFromContext(ctx, "PerformDeviceUpdate")
	defer span.Finish()

	apiURL := h.apiURL + PerformDeviceUpdatePath
	return httputil.PostJSON(ctx, span, h.httpClient, apiURL, req, res)
}

func (h *httpUserInternalAPI) PerformAccountDeactivation(ctx context.Context, req *api.PerformAccountDeactivationRequest, res *api.PerformAccountDeactivationResponse) error {
	span, ctx := opentracing.StartSpanFromContext(ctx, "PerformAccountDeactivation")
	defer span.Finish()

	apiURL := h.apiURL + PerformAccountDeactivationPath
	return httputil.PostJSON(ctx, span, h.httpClient, apiURL, req, res)
}

func (h *httpUserInternalAPI) PerformOpenIDTokenCreation(ctx context.Context, request *api.PerformOpenIDTokenCreationRequest, response *api.PerformOpenIDTokenCreationResponse) error {
	span, ctx := opentracing.StartSpanFromContext(ctx, "PerformOpenIDTokenCreation")
	defer span.Finish()

	apiURL := h.apiURL + PerformOpenIDTokenCreationPath
	return httputil.PostJSON(ctx, span, h.httpClient, apiURL, request, response)
}

func (h *httpUserInternalAPI) QueryProfile(
	ctx context.Context,
	request *api.QueryProfileRequest,
	response *api.QueryProfileResponse,
) error {
	span, ctx := opentracing.StartSpanFromContext(ctx, "QueryProfile")
	defer span.Finish()

	apiURL := h.apiURL + QueryProfilePath
	return httputil.PostJSON(ctx, span, h.httpClient, apiURL, request, response)
}

func (h *httpUserInternalAPI) QueryDeviceInfos(
	ctx context.Context,
	request *api.QueryDeviceInfosRequest,
	response *api.QueryDeviceInfosResponse,
) error {
	span, ctx := opentracing.StartSpanFromContext(ctx, "QueryDeviceInfos")
	defer span.Finish()

	apiURL := h.apiURL + QueryDeviceInfosPath
	return httputil.PostJSON(ctx, span, h.httpClient, apiURL, request, response)
}

func (h *httpUserInternalAPI) QueryAccessToken(
	ctx context.Context,
	request *api.QueryAccessTokenRequest,
	response *api.QueryAccessTokenResponse,
) error {
	span, ctx := opentracing.StartSpanFromContext(ctx, "QueryAccessToken")
	defer span.Finish()

	apiURL := h.apiURL + QueryAccessTokenPath
	return httputil.PostJSON(ctx, span, h.httpClient, apiURL, request, response)
}

func (h *httpUserInternalAPI) QueryDevices(ctx context.Context, req *api.QueryDevicesRequest, res *api.QueryDevicesResponse) error {
	span, ctx := opentracing.StartSpanFromContext(ctx, "QueryDevices")
	defer span.Finish()

	apiURL := h.apiURL + QueryDevicesPath
	return httputil.PostJSON(ctx, span, h.httpClient, apiURL, req, res)
}

func (h *httpUserInternalAPI) QueryAccountData(ctx context.Context, req *api.QueryAccountDataRequest, res *api.QueryAccountDataResponse) error {
	span, ctx := opentracing.StartSpanFromContext(ctx, "QueryAccountData")
	defer span.Finish()

	apiURL := h.apiURL + QueryAccountDataPath
	return httputil.PostJSON(ctx, span, h.httpClient, apiURL, req, res)
}

func (h *httpUserInternalAPI) QuerySearchProfiles(ctx context.Context, req *api.QuerySearchProfilesRequest, res *api.QuerySearchProfilesResponse) error {
	span, ctx := opentracing.StartSpanFromContext(ctx, "QuerySearchProfiles")
	defer span.Finish()

	apiURL := h.apiURL + QuerySearchProfilesPath
	return httputil.PostJSON(ctx, span, h.httpClient, apiURL, req, res)
}

func (h *httpUserInternalAPI) QueryOpenIDToken(ctx context.Context, req *api.QueryOpenIDTokenRequest, res *api.QueryOpenIDTokenResponse) error {
	span, ctx := opentracing.StartSpanFromContext(ctx, "QueryOpenIDToken")
	defer span.Finish()

	apiURL := h.apiURL + QueryOpenIDTokenPath
	return httputil.PostJSON(ctx, span, h.httpClient, apiURL, req, res)
}

func (h *httpUserInternalAPI) PerformKeyBackup(ctx context.Context, req *api.PerformKeyBackupRequest, res *api.PerformKeyBackupResponse) error {
	span, ctx := opentracing.StartSpanFromContext(ctx, "PerformKeyBackup")
	defer span.Finish()

	apiURL := h.apiURL + PerformKeyBackupPath
	err := httputil.PostJSON(ctx, span, h.httpClient, apiURL, req, res)
	if err != nil {
		res.Error = err.Error()
	}
	return nil
}
func (h *httpUserInternalAPI) QueryKeyBackup(ctx context.Context, req *api.QueryKeyBackupRequest, res *api.QueryKeyBackupResponse) {
	span, ctx := opentracing.StartSpanFromContext(ctx, "QueryKeyBackup")
	defer span.Finish()

	apiURL := h.apiURL + QueryKeyBackupPath
	err := httputil.PostJSON(ctx, span, h.httpClient, apiURL, req, res)
	if err != nil {
		res.Error = err.Error()
	}
}

func (h *httpUserInternalAPI) QueryNotifications(ctx context.Context, req *api.QueryNotificationsRequest, res *api.QueryNotificationsResponse) error {
	span, ctx := opentracing.StartSpanFromContext(ctx, "QueryNotifications")
	defer span.Finish()

	return httputil.PostJSON(ctx, span, h.httpClient, h.apiURL+QueryNotificationsPath, req, res)
}

func (h *httpUserInternalAPI) PerformPusherSet(
	ctx context.Context,
	request *api.PerformPusherSetRequest,
	response *struct{},
) error {
	span, ctx := opentracing.StartSpanFromContext(ctx, "PerformPusherSet")
	defer span.Finish()

	apiURL := h.apiURL + PerformPusherSetPath
	return httputil.PostJSON(ctx, span, h.httpClient, apiURL, request, response)
}

func (h *httpUserInternalAPI) PerformPusherDeletion(ctx context.Context, req *api.PerformPusherDeletionRequest, res *struct{}) error {
	span, ctx := opentracing.StartSpanFromContext(ctx, "PerformPusherDeletion")
	defer span.Finish()

	apiURL := h.apiURL + PerformPusherDeletionPath
	return httputil.PostJSON(ctx, span, h.httpClient, apiURL, req, res)
}

func (h *httpUserInternalAPI) QueryPushers(ctx context.Context, req *api.QueryPushersRequest, res *api.QueryPushersResponse) error {
	span, ctx := opentracing.StartSpanFromContext(ctx, "QueryPushers")
	defer span.Finish()

	apiURL := h.apiURL + QueryPushersPath
	return httputil.PostJSON(ctx, span, h.httpClient, apiURL, req, res)
}

func (h *httpUserInternalAPI) PerformPushRulesPut(
	ctx context.Context,
	request *api.PerformPushRulesPutRequest,
	response *struct{},
) error {
	span, ctx := opentracing.StartSpanFromContext(ctx, "PerformPushRulesPut")
	defer span.Finish()

	apiURL := h.apiURL + PerformPushRulesPutPath
	return httputil.PostJSON(ctx, span, h.httpClient, apiURL, request, response)
}

func (h *httpUserInternalAPI) QueryPushRules(ctx context.Context, req *api.QueryPushRulesRequest, res *api.QueryPushRulesResponse) error {
	span, ctx := opentracing.StartSpanFromContext(ctx, "QueryPushRules")
	defer span.Finish()

	apiURL := h.apiURL + QueryPushRulesPath
	return httputil.PostJSON(ctx, span, h.httpClient, apiURL, req, res)
}

func (h *httpUserInternalAPI) SetAvatarURL(ctx context.Context, req *api.PerformSetAvatarURLRequest, res *api.PerformSetAvatarURLResponse) error {
	span, ctx := opentracing.StartSpanFromContext(ctx, PerformSetAvatarURLPath)
	defer span.Finish()

	apiURL := h.apiURL + PerformSetAvatarURLPath
	return httputil.PostJSON(ctx, span, h.httpClient, apiURL, req, res)
}

func (h *httpUserInternalAPI) QueryNumericLocalpart(ctx context.Context, res *api.QueryNumericLocalpartResponse) error {
	span, ctx := opentracing.StartSpanFromContext(ctx, QueryNumericLocalpartPath)
	defer span.Finish()

	apiURL := h.apiURL + QueryNumericLocalpartPath
	return httputil.PostJSON(ctx, span, h.httpClient, apiURL, struct{}{}, res)
}

func (h *httpUserInternalAPI) QueryAccountAvailability(ctx context.Context, req *api.QueryAccountAvailabilityRequest, res *api.QueryAccountAvailabilityResponse) error {
	span, ctx := opentracing.StartSpanFromContext(ctx, QueryAccountAvailabilityPath)
	defer span.Finish()

	apiURL := h.apiURL + QueryAccountAvailabilityPath
	return httputil.PostJSON(ctx, span, h.httpClient, apiURL, req, res)
}

func (h *httpUserInternalAPI) QueryAccountByPassword(ctx context.Context, req *api.QueryAccountByPasswordRequest, res *api.QueryAccountByPasswordResponse) error {
	span, ctx := opentracing.StartSpanFromContext(ctx, QueryAccountByPasswordPath)
	defer span.Finish()

	apiURL := h.apiURL + QueryAccountByPasswordPath
	return httputil.PostJSON(ctx, span, h.httpClient, apiURL, req, res)
}

func (h *httpUserInternalAPI) SetDisplayName(ctx context.Context, req *api.PerformUpdateDisplayNameRequest, res *struct{}) error {
	span, ctx := opentracing.StartSpanFromContext(ctx, PerformSetDisplayNamePath)
	defer span.Finish()

	apiURL := h.apiURL + PerformSetDisplayNamePath
	return httputil.PostJSON(ctx, span, h.httpClient, apiURL, req, res)
}

func (h *httpUserInternalAPI) QueryLocalpartForThreePID(ctx context.Context, req *api.QueryLocalpartForThreePIDRequest, res *api.QueryLocalpartForThreePIDResponse) error {
	span, ctx := opentracing.StartSpanFromContext(ctx, QueryLocalpartForThreePIDPath)
	defer span.Finish()

	apiURL := h.apiURL + QueryLocalpartForThreePIDPath
	return httputil.PostJSON(ctx, span, h.httpClient, apiURL, req, res)
}

func (h *httpUserInternalAPI) QueryThreePIDsForLocalpart(ctx context.Context, req *api.QueryThreePIDsForLocalpartRequest, res *api.QueryThreePIDsForLocalpartResponse) error {
	span, ctx := opentracing.StartSpanFromContext(ctx, QueryThreePIDsForLocalpartPath)
	defer span.Finish()

	apiURL := h.apiURL + QueryThreePIDsForLocalpartPath
	return httputil.PostJSON(ctx, span, h.httpClient, apiURL, req, res)
}

func (h *httpUserInternalAPI) PerformForgetThreePID(ctx context.Context, req *api.PerformForgetThreePIDRequest, res *struct{}) error {
	span, ctx := opentracing.StartSpanFromContext(ctx, PerformForgetThreePIDPath)
	defer span.Finish()

	apiURL := h.apiURL + PerformForgetThreePIDPath
	return httputil.PostJSON(ctx, span, h.httpClient, apiURL, req, res)
}

func (h *httpUserInternalAPI) PerformSaveThreePIDAssociation(ctx context.Context, req *api.PerformSaveThreePIDAssociationRequest, res *struct{}) error {
	span, ctx := opentracing.StartSpanFromContext(ctx, PerformSaveThreePIDAssociationPath)
	defer span.Finish()

	apiURL := h.apiURL + PerformSaveThreePIDAssociationPath
	return httputil.PostJSON(ctx, span, h.httpClient, apiURL, req, res)
}

func (h *httpUserInternalAPI) QueryPolicyVersion(ctx context.Context, req *api.QueryPolicyVersionRequest, res *api.QueryPolicyVersionResponse) error {
	span, ctx := opentracing.StartSpanFromContext(ctx, "QueryPolicyVersion")
	defer span.Finish()

	apiURL := h.apiURL + QueryPolicyVersionPath
	return httputil.PostJSON(ctx, span, h.httpClient, apiURL, req, res)
}

func (h *httpUserInternalAPI) QueryOutdatedPolicy(ctx context.Context, req *api.QueryOutdatedPolicyRequest, res *api.QueryOutdatedPolicyResponse) error {
	span, ctx := opentracing.StartSpanFromContext(ctx, "QueryOutdatedPolicy")
	defer span.Finish()

	apiURL := h.apiURL + QueryOutdatedPolicyUsersPath
	return httputil.PostJSON(ctx, span, h.httpClient, apiURL, req, res)
}

func (h *httpUserInternalAPI) PerformUpdatePolicyVersion(ctx context.Context, req *api.UpdatePolicyVersionRequest, res *api.UpdatePolicyVersionResponse) error {
	span, ctx := opentracing.StartSpanFromContext(ctx, "PerformUpdatePolicyVersion")
	defer span.Finish()

	apiURL := h.apiURL + PerformUpdatePolicyVersionPath
	return httputil.PostJSON(ctx, span, h.httpClient, apiURL, req, res)
}

func (h *httpUserInternalAPI) SelectServerNoticeRoomID(ctx context.Context, req *api.QueryServerNoticeRoomRequest, res *api.QueryServerNoticeRoomResponse) (err error) {
	span, ctx := opentracing.StartSpanFromContext(ctx, "SelectServerNoticeRoomID")
	defer span.Finish()

	apiURL := h.apiURL + QueryServerNoticeRoomPath
	return httputil.PostJSON(ctx, span, h.httpClient, apiURL, req, res)
}

func (h *httpUserInternalAPI) UpdateServerNoticeRoomID(ctx context.Context, req *api.UpdateServerNoticeRoomRequest, res *api.UpdateServerNoticeRoomResponse) (err error) {
	span, ctx := opentracing.StartSpanFromContext(ctx, "UpdateServerNoticeRoomID")
	defer span.Finish()

	apiURL := h.apiURL + PerformUpdateServerNoticeRoomPath
	return httputil.PostJSON(ctx, span, h.httpClient, apiURL, req, res)
}<|MERGE_RESOLUTION|>--- conflicted
+++ resolved
@@ -44,13 +44,8 @@
 	PerformSetDisplayNamePath          = "/userapi/performSetDisplayName"
 	PerformForgetThreePIDPath          = "/userapi/performForgetThreePID"
 	PerformSaveThreePIDAssociationPath = "/userapi/performSaveThreePIDAssociation"
-<<<<<<< HEAD
-	PerformUpdatePolicyVersionPath    = "/userapi/performUpdatePolicyVersion"
-	PerformUpdateServerNoticeRoomPath = "/userapi/performUpdateServerNoticeRoom"
-=======
 	PerformUpdatePolicyVersionPath     = "/userapi/performUpdatePolicyVersion"
 	PerformUpdateServerNoticeRoomPath  = "/userapi/performUpdateServerNoticeRoom"
->>>>>>> 733b601a
 
 	QueryKeyBackupPath             = "/userapi/queryKeyBackup"
 	QueryProfilePath               = "/userapi/queryProfile"
@@ -68,15 +63,9 @@
 	QueryAccountByPasswordPath     = "/userapi/queryAccountByPassword"
 	QueryLocalpartForThreePIDPath  = "/userapi/queryLocalpartForThreePID"
 	QueryThreePIDsForLocalpartPath = "/userapi/queryThreePIDsForLocalpart"
-<<<<<<< HEAD
-	QueryPolicyVersionPath       = "/userapi/queryPolicyVersion"
-	QueryOutdatedPolicyUsersPath = "/userapi/queryOutdatedPolicy"
-	QueryServerNoticeRoomPath    = "/userapi/queryServerNoticeRoom"
-=======
 	QueryPolicyVersionPath         = "/userapi/queryPolicyVersion"
 	QueryOutdatedPolicyUsersPath   = "/userapi/queryOutdatedPolicy"
 	QueryServerNoticeRoomPath      = "/userapi/queryServerNoticeRoom"
->>>>>>> 733b601a
 )
 
 // NewUserAPIClient creates a UserInternalAPI implemented by talking to a HTTP POST API.
@@ -408,6 +397,30 @@
 	return httputil.PostJSON(ctx, span, h.httpClient, apiURL, req, res)
 }
 
+func (h *httpUserInternalAPI) QueryOutdatedPolicy(ctx context.Context, req *api.QueryOutdatedPolicyRequest, res *api.QueryOutdatedPolicyResponse) error {
+	span, ctx := opentracing.StartSpanFromContext(ctx, "QueryOutdatedPolicy")
+	defer span.Finish()
+
+	apiURL := h.apiURL + QueryOutdatedPolicyUsersPath
+	return httputil.PostJSON(ctx, span, h.httpClient, apiURL, req, res)
+}
+
+func (h *httpUserInternalAPI) PerformUpdatePolicyVersion(ctx context.Context, req *api.UpdatePolicyVersionRequest, res *api.UpdatePolicyVersionResponse) error {
+	span, ctx := opentracing.StartSpanFromContext(ctx, "PerformUpdatePolicyVersion")
+	defer span.Finish()
+
+	apiURL := h.apiURL + PerformUpdatePolicyVersionPath
+	return httputil.PostJSON(ctx, span, h.httpClient, apiURL, req, res)
+}
+
+func (h *httpUserInternalAPI) SelectServerNoticeRoomID(ctx context.Context, req *api.QueryServerNoticeRoomRequest, res *api.QueryServerNoticeRoomResponse) (err error) {
+	span, ctx := opentracing.StartSpanFromContext(ctx, "SelectServerNoticeRoomID")
+	defer span.Finish()
+
+	apiURL := h.apiURL + QueryServerNoticeRoomPath
+	return httputil.PostJSON(ctx, span, h.httpClient, apiURL, req, res)
+}
+
 func (h *httpUserInternalAPI) QueryPolicyVersion(ctx context.Context, req *api.QueryPolicyVersionRequest, res *api.QueryPolicyVersionResponse) error {
 	span, ctx := opentracing.StartSpanFromContext(ctx, "QueryPolicyVersion")
 	defer span.Finish()
@@ -416,30 +429,6 @@
 	return httputil.PostJSON(ctx, span, h.httpClient, apiURL, req, res)
 }
 
-func (h *httpUserInternalAPI) QueryOutdatedPolicy(ctx context.Context, req *api.QueryOutdatedPolicyRequest, res *api.QueryOutdatedPolicyResponse) error {
-	span, ctx := opentracing.StartSpanFromContext(ctx, "QueryOutdatedPolicy")
-	defer span.Finish()
-
-	apiURL := h.apiURL + QueryOutdatedPolicyUsersPath
-	return httputil.PostJSON(ctx, span, h.httpClient, apiURL, req, res)
-}
-
-func (h *httpUserInternalAPI) PerformUpdatePolicyVersion(ctx context.Context, req *api.UpdatePolicyVersionRequest, res *api.UpdatePolicyVersionResponse) error {
-	span, ctx := opentracing.StartSpanFromContext(ctx, "PerformUpdatePolicyVersion")
-	defer span.Finish()
-
-	apiURL := h.apiURL + PerformUpdatePolicyVersionPath
-	return httputil.PostJSON(ctx, span, h.httpClient, apiURL, req, res)
-}
-
-func (h *httpUserInternalAPI) SelectServerNoticeRoomID(ctx context.Context, req *api.QueryServerNoticeRoomRequest, res *api.QueryServerNoticeRoomResponse) (err error) {
-	span, ctx := opentracing.StartSpanFromContext(ctx, "SelectServerNoticeRoomID")
-	defer span.Finish()
-
-	apiURL := h.apiURL + QueryServerNoticeRoomPath
-	return httputil.PostJSON(ctx, span, h.httpClient, apiURL, req, res)
-}
-
 func (h *httpUserInternalAPI) UpdateServerNoticeRoomID(ctx context.Context, req *api.UpdateServerNoticeRoomRequest, res *api.UpdateServerNoticeRoomResponse) (err error) {
 	span, ctx := opentracing.StartSpanFromContext(ctx, "UpdateServerNoticeRoomID")
 	defer span.Finish()
