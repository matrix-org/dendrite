// Copyright 2020 The Matrix.org Foundation C.I.C.
//
// Licensed under the Apache License, Version 2.0 (the "License");
// you may not use this file except in compliance with the License.
// You may obtain a copy of the License at
//
//     http://www.apache.org/licenses/LICENSE-2.0
//
// Unless required by applicable law or agreed to in writing, software
// distributed under the License is distributed on an "AS IS" BASIS,
// WITHOUT WARRANTIES OR CONDITIONS OF ANY KIND, either express or implied.
// See the License for the specific language governing permissions and
// limitations under the License.

package internal

import (
	"context"
	"database/sql"
	"encoding/json"
	"errors"
	"fmt"

	"github.com/matrix-org/dendrite/appservice/types"
	"github.com/matrix-org/dendrite/clientapi/userutil"
	"github.com/matrix-org/dendrite/internal/sqlutil"
	keyapi "github.com/matrix-org/dendrite/keyserver/api"
	"github.com/matrix-org/dendrite/setup/config"
	"github.com/matrix-org/dendrite/userapi/api"
	"github.com/matrix-org/dendrite/userapi/storage/accounts"
	"github.com/matrix-org/dendrite/userapi/storage/devices"
	"github.com/matrix-org/dendrite/userapi/storage/presence"
	"github.com/matrix-org/gomatrixserverlib"
	"github.com/matrix-org/util"
	"github.com/sirupsen/logrus"
)

type UserInternalAPI struct {
	AccountDB  accounts.Database
	DeviceDB   devices.Database
	PresenceDB presence.Database
	ServerName gomatrixserverlib.ServerName
	// AppServices is the list of all registered AS
	AppServices []config.ApplicationService
	KeyAPI      keyapi.KeyInternalAPI
}

func (a *UserInternalAPI) InputAccountData(ctx context.Context, req *api.InputAccountDataRequest, res *api.InputAccountDataResponse) error {
	local, domain, err := gomatrixserverlib.SplitID('@', req.UserID)
	if err != nil {
		return err
	}
	if domain != a.ServerName {
		return fmt.Errorf("cannot query profile of remote users: got %s want %s", domain, a.ServerName)
	}
	if req.DataType == "" {
		return fmt.Errorf("data type must not be empty")
	}
	return a.AccountDB.SaveAccountData(ctx, local, req.RoomID, req.DataType, req.AccountData)
}

func (a *UserInternalAPI) InputPresenceData(ctx context.Context, req *api.InputPresenceRequest, res *api.InputPresenceResponse) error {
	pos, err := a.PresenceDB.UpsertPresence(ctx, req.UserID, req.StatusMsg, req.Presence, req.LastActiveTS)
	if err != nil {
		return err
	}
	res.StreamPos = pos
	return nil
}

func (a *UserInternalAPI) PerformAccountCreation(ctx context.Context, req *api.PerformAccountCreationRequest, res *api.PerformAccountCreationResponse) error {
	if req.AccountType == api.AccountTypeGuest {
		acc, err := a.AccountDB.CreateGuestAccount(ctx)
		if err != nil {
			return err
		}
		res.AccountCreated = true
		res.Account = acc
		return nil
	}
	acc, err := a.AccountDB.CreateAccount(ctx, req.Localpart, req.Password, req.AppServiceID)
	if err != nil {
		if errors.Is(err, sqlutil.ErrUserExists) { // This account already exists
			switch req.OnConflict {
			case api.ConflictUpdate:
				break
			case api.ConflictAbort:
				return &api.ErrorConflict{
					Message: err.Error(),
				}
			}
		}
		// account already exists
		res.AccountCreated = false
		res.Account = &api.Account{
			AppServiceID: req.AppServiceID,
			Localpart:    req.Localpart,
			ServerName:   a.ServerName,
			UserID:       fmt.Sprintf("@%s:%s", req.Localpart, a.ServerName),
		}
		return nil
	}

	if err = a.AccountDB.SetDisplayName(ctx, req.Localpart, req.Localpart); err != nil {
		return err
	}

	res.AccountCreated = true
	res.Account = acc
	return nil
}

func (a *UserInternalAPI) PerformPasswordUpdate(ctx context.Context, req *api.PerformPasswordUpdateRequest, res *api.PerformPasswordUpdateResponse) error {
	if err := a.AccountDB.SetPassword(ctx, req.Localpart, req.Password); err != nil {
		return err
	}
	res.PasswordUpdated = true
	return nil
}

func (a *UserInternalAPI) PerformDeviceCreation(ctx context.Context, req *api.PerformDeviceCreationRequest, res *api.PerformDeviceCreationResponse) error {
	util.GetLogger(ctx).WithFields(logrus.Fields{
		"localpart":    req.Localpart,
		"device_id":    req.DeviceID,
		"display_name": req.DeviceDisplayName,
	}).Info("PerformDeviceCreation")
	dev, err := a.DeviceDB.CreateDevice(ctx, req.Localpart, req.DeviceID, req.AccessToken, req.DeviceDisplayName, req.IPAddr, req.UserAgent)
	if err != nil {
		return err
	}
	res.DeviceCreated = true
	res.Device = dev
	if req.NoDeviceListUpdate {
		return nil
	}
	// create empty device keys and upload them to trigger device list changes
	return a.deviceListUpdate(dev.UserID, []string{dev.ID})
}

func (a *UserInternalAPI) PerformDeviceDeletion(ctx context.Context, req *api.PerformDeviceDeletionRequest, res *api.PerformDeviceDeletionResponse) error {
	util.GetLogger(ctx).WithField("user_id", req.UserID).WithField("devices", req.DeviceIDs).Info("PerformDeviceDeletion")
	local, domain, err := gomatrixserverlib.SplitID('@', req.UserID)
	if err != nil {
		return err
	}
	if domain != a.ServerName {
		return fmt.Errorf("cannot PerformDeviceDeletion of remote users: got %s want %s", domain, a.ServerName)
	}
	deletedDeviceIDs := req.DeviceIDs
	if len(req.DeviceIDs) == 0 {
		var devices []api.Device
		devices, err = a.DeviceDB.RemoveAllDevices(ctx, local, req.ExceptDeviceID)
		for _, d := range devices {
			deletedDeviceIDs = append(deletedDeviceIDs, d.ID)
		}
	} else {
		err = a.DeviceDB.RemoveDevices(ctx, local, req.DeviceIDs)
	}
	if err != nil {
		return err
	}
	// Ask the keyserver to delete device keys and signatures for those devices
	deleteReq := &keyapi.PerformDeleteKeysRequest{
		UserID: req.UserID,
	}
	for _, keyID := range req.DeviceIDs {
		deleteReq.KeyIDs = append(deleteReq.KeyIDs, gomatrixserverlib.KeyID(keyID))
	}
	deleteRes := &keyapi.PerformDeleteKeysResponse{}
	a.KeyAPI.PerformDeleteKeys(ctx, deleteReq, deleteRes)
	if err := deleteRes.Error; err != nil {
		return fmt.Errorf("a.KeyAPI.PerformDeleteKeys: %w", err)
	}
	// create empty device keys and upload them to delete what was once there and trigger device list changes
	return a.deviceListUpdate(req.UserID, deletedDeviceIDs)
}

func (a *UserInternalAPI) deviceListUpdate(userID string, deviceIDs []string) error {
	deviceKeys := make([]keyapi.DeviceKeys, len(deviceIDs))
	for i, did := range deviceIDs {
		deviceKeys[i] = keyapi.DeviceKeys{
			UserID:   userID,
			DeviceID: did,
			KeyJSON:  nil,
		}
	}

	var uploadRes keyapi.PerformUploadKeysResponse
	a.KeyAPI.PerformUploadKeys(context.Background(), &keyapi.PerformUploadKeysRequest{
		UserID:     userID,
		DeviceKeys: deviceKeys,
	}, &uploadRes)
	if uploadRes.Error != nil {
		return fmt.Errorf("failed to delete device keys: %v", uploadRes.Error)
	}
	if len(uploadRes.KeyErrors) > 0 {
		return fmt.Errorf("failed to delete device keys, key errors: %+v", uploadRes.KeyErrors)
	}
	return nil
}

func (a *UserInternalAPI) PerformLastSeenUpdate(
	ctx context.Context,
	req *api.PerformLastSeenUpdateRequest,
	res *api.PerformLastSeenUpdateResponse,
) error {
	localpart, _, err := gomatrixserverlib.SplitID('@', req.UserID)
	if err != nil {
		return fmt.Errorf("gomatrixserverlib.SplitID: %w", err)
	}
	if err := a.DeviceDB.UpdateDeviceLastSeen(ctx, localpart, req.DeviceID, req.RemoteAddr); err != nil {
		return fmt.Errorf("a.DeviceDB.UpdateDeviceLastSeen: %w", err)
	}
	return nil
}

func (a *UserInternalAPI) PerformDeviceUpdate(ctx context.Context, req *api.PerformDeviceUpdateRequest, res *api.PerformDeviceUpdateResponse) error {
	localpart, _, err := gomatrixserverlib.SplitID('@', req.RequestingUserID)
	if err != nil {
		util.GetLogger(ctx).WithError(err).Error("gomatrixserverlib.SplitID failed")
		return err
	}
	dev, err := a.DeviceDB.GetDeviceByID(ctx, localpart, req.DeviceID)
	if err == sql.ErrNoRows {
		res.DeviceExists = false
		return nil
	} else if err != nil {
		util.GetLogger(ctx).WithError(err).Error("deviceDB.GetDeviceByID failed")
		return err
	}
	res.DeviceExists = true

	if dev.UserID != req.RequestingUserID {
		res.Forbidden = true
		return nil
	}

	err = a.DeviceDB.UpdateDevice(ctx, localpart, req.DeviceID, req.DisplayName)
	if err != nil {
		util.GetLogger(ctx).WithError(err).Error("deviceDB.UpdateDevice failed")
		return err
	}
	if req.DisplayName != nil && dev.DisplayName != *req.DisplayName {
		// display name has changed: update the device key
		var uploadRes keyapi.PerformUploadKeysResponse
		a.KeyAPI.PerformUploadKeys(context.Background(), &keyapi.PerformUploadKeysRequest{
			UserID: req.RequestingUserID,
			DeviceKeys: []keyapi.DeviceKeys{
				{
					DeviceID:    dev.ID,
					DisplayName: *req.DisplayName,
					KeyJSON:     nil,
					UserID:      dev.UserID,
				},
			},
			OnlyDisplayNameUpdates: true,
		}, &uploadRes)
		if uploadRes.Error != nil {
			return fmt.Errorf("failed to update device key display name: %v", uploadRes.Error)
		}
		if len(uploadRes.KeyErrors) > 0 {
			return fmt.Errorf("failed to update device key display name, key errors: %+v", uploadRes.KeyErrors)
		}
	}
	return nil
}

func (a *UserInternalAPI) QueryProfile(ctx context.Context, req *api.QueryProfileRequest, res *api.QueryProfileResponse) error {
	local, domain, err := gomatrixserverlib.SplitID('@', req.UserID)
	if err != nil {
		return err
	}
	if domain != a.ServerName {
		return fmt.Errorf("cannot query profile of remote users: got %s want %s", domain, a.ServerName)
	}
	prof, err := a.AccountDB.GetProfileByLocalpart(ctx, local)
	if err != nil {
		if err == sql.ErrNoRows {
			return nil
		}
		return err
	}
	res.UserExists = true
	res.AvatarURL = prof.AvatarURL
	res.DisplayName = prof.DisplayName
	return nil
}

func (a *UserInternalAPI) QuerySearchProfiles(ctx context.Context, req *api.QuerySearchProfilesRequest, res *api.QuerySearchProfilesResponse) error {
	profiles, err := a.AccountDB.SearchProfiles(ctx, req.SearchString, req.Limit)
	if err != nil {
		return err
	}
	res.Profiles = profiles
	return nil
}

func (a *UserInternalAPI) QueryDeviceInfos(ctx context.Context, req *api.QueryDeviceInfosRequest, res *api.QueryDeviceInfosResponse) error {
	devices, err := a.DeviceDB.GetDevicesByID(ctx, req.DeviceIDs)
	if err != nil {
		return err
	}
	res.DeviceInfo = make(map[string]struct {
		DisplayName string
		UserID      string
	})
	for _, d := range devices {
		res.DeviceInfo[d.ID] = struct {
			DisplayName string
			UserID      string
		}{
			DisplayName: d.DisplayName,
			UserID:      d.UserID,
		}
	}
	return nil
}

func (a *UserInternalAPI) QueryDevices(ctx context.Context, req *api.QueryDevicesRequest, res *api.QueryDevicesResponse) error {
	local, domain, err := gomatrixserverlib.SplitID('@', req.UserID)
	if err != nil {
		return err
	}
	if domain != a.ServerName {
		return fmt.Errorf("cannot query devices of remote users: got %s want %s", domain, a.ServerName)
	}
	devs, err := a.DeviceDB.GetDevicesByLocalpart(ctx, local)
	if err != nil {
		return err
	}
	res.Devices = devs
	return nil
}

func (a *UserInternalAPI) QueryAccountData(ctx context.Context, req *api.QueryAccountDataRequest, res *api.QueryAccountDataResponse) error {
	local, domain, err := gomatrixserverlib.SplitID('@', req.UserID)
	if err != nil {
		return err
	}
	if domain != a.ServerName {
		return fmt.Errorf("cannot query account data of remote users: got %s want %s", domain, a.ServerName)
	}
	if req.DataType != "" {
		var data json.RawMessage
		data, err = a.AccountDB.GetAccountDataByType(ctx, local, req.RoomID, req.DataType)
		if err != nil {
			return err
		}
		res.RoomAccountData = make(map[string]map[string]json.RawMessage)
		res.GlobalAccountData = make(map[string]json.RawMessage)
		if data != nil {
			if req.RoomID != "" {
				if _, ok := res.RoomAccountData[req.RoomID]; !ok {
					res.RoomAccountData[req.RoomID] = make(map[string]json.RawMessage)
				}
				res.RoomAccountData[req.RoomID][req.DataType] = data
			} else {
				res.GlobalAccountData[req.DataType] = data
			}
		}
		return nil
	}
	global, rooms, err := a.AccountDB.GetAccountData(ctx, local)
	if err != nil {
		return err
	}
	res.RoomAccountData = rooms
	res.GlobalAccountData = global
	return nil
}

func (a *UserInternalAPI) QueryAccessToken(ctx context.Context, req *api.QueryAccessTokenRequest, res *api.QueryAccessTokenResponse) error {
	if req.AppServiceUserID != "" {
		appServiceDevice, err := a.queryAppServiceToken(ctx, req.AccessToken, req.AppServiceUserID)
		if err != nil {
			res.Err = err.Error()
		}
		res.Device = appServiceDevice

		return nil
	}
	device, err := a.DeviceDB.GetDeviceByAccessToken(ctx, req.AccessToken)
	if err != nil {
		if err == sql.ErrNoRows {
			return nil
		}
		return err
	}
	res.Device = device
	return nil
}

// Return the appservice 'device' or nil if the token is not an appservice. Returns an error if there was a problem
// creating a 'device'.
func (a *UserInternalAPI) queryAppServiceToken(ctx context.Context, token, appServiceUserID string) (*api.Device, error) {
	// Search for app service with given access_token
	var appService *config.ApplicationService
	for _, as := range a.AppServices {
		if as.ASToken == token {
			appService = &as
			break
		}
	}
	if appService == nil {
		return nil, nil
	}

	// Create a dummy device for AS user
	dev := api.Device{
		// Use AS dummy device ID
		ID: types.AppServiceDeviceID,
		// AS dummy device has AS's token.
		AccessToken:  token,
		AppserviceID: appService.ID,
	}

	localpart, err := userutil.ParseUsernameParam(appServiceUserID, &a.ServerName)
	if err != nil {
		return nil, err
	}

	if localpart != "" { // AS is masquerading as another user
		// Verify that the user is registered
		account, err := a.AccountDB.GetAccountByLocalpart(ctx, localpart)
		// Verify that the account exists and either appServiceID matches or
		// it belongs to the appservice user namespaces
		if err == nil && (account.AppServiceID == appService.ID || appService.IsInterestedInUserID(appServiceUserID)) {
			// Set the userID of dummy device
			dev.UserID = appServiceUserID
			return &dev, nil
		}
		return nil, &api.ErrorForbidden{Message: "appservice has not registered this user"}
	}

	// AS is not masquerading as any user, so use AS's sender_localpart
	dev.UserID = appService.SenderLocalpart
	return &dev, nil
}

// PerformAccountDeactivation deactivates the user's account, removing all ability for the user to login again.
func (a *UserInternalAPI) PerformAccountDeactivation(ctx context.Context, req *api.PerformAccountDeactivationRequest, res *api.PerformAccountDeactivationResponse) error {
	err := a.AccountDB.DeactivateAccount(ctx, req.Localpart)
	res.AccountDeactivated = err == nil
	return err
}

// PerformOpenIDTokenCreation creates a new token that a relying party uses to authenticate a user
func (a *UserInternalAPI) PerformOpenIDTokenCreation(ctx context.Context, req *api.PerformOpenIDTokenCreationRequest, res *api.PerformOpenIDTokenCreationResponse) error {
	token := util.RandomString(24)

	exp, err := a.AccountDB.CreateOpenIDToken(ctx, token, req.UserID)

	res.Token = api.OpenIDToken{
		Token:       token,
		UserID:      req.UserID,
		ExpiresAtMS: exp,
	}

	return err
}

// QueryOpenIDToken validates that the OpenID token was issued for the user, the replying party uses this for validation
func (a *UserInternalAPI) QueryOpenIDToken(ctx context.Context, req *api.QueryOpenIDTokenRequest, res *api.QueryOpenIDTokenResponse) error {
	openIDTokenAttrs, err := a.AccountDB.GetOpenIDTokenAttributes(ctx, req.Token)
	if err != nil {
		return err
	}

	res.Sub = openIDTokenAttrs.UserID
	res.ExpiresAtMS = openIDTokenAttrs.ExpiresAtMS

	return nil
}

<<<<<<< HEAD
// QueryPresenceForUser gets the current presence status, if set.
func (a *UserInternalAPI) QueryPresenceForUser(ctx context.Context, req *api.QueryPresenceForUserRequest, res *api.QueryPresenceForUserResponse) error {
	local, domain, err := gomatrixserverlib.SplitID('@', req.UserID)
	if err != nil {
		return err
	}
	var maxLastSeenTS int64
	// If it's a local user, we can check the devices for possible updated timestamps
	if domain == a.ServerName {
		var devs []api.Device
		devs, err = a.DeviceDB.GetDevicesByLocalpart(ctx, local)
		if err != nil {
			return err
		}
		for _, dev := range devs {
			if dev.LastSeenTS > maxLastSeenTS {
				maxLastSeenTS = dev.LastSeenTS
			}
		}
	}

	p, err := a.PresenceDB.GetPresenceForUser(ctx, req.UserID)
	if err != nil {
		return err
	}

	res.PresenceStatus = p.Presence
	res.StatusMsg = p.StatusMsg
	res.LastActiveTS = p.LastActiveTS
	res.UserID = p.UserID

	maxLastSeen := gomatrixserverlib.Timestamp(maxLastSeenTS)
	if maxLastSeen.Time().After(p.LastActiveTS.Time()) {
		res.LastActiveTS = maxLastSeen
	}
	return nil
}

func (a *UserInternalAPI) QueryPresenceAfter(ctx context.Context, req *api.QueryPresenceAfterRequest, res *api.QueryPresenceAfterResponse) error {
	p, err := a.PresenceDB.GetPresenceAfter(ctx, req.StreamPos)
	if err != nil {
		return err
	}
	presences := []api.QueryPresenceForUserResponse{}
	for _, x := range p {
		var y api.QueryPresenceForUserResponse
		y.UserID = x.UserID
		y.Presence = x.Presence.String()
		y.StreamPos = int64(x.StreamPos)
		y.LastActiveTS = x.LastActiveTS
		y.LastActiveAgo = x.LastActiveAgo
		y.PresenceStatus = x.Presence
		y.StatusMsg = x.StatusMsg
		presences = append(presences, y)
	}
	res.Presences = append(res.Presences, presences...)
	return nil
}

func (a *UserInternalAPI) PerformKeyBackup(ctx context.Context, req *api.PerformKeyBackupRequest, res *api.PerformKeyBackupResponse) {
=======
func (a *UserInternalAPI) PerformKeyBackup(ctx context.Context, req *api.PerformKeyBackupRequest, res *api.PerformKeyBackupResponse) error {
>>>>>>> a47b12dc
	// Delete metadata
	if req.DeleteBackup {
		if req.Version == "" {
			res.BadInput = true
			res.Error = "must specify a version to delete"
			if res.Error != "" {
				return fmt.Errorf(res.Error)
			}
			return nil
		}
		exists, err := a.AccountDB.DeleteKeyBackup(ctx, req.UserID, req.Version)
		if err != nil {
			res.Error = fmt.Sprintf("failed to delete backup: %s", err)
		}
		res.Exists = exists
		res.Version = req.Version
		if res.Error != "" {
			return fmt.Errorf(res.Error)
		}
		return nil
	}
	// Create metadata
	if req.Version == "" {
		version, err := a.AccountDB.CreateKeyBackup(ctx, req.UserID, req.Algorithm, req.AuthData)
		if err != nil {
			res.Error = fmt.Sprintf("failed to create backup: %s", err)
		}
		res.Exists = err == nil
		res.Version = version
		if res.Error != "" {
			return fmt.Errorf(res.Error)
		}
		return nil
	}
	// Update metadata
	if len(req.Keys.Rooms) == 0 {
		err := a.AccountDB.UpdateKeyBackupAuthData(ctx, req.UserID, req.Version, req.AuthData)
		if err != nil {
			res.Error = fmt.Sprintf("failed to update backup: %s", err)
		}
		res.Exists = err == nil
		res.Version = req.Version
		if res.Error != "" {
			return fmt.Errorf(res.Error)
		}
		return nil
	}
	// Upload Keys for a specific version metadata
	a.uploadBackupKeys(ctx, req, res)
	if res.Error != "" {
		return fmt.Errorf(res.Error)
	}
	return nil
}

func (a *UserInternalAPI) uploadBackupKeys(ctx context.Context, req *api.PerformKeyBackupRequest, res *api.PerformKeyBackupResponse) {
	// you can only upload keys for the CURRENT version
	version, _, _, _, deleted, err := a.AccountDB.GetKeyBackup(ctx, req.UserID, "")
	if err != nil {
		res.Error = fmt.Sprintf("failed to query version: %s", err)
		return
	}
	if deleted {
		res.Error = "backup was deleted"
		return
	}
	if version != req.Version {
		res.BadInput = true
		res.Error = fmt.Sprintf("%s isn't the current version, %s is.", req.Version, version)
		return
	}
	res.Exists = true
	res.Version = version

	// map keys to a form we can upload more easily - the map ensures we have no duplicates.
	var uploads []api.InternalKeyBackupSession
	for roomID, data := range req.Keys.Rooms {
		for sessionID, sessionData := range data.Sessions {
			uploads = append(uploads, api.InternalKeyBackupSession{
				RoomID:           roomID,
				SessionID:        sessionID,
				KeyBackupSession: sessionData,
			})
		}
	}
	count, etag, err := a.AccountDB.UpsertBackupKeys(ctx, version, req.UserID, uploads)
	if err != nil {
		res.Error = fmt.Sprintf("failed to upsert keys: %s", err)
		return
	}
	res.KeyCount = count
	res.KeyETag = etag
}

func (a *UserInternalAPI) QueryKeyBackup(ctx context.Context, req *api.QueryKeyBackupRequest, res *api.QueryKeyBackupResponse) {
	version, algorithm, authData, etag, deleted, err := a.AccountDB.GetKeyBackup(ctx, req.UserID, req.Version)
	res.Version = version
	if err != nil {
		if err == sql.ErrNoRows {
			res.Exists = false
			return
		}
		res.Error = fmt.Sprintf("failed to query key backup: %s", err)
		return
	}
	res.Algorithm = algorithm
	res.AuthData = authData
	res.ETag = etag
	res.Exists = !deleted

	if !req.ReturnKeys {
		res.Count, err = a.AccountDB.CountBackupKeys(ctx, version, req.UserID)
		if err != nil {
			res.Error = fmt.Sprintf("failed to count keys: %s", err)
		}
		return
	}

	result, err := a.AccountDB.GetBackupKeys(ctx, version, req.UserID, req.KeysForRoomID, req.KeysForSessionID)
	if err != nil {
		res.Error = fmt.Sprintf("failed to query keys: %s", err)
		return
	}
	res.Keys = result
}

func (a *UserInternalAPI) QueryMaxPresenceID(ctx context.Context, req *api.QueryMaxPresenceIDRequest, res *api.QueryMaxPresenceIDResponse) error {
	id, err := a.PresenceDB.GetMaxPresenceID(ctx)
	if err != nil {
		return err
	}
	res.ID = id
	return nil
}<|MERGE_RESOLUTION|>--- conflicted
+++ resolved
@@ -472,7 +472,6 @@
 	return nil
 }
 
-<<<<<<< HEAD
 // QueryPresenceForUser gets the current presence status, if set.
 func (a *UserInternalAPI) QueryPresenceForUser(ctx context.Context, req *api.QueryPresenceForUserRequest, res *api.QueryPresenceForUserResponse) error {
 	local, domain, err := gomatrixserverlib.SplitID('@', req.UserID)
@@ -532,10 +531,7 @@
 	return nil
 }
 
-func (a *UserInternalAPI) PerformKeyBackup(ctx context.Context, req *api.PerformKeyBackupRequest, res *api.PerformKeyBackupResponse) {
-=======
 func (a *UserInternalAPI) PerformKeyBackup(ctx context.Context, req *api.PerformKeyBackupRequest, res *api.PerformKeyBackupResponse) error {
->>>>>>> a47b12dc
 	// Delete metadata
 	if req.DeleteBackup {
 		if req.Version == "" {
