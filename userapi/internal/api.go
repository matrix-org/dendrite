// Copyright 2020 The Matrix.org Foundation C.I.C.
//
// Licensed under the Apache License, Version 2.0 (the "License");
// you may not use this file except in compliance with the License.
// You may obtain a copy of the License at
//
//     http://www.apache.org/licenses/LICENSE-2.0
//
// Unless required by applicable law or agreed to in writing, software
// distributed under the License is distributed on an "AS IS" BASIS,
// WITHOUT WARRANTIES OR CONDITIONS OF ANY KIND, either express or implied.
// See the License for the specific language governing permissions and
// limitations under the License.

package internal

import (
	"context"
	"database/sql"
	"encoding/json"
	"errors"
	"fmt"

	"github.com/matrix-org/dendrite/appservice/types"
	"github.com/matrix-org/dendrite/clientapi/userutil"
	"github.com/matrix-org/dendrite/internal/sqlutil"
	keyapi "github.com/matrix-org/dendrite/keyserver/api"
	"github.com/matrix-org/dendrite/setup/config"
	"github.com/matrix-org/dendrite/userapi/api"
	"github.com/matrix-org/dendrite/userapi/storage/accounts"
	"github.com/matrix-org/dendrite/userapi/storage/devices"
	"github.com/matrix-org/dendrite/userapi/storage/presence"
	"github.com/matrix-org/gomatrixserverlib"
	"github.com/matrix-org/util"
	"github.com/sirupsen/logrus"
)

type UserInternalAPI struct {
	AccountDB  accounts.Database
	DeviceDB   devices.Database
	PresenceDB presence.Database
	ServerName gomatrixserverlib.ServerName
	// AppServices is the list of all registered AS
	AppServices []config.ApplicationService
	KeyAPI      keyapi.KeyInternalAPI
}

func (a *UserInternalAPI) InputAccountData(ctx context.Context, req *api.InputAccountDataRequest, res *api.InputAccountDataResponse) error {
	local, domain, err := gomatrixserverlib.SplitID('@', req.UserID)
	if err != nil {
		return err
	}
	if domain != a.ServerName {
		return fmt.Errorf("cannot query profile of remote users: got %s want %s", domain, a.ServerName)
	}
	if req.DataType == "" {
		return fmt.Errorf("data type must not be empty")
	}
	return a.AccountDB.SaveAccountData(ctx, local, req.RoomID, req.DataType, req.AccountData)
}

func (a *UserInternalAPI) InputPresenceData(ctx context.Context, req *api.InputPresenceRequest, res *api.InputPresenceResponse) error {
	_, err := a.PresenceDB.UpsertPresence(ctx, req.UserID, req.StatusMsg, req.Presence, req.LastActiveTS)
	return err
}

func (a *UserInternalAPI) PerformAccountCreation(ctx context.Context, req *api.PerformAccountCreationRequest, res *api.PerformAccountCreationResponse) error {
	if req.AccountType == api.AccountTypeGuest {
		acc, err := a.AccountDB.CreateGuestAccount(ctx)
		if err != nil {
			return err
		}
		res.AccountCreated = true
		res.Account = acc
		return nil
	}
	acc, err := a.AccountDB.CreateAccount(ctx, req.Localpart, req.Password, req.AppServiceID)
	if err != nil {
		if errors.Is(err, sqlutil.ErrUserExists) { // This account already exists
			switch req.OnConflict {
			case api.ConflictUpdate:
				break
			case api.ConflictAbort:
				return &api.ErrorConflict{
					Message: err.Error(),
				}
			}
		}
		// account already exists
		res.AccountCreated = false
		res.Account = &api.Account{
			AppServiceID: req.AppServiceID,
			Localpart:    req.Localpart,
			ServerName:   a.ServerName,
			UserID:       fmt.Sprintf("@%s:%s", req.Localpart, a.ServerName),
		}
		return nil
	}

	if err = a.AccountDB.SetDisplayName(ctx, req.Localpart, req.Localpart); err != nil {
		return err
	}

	res.AccountCreated = true
	res.Account = acc
	return nil
}

func (a *UserInternalAPI) PerformPasswordUpdate(ctx context.Context, req *api.PerformPasswordUpdateRequest, res *api.PerformPasswordUpdateResponse) error {
	if err := a.AccountDB.SetPassword(ctx, req.Localpart, req.Password); err != nil {
		return err
	}
	res.PasswordUpdated = true
	return nil
}

func (a *UserInternalAPI) PerformDeviceCreation(ctx context.Context, req *api.PerformDeviceCreationRequest, res *api.PerformDeviceCreationResponse) error {
	util.GetLogger(ctx).WithFields(logrus.Fields{
		"localpart":    req.Localpart,
		"device_id":    req.DeviceID,
		"display_name": req.DeviceDisplayName,
	}).Info("PerformDeviceCreation")
	dev, err := a.DeviceDB.CreateDevice(ctx, req.Localpart, req.DeviceID, req.AccessToken, req.DeviceDisplayName, req.IPAddr, req.UserAgent)
	if err != nil {
		return err
	}
	res.DeviceCreated = true
	res.Device = dev
	// create empty device keys and upload them to trigger device list changes
	return a.deviceListUpdate(dev.UserID, []string{dev.ID})
}

func (a *UserInternalAPI) PerformDeviceDeletion(ctx context.Context, req *api.PerformDeviceDeletionRequest, res *api.PerformDeviceDeletionResponse) error {
	util.GetLogger(ctx).WithField("user_id", req.UserID).WithField("devices", req.DeviceIDs).Info("PerformDeviceDeletion")
	local, domain, err := gomatrixserverlib.SplitID('@', req.UserID)
	if err != nil {
		return err
	}
	if domain != a.ServerName {
		return fmt.Errorf("cannot PerformDeviceDeletion of remote users: got %s want %s", domain, a.ServerName)
	}
	deletedDeviceIDs := req.DeviceIDs
	if len(req.DeviceIDs) == 0 {
		var devices []api.Device
		devices, err = a.DeviceDB.RemoveAllDevices(ctx, local, req.ExceptDeviceID)
		for _, d := range devices {
			deletedDeviceIDs = append(deletedDeviceIDs, d.ID)
		}
	} else {
		err = a.DeviceDB.RemoveDevices(ctx, local, req.DeviceIDs)
	}
	if err != nil {
		return err
	}
	// create empty device keys and upload them to delete what was once there and trigger device list changes
	return a.deviceListUpdate(req.UserID, deletedDeviceIDs)
}

func (a *UserInternalAPI) deviceListUpdate(userID string, deviceIDs []string) error {
	deviceKeys := make([]keyapi.DeviceKeys, len(deviceIDs))
	for i, did := range deviceIDs {
		deviceKeys[i] = keyapi.DeviceKeys{
			UserID:   userID,
			DeviceID: did,
			KeyJSON:  nil,
		}
	}

	var uploadRes keyapi.PerformUploadKeysResponse
	a.KeyAPI.PerformUploadKeys(context.Background(), &keyapi.PerformUploadKeysRequest{
		UserID:     userID,
		DeviceKeys: deviceKeys,
	}, &uploadRes)
	if uploadRes.Error != nil {
		return fmt.Errorf("Failed to delete device keys: %v", uploadRes.Error)
	}
	if len(uploadRes.KeyErrors) > 0 {
		return fmt.Errorf("Failed to delete device keys, key errors: %+v", uploadRes.KeyErrors)
	}
	return nil
}

func (a *UserInternalAPI) PerformLastSeenUpdate(
	ctx context.Context,
	req *api.PerformLastSeenUpdateRequest,
	res *api.PerformLastSeenUpdateResponse,
) error {
	localpart, _, err := gomatrixserverlib.SplitID('@', req.UserID)
	if err != nil {
		return fmt.Errorf("gomatrixserverlib.SplitID: %w", err)
	}
	if err := a.DeviceDB.UpdateDeviceLastSeen(ctx, localpart, req.DeviceID, req.RemoteAddr); err != nil {
		return fmt.Errorf("a.DeviceDB.UpdateDeviceLastSeen: %w", err)
	}
	return nil
}

func (a *UserInternalAPI) PerformDeviceUpdate(ctx context.Context, req *api.PerformDeviceUpdateRequest, res *api.PerformDeviceUpdateResponse) error {
	localpart, _, err := gomatrixserverlib.SplitID('@', req.RequestingUserID)
	if err != nil {
		util.GetLogger(ctx).WithError(err).Error("gomatrixserverlib.SplitID failed")
		return err
	}
	dev, err := a.DeviceDB.GetDeviceByID(ctx, localpart, req.DeviceID)
	if err == sql.ErrNoRows {
		res.DeviceExists = false
		return nil
	} else if err != nil {
		util.GetLogger(ctx).WithError(err).Error("deviceDB.GetDeviceByID failed")
		return err
	}
	res.DeviceExists = true

	if dev.UserID != req.RequestingUserID {
		res.Forbidden = true
		return nil
	}

	err = a.DeviceDB.UpdateDevice(ctx, localpart, req.DeviceID, req.DisplayName)
	if err != nil {
		util.GetLogger(ctx).WithError(err).Error("deviceDB.UpdateDevice failed")
		return err
	}
	if req.DisplayName != nil && dev.DisplayName != *req.DisplayName {
		// display name has changed: update the device key
		var uploadRes keyapi.PerformUploadKeysResponse
		a.KeyAPI.PerformUploadKeys(context.Background(), &keyapi.PerformUploadKeysRequest{
			UserID: req.RequestingUserID,
			DeviceKeys: []keyapi.DeviceKeys{
				{
					DeviceID:    dev.ID,
					DisplayName: *req.DisplayName,
					KeyJSON:     nil,
					UserID:      dev.UserID,
				},
			},
			OnlyDisplayNameUpdates: true,
		}, &uploadRes)
		if uploadRes.Error != nil {
			return fmt.Errorf("Failed to update device key display name: %v", uploadRes.Error)
		}
		if len(uploadRes.KeyErrors) > 0 {
			return fmt.Errorf("Failed to update device key display name, key errors: %+v", uploadRes.KeyErrors)
		}
	}
	return nil
}

func (a *UserInternalAPI) QueryProfile(ctx context.Context, req *api.QueryProfileRequest, res *api.QueryProfileResponse) error {
	local, domain, err := gomatrixserverlib.SplitID('@', req.UserID)
	if err != nil {
		return err
	}
	if domain != a.ServerName {
		return fmt.Errorf("cannot query profile of remote users: got %s want %s", domain, a.ServerName)
	}
	prof, err := a.AccountDB.GetProfileByLocalpart(ctx, local)
	if err != nil {
		if err == sql.ErrNoRows {
			return nil
		}
		return err
	}
	res.UserExists = true
	res.AvatarURL = prof.AvatarURL
	res.DisplayName = prof.DisplayName
	return nil
}

func (a *UserInternalAPI) QuerySearchProfiles(ctx context.Context, req *api.QuerySearchProfilesRequest, res *api.QuerySearchProfilesResponse) error {
	profiles, err := a.AccountDB.SearchProfiles(ctx, req.SearchString, req.Limit)
	if err != nil {
		return err
	}
	res.Profiles = profiles
	return nil
}

func (a *UserInternalAPI) QueryDeviceInfos(ctx context.Context, req *api.QueryDeviceInfosRequest, res *api.QueryDeviceInfosResponse) error {
	devices, err := a.DeviceDB.GetDevicesByID(ctx, req.DeviceIDs)
	if err != nil {
		return err
	}
	res.DeviceInfo = make(map[string]struct {
		DisplayName string
		UserID      string
	})
	for _, d := range devices {
		res.DeviceInfo[d.ID] = struct {
			DisplayName string
			UserID      string
		}{
			DisplayName: d.DisplayName,
			UserID:      d.UserID,
		}
	}
	return nil
}

func (a *UserInternalAPI) QueryDevices(ctx context.Context, req *api.QueryDevicesRequest, res *api.QueryDevicesResponse) error {
	local, domain, err := gomatrixserverlib.SplitID('@', req.UserID)
	if err != nil {
		return err
	}
	if domain != a.ServerName {
		return fmt.Errorf("cannot query devices of remote users: got %s want %s", domain, a.ServerName)
	}
	devs, err := a.DeviceDB.GetDevicesByLocalpart(ctx, local)
	if err != nil {
		return err
	}
	res.Devices = devs
	return nil
}

func (a *UserInternalAPI) QueryAccountData(ctx context.Context, req *api.QueryAccountDataRequest, res *api.QueryAccountDataResponse) error {
	local, domain, err := gomatrixserverlib.SplitID('@', req.UserID)
	if err != nil {
		return err
	}
	if domain != a.ServerName {
		return fmt.Errorf("cannot query account data of remote users: got %s want %s", domain, a.ServerName)
	}
	if req.DataType != "" {
		var data json.RawMessage
		data, err = a.AccountDB.GetAccountDataByType(ctx, local, req.RoomID, req.DataType)
		if err != nil {
			return err
		}
		res.RoomAccountData = make(map[string]map[string]json.RawMessage)
		res.GlobalAccountData = make(map[string]json.RawMessage)
		if data != nil {
			if req.RoomID != "" {
				if _, ok := res.RoomAccountData[req.RoomID]; !ok {
					res.RoomAccountData[req.RoomID] = make(map[string]json.RawMessage)
				}
				res.RoomAccountData[req.RoomID][req.DataType] = data
			} else {
				res.GlobalAccountData[req.DataType] = data
			}
		}
		return nil
	}
	global, rooms, err := a.AccountDB.GetAccountData(ctx, local)
	if err != nil {
		return err
	}
	res.RoomAccountData = rooms
	res.GlobalAccountData = global
	return nil
}

func (a *UserInternalAPI) QueryAccessToken(ctx context.Context, req *api.QueryAccessTokenRequest, res *api.QueryAccessTokenResponse) error {
	if req.AppServiceUserID != "" {
		appServiceDevice, err := a.queryAppServiceToken(ctx, req.AccessToken, req.AppServiceUserID)
		res.Device = appServiceDevice
		res.Err = err
		return nil
	}
	device, err := a.DeviceDB.GetDeviceByAccessToken(ctx, req.AccessToken)
	if err != nil {
		if err == sql.ErrNoRows {
			return nil
		}
		return err
	}
	res.Device = device
	return nil
}

// Return the appservice 'device' or nil if the token is not an appservice. Returns an error if there was a problem
// creating a 'device'.
func (a *UserInternalAPI) queryAppServiceToken(ctx context.Context, token, appServiceUserID string) (*api.Device, error) {
	// Search for app service with given access_token
	var appService *config.ApplicationService
	for _, as := range a.AppServices {
		if as.ASToken == token {
			appService = &as
			break
		}
	}
	if appService == nil {
		return nil, nil
	}

	// Create a dummy device for AS user
	dev := api.Device{
		// Use AS dummy device ID
		ID: types.AppServiceDeviceID,
		// AS dummy device has AS's token.
		AccessToken:  token,
		AppserviceID: appService.ID,
	}

	localpart, err := userutil.ParseUsernameParam(appServiceUserID, &a.ServerName)
	if err != nil {
		return nil, err
	}

	if localpart != "" { // AS is masquerading as another user
		// Verify that the user is registered
		account, err := a.AccountDB.GetAccountByLocalpart(ctx, localpart)
		// Verify that the account exists and either appServiceID matches or
		// it belongs to the appservice user namespaces
		if err == nil && (account.AppServiceID == appService.ID || appService.IsInterestedInUserID(appServiceUserID)) {
			// Set the userID of dummy device
			dev.UserID = appServiceUserID
			return &dev, nil
		}
		return nil, &api.ErrorForbidden{Message: "appservice has not registered this user"}
	}

	// AS is not masquerading as any user, so use AS's sender_localpart
	dev.UserID = appService.SenderLocalpart
	return &dev, nil
}

// PerformAccountDeactivation deactivates the user's account, removing all ability for the user to login again.
func (a *UserInternalAPI) PerformAccountDeactivation(ctx context.Context, req *api.PerformAccountDeactivationRequest, res *api.PerformAccountDeactivationResponse) error {
	err := a.AccountDB.DeactivateAccount(ctx, req.Localpart)
	res.AccountDeactivated = err == nil
	return err
}

// PerformOpenIDTokenCreation creates a new token that a relying party uses to authenticate a user
func (a *UserInternalAPI) PerformOpenIDTokenCreation(ctx context.Context, req *api.PerformOpenIDTokenCreationRequest, res *api.PerformOpenIDTokenCreationResponse) error {
	token := util.RandomString(24)

	exp, err := a.AccountDB.CreateOpenIDToken(ctx, token, req.UserID)

	res.Token = api.OpenIDToken{
		Token:       token,
		UserID:      req.UserID,
		ExpiresAtMS: exp,
	}

	return err
}

// QueryOpenIDToken validates that the OpenID token was issued for the user, the replying party uses this for validation
func (a *UserInternalAPI) QueryOpenIDToken(ctx context.Context, req *api.QueryOpenIDTokenRequest, res *api.QueryOpenIDTokenResponse) error {
	openIDTokenAttrs, err := a.AccountDB.GetOpenIDTokenAttributes(ctx, req.Token)
	if err != nil {
		return err
	}

	res.Sub = openIDTokenAttrs.UserID
	res.ExpiresAtMS = openIDTokenAttrs.ExpiresAtMS

	return nil
}

<<<<<<< HEAD
// QueryPresenceForUser gets the current presence status, if set.
func (a *UserInternalAPI) QueryPresenceForUser(ctx context.Context, req *api.QueryPresenceForUserRequest, res *api.QueryPresenceForUserResponse) error {
	local, domain, err := gomatrixserverlib.SplitID('@', req.UserID)
	if err != nil {
		return err
	}
	var maxLastSeen int64
	// If it's a local user, we can check the devices for possible updated timestamps
	if domain == a.ServerName {
		devs, err := a.DeviceDB.GetDevicesByLocalpart(ctx, local)
		if err != nil {
			return err
		}
		for _, dev := range devs {
			if dev.LastSeenTS > maxLastSeen {
				maxLastSeen = dev.LastSeenTS
			}
		}
	}

	p, err := a.PresenceDB.GetPresenceForUser(ctx, req.UserID)
	if err != nil {
		return err
	}

	res.PresenceStatus = p.Presence
	res.StatusMsg = p.StatusMsg
	res.LastActiveTS = p.LastActiveTS
	if maxLastSeen > p.LastActiveTS.Time().Unix() {
		res.LastActiveAgo = maxLastSeen
	}
	return nil
=======
func (a *UserInternalAPI) PerformKeyBackup(ctx context.Context, req *api.PerformKeyBackupRequest, res *api.PerformKeyBackupResponse) {
	// Delete metadata
	if req.DeleteBackup {
		if req.Version == "" {
			res.BadInput = true
			res.Error = "must specify a version to delete"
			return
		}
		exists, err := a.AccountDB.DeleteKeyBackup(ctx, req.UserID, req.Version)
		if err != nil {
			res.Error = fmt.Sprintf("failed to delete backup: %s", err)
		}
		res.Exists = exists
		res.Version = req.Version
		return
	}
	// Create metadata
	if req.Version == "" {
		version, err := a.AccountDB.CreateKeyBackup(ctx, req.UserID, req.Algorithm, req.AuthData)
		if err != nil {
			res.Error = fmt.Sprintf("failed to create backup: %s", err)
		}
		res.Exists = err == nil
		res.Version = version
		return
	}
	// Update metadata
	if len(req.Keys.Rooms) == 0 {
		err := a.AccountDB.UpdateKeyBackupAuthData(ctx, req.UserID, req.Version, req.AuthData)
		if err != nil {
			res.Error = fmt.Sprintf("failed to update backup: %s", err)
		}
		res.Exists = err == nil
		res.Version = req.Version
		return
	}
	// Upload Keys for a specific version metadata
	a.uploadBackupKeys(ctx, req, res)
}

func (a *UserInternalAPI) uploadBackupKeys(ctx context.Context, req *api.PerformKeyBackupRequest, res *api.PerformKeyBackupResponse) {
	// you can only upload keys for the CURRENT version
	version, _, _, _, deleted, err := a.AccountDB.GetKeyBackup(ctx, req.UserID, "")
	if err != nil {
		res.Error = fmt.Sprintf("failed to query version: %s", err)
		return
	}
	if deleted {
		res.Error = "backup was deleted"
		return
	}
	if version != req.Version {
		res.BadInput = true
		res.Error = fmt.Sprintf("%s isn't the current version, %s is.", req.Version, version)
		return
	}
	res.Exists = true
	res.Version = version

	// map keys to a form we can upload more easily - the map ensures we have no duplicates.
	var uploads []api.InternalKeyBackupSession
	for roomID, data := range req.Keys.Rooms {
		for sessionID, sessionData := range data.Sessions {
			uploads = append(uploads, api.InternalKeyBackupSession{
				RoomID:           roomID,
				SessionID:        sessionID,
				KeyBackupSession: sessionData,
			})
		}
	}
	count, etag, err := a.AccountDB.UpsertBackupKeys(ctx, version, req.UserID, uploads)
	if err != nil {
		res.Error = fmt.Sprintf("failed to upsert keys: %s", err)
		return
	}
	res.KeyCount = count
	res.KeyETag = etag
}

func (a *UserInternalAPI) QueryKeyBackup(ctx context.Context, req *api.QueryKeyBackupRequest, res *api.QueryKeyBackupResponse) {
	version, algorithm, authData, etag, deleted, err := a.AccountDB.GetKeyBackup(ctx, req.UserID, req.Version)
	res.Version = version
	if err != nil {
		if err == sql.ErrNoRows {
			res.Exists = false
			return
		}
		res.Error = fmt.Sprintf("failed to query key backup: %s", err)
		return
	}
	res.Algorithm = algorithm
	res.AuthData = authData
	res.ETag = etag
	res.Exists = !deleted

	if !req.ReturnKeys {
		res.Count, err = a.AccountDB.CountBackupKeys(ctx, version, req.UserID)
		if err != nil {
			res.Error = fmt.Sprintf("failed to count keys: %s", err)
		}
		return
	}

	result, err := a.AccountDB.GetBackupKeys(ctx, version, req.UserID, req.KeysForRoomID, req.KeysForSessionID)
	if err != nil {
		res.Error = fmt.Sprintf("failed to query keys: %s", err)
		return
	}
	res.Keys = result
>>>>>>> 9e461800
}<|MERGE_RESOLUTION|>--- conflicted
+++ resolved
@@ -450,7 +450,6 @@
 	return nil
 }
 
-<<<<<<< HEAD
 // QueryPresenceForUser gets the current presence status, if set.
 func (a *UserInternalAPI) QueryPresenceForUser(ctx context.Context, req *api.QueryPresenceForUserRequest, res *api.QueryPresenceForUserResponse) error {
 	local, domain, err := gomatrixserverlib.SplitID('@', req.UserID)
@@ -483,7 +482,8 @@
 		res.LastActiveAgo = maxLastSeen
 	}
 	return nil
-=======
+}
+
 func (a *UserInternalAPI) PerformKeyBackup(ctx context.Context, req *api.PerformKeyBackupRequest, res *api.PerformKeyBackupResponse) {
 	// Delete metadata
 	if req.DeleteBackup {
@@ -593,5 +593,4 @@
 		return
 	}
 	res.Keys = result
->>>>>>> 9e461800
 }