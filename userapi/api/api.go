--- conflicted
+++ resolved
@@ -667,8 +667,10 @@
 type PerformForgetThreePIDRequest QueryLocalpartForThreePIDRequest
 
 type PerformSaveThreePIDAssociationRequest struct {
-<<<<<<< HEAD
-	ThreePID, Localpart, Medium string
+	ThreePID   string
+	Localpart  string
+	ServerName gomatrixserverlib.ServerName
+	Medium     string
 }
 
 type QueryAccountByLocalpartRequest struct {
@@ -677,10 +679,4 @@
 
 type QueryAccountByLocalpartResponse struct {
 	Account *Account
-=======
-	ThreePID   string
-	Localpart  string
-	ServerName gomatrixserverlib.ServerName
-	Medium     string
->>>>>>> 31f56ac3
 }