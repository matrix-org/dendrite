--- conflicted
+++ resolved
@@ -671,12 +671,6 @@
 	return d.LoginTokens.SelectLoginToken(ctx, token)
 }
 
-<<<<<<< HEAD
-// GetPrivacyPolicy returns the accepted privacy policy version, if any.
-func (d *Database) GetPrivacyPolicy(ctx context.Context, localpart string) (policyVersion string, err error) {
-	err = d.Writer.Do(d.DB, nil, func(txn *sql.Tx) error {
-		policyVersion, err = d.Accounts.SelectPrivacyPolicy(ctx, txn, localpart)
-=======
 func (d *Database) InsertNotification(ctx context.Context, localpart, eventID string, pos int64, tweaks map[string]interface{}, n *api.Notification) error {
 	return d.Writer.Do(d.DB, nil, func(txn *sql.Tx) error {
 		return d.Notifications.Insert(ctx, txn, localpart, eventID, pos, pushrules.BoolTweakOr(tweaks, pushrules.HighlightTweak, false), n)
@@ -686,35 +680,19 @@
 func (d *Database) DeleteNotificationsUpTo(ctx context.Context, localpart, roomID string, pos int64) (affected bool, err error) {
 	err = d.Writer.Do(d.DB, nil, func(txn *sql.Tx) error {
 		affected, err = d.Notifications.DeleteUpTo(ctx, txn, localpart, roomID, pos)
->>>>>>> f75169c3
-		return err
-	})
-	return
-}
-
-<<<<<<< HEAD
-// GetOutdatedPolicy queries all users which didn't accept the current policy version
-func (d *Database) GetOutdatedPolicy(ctx context.Context, policyVersion string) (userIDs []string, err error) {
-	err = d.Writer.Do(d.DB, nil, func(txn *sql.Tx) error {
-		userIDs, err = d.Accounts.BatchSelectPrivacyPolicy(ctx, txn, policyVersion)
-=======
+		return err
+	})
+	return
+}
+
 func (d *Database) SetNotificationsRead(ctx context.Context, localpart, roomID string, pos int64, b bool) (affected bool, err error) {
 	err = d.Writer.Do(d.DB, nil, func(txn *sql.Tx) error {
 		affected, err = d.Notifications.UpdateRead(ctx, txn, localpart, roomID, pos, b)
->>>>>>> f75169c3
-		return err
-	})
-	return
-}
-
-<<<<<<< HEAD
-// UpdatePolicyVersion sets the accepted policy_version for a user.
-func (d *Database) UpdatePolicyVersion(ctx context.Context, policyVersion, localpart string, serverNotice bool) (err error) {
-	err = d.Writer.Do(d.DB, nil, func(txn *sql.Tx) error {
-		return d.Accounts.UpdatePolicyVersion(ctx, txn, policyVersion, localpart, serverNotice)
-	})
-	return
-=======
+		return err
+	})
+	return
+}
+
 func (d *Database) GetNotifications(ctx context.Context, localpart string, fromID int64, limit int, filter tables.NotificationFilter) ([]*api.Notification, int64, error) {
 	return d.Notifications.Select(ctx, nil, localpart, fromID, limit, filter)
 }
@@ -786,5 +764,30 @@
 	return d.Writer.Do(nil, nil, func(txn *sql.Tx) error {
 		return d.Pushers.DeletePushers(ctx, txn, appid, pushkey)
 	})
->>>>>>> f75169c3
+}
+
+// GetPrivacyPolicy returns the accepted privacy policy version, if any.
+func (d *Database) GetPrivacyPolicy(ctx context.Context, localpart string) (policyVersion string, err error) {
+	err = d.Writer.Do(d.DB, nil, func(txn *sql.Tx) error {
+		policyVersion, err = d.Accounts.SelectPrivacyPolicy(ctx, txn, localpart)
+		return err
+	})
+	return
+}
+
+// GetOutdatedPolicy queries all users which didn't accept the current policy version
+func (d *Database) GetOutdatedPolicy(ctx context.Context, policyVersion string) (userIDs []string, err error) {
+	err = d.Writer.Do(d.DB, nil, func(txn *sql.Tx) error {
+		userIDs, err = d.Accounts.BatchSelectPrivacyPolicy(ctx, txn, policyVersion)
+		return err
+	})
+	return
+}
+
+// UpdatePolicyVersion sets the accepted policy_version for a user.
+func (d *Database) UpdatePolicyVersion(ctx context.Context, policyVersion, localpart string, serverNotice bool) (err error) {
+	err = d.Writer.Do(d.DB, nil, func(txn *sql.Tx) error {
+		return d.Accounts.UpdatePolicyVersion(ctx, txn, policyVersion, localpart, serverNotice)
+	})
+	return
 }