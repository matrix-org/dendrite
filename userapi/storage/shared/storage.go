// Copyright 2017 Vector Creations Ltd
//
// Licensed under the Apache License, Version 2.0 (the "License");
// you may not use this file except in compliance with the License.
// You may obtain a copy of the License at
//
//     http://www.apache.org/licenses/LICENSE-2.0
//
// Unless required by applicable law or agreed to in writing, software
// distributed under the License is distributed on an "AS IS" BASIS,
// WITHOUT WARRANTIES OR CONDITIONS OF ANY KIND, either express or implied.
// See the License for the specific language governing permissions and
// limitations under the License.

package shared

import (
	"context"
	"crypto/rand"
	"database/sql"
	"encoding/base64"
	"encoding/json"
	"errors"
	"fmt"
	"strconv"
	"time"

	"github.com/matrix-org/gomatrixserverlib"
	"golang.org/x/crypto/bcrypt"

	"github.com/matrix-org/dendrite/clientapi/auth/authtypes"
	"github.com/matrix-org/dendrite/internal/pushrules"
	"github.com/matrix-org/dendrite/internal/sqlutil"
	"github.com/matrix-org/dendrite/userapi/api"
	"github.com/matrix-org/dendrite/userapi/storage/tables"
)

// Database represents an account database
type Database struct {
	DB                    *sql.DB
	Writer                sqlutil.Writer
	Accounts              tables.AccountsTable
	Profiles              tables.ProfileTable
	AccountDatas          tables.AccountDataTable
	ThreePIDs             tables.ThreePIDTable
	OpenIDTokens          tables.OpenIDTable
	KeyBackups            tables.KeyBackupTable
	KeyBackupVersions     tables.KeyBackupVersionTable
	Devices               tables.DevicesTable
	LoginTokens           tables.LoginTokenTable
<<<<<<< HEAD
	Stats                 tables.StatsTable
=======
	Notifications         tables.NotificationTable
	Pushers               tables.PusherTable
>>>>>>> b6b2455e
	LoginTokenLifetime    time.Duration
	ServerName            gomatrixserverlib.ServerName
	BcryptCost            int
	OpenIDTokenLifetimeMS int64
}

const (
	// The length of generated device IDs
	deviceIDByteLength   = 6
	loginTokenByteLength = 32
)

// GetAccountByPassword returns the account associated with the given localpart and password.
// Returns sql.ErrNoRows if no account exists which matches the given localpart.
func (d *Database) GetAccountByPassword(
	ctx context.Context, localpart, plaintextPassword string,
) (*api.Account, error) {
	hash, err := d.Accounts.SelectPasswordHash(ctx, localpart)
	if err != nil {
		return nil, err
	}
	if err := bcrypt.CompareHashAndPassword([]byte(hash), []byte(plaintextPassword)); err != nil {
		return nil, err
	}
	return d.Accounts.SelectAccountByLocalpart(ctx, localpart)
}

// GetProfileByLocalpart returns the profile associated with the given localpart.
// Returns sql.ErrNoRows if no profile exists which matches the given localpart.
func (d *Database) GetProfileByLocalpart(
	ctx context.Context, localpart string,
) (*authtypes.Profile, error) {
	return d.Profiles.SelectProfileByLocalpart(ctx, localpart)
}

// SetAvatarURL updates the avatar URL of the profile associated with the given
// localpart. Returns an error if something went wrong with the SQL query
func (d *Database) SetAvatarURL(
	ctx context.Context, localpart string, avatarURL string,
) error {
	return d.Writer.Do(d.DB, nil, func(txn *sql.Tx) error {
		return d.Profiles.SetAvatarURL(ctx, txn, localpart, avatarURL)
	})
}

// SetDisplayName updates the display name of the profile associated with the given
// localpart. Returns an error if something went wrong with the SQL query
func (d *Database) SetDisplayName(
	ctx context.Context, localpart string, displayName string,
) error {
	return d.Writer.Do(d.DB, nil, func(txn *sql.Tx) error {
		return d.Profiles.SetDisplayName(ctx, txn, localpart, displayName)
	})
}

// SetPassword sets the account password to the given hash.
func (d *Database) SetPassword(
	ctx context.Context, localpart, plaintextPassword string,
) error {
	hash, err := d.hashPassword(plaintextPassword)
	if err != nil {
		return err
	}
	return d.Writer.Do(nil, nil, func(txn *sql.Tx) error {
		return d.Accounts.UpdatePassword(ctx, localpart, hash)
	})
}

// CreateAccount makes a new account with the given login name and password, and creates an empty profile
// for this account. If no password is supplied, the account will be a passwordless account. If the
// account already exists, it will return nil, ErrUserExists.
func (d *Database) CreateAccount(
	ctx context.Context, localpart, plaintextPassword, appserviceID string, accountType api.AccountType,
) (acc *api.Account, err error) {
	err = d.Writer.Do(d.DB, nil, func(txn *sql.Tx) error {
		// For guest accounts, we create a new numeric local part
		if accountType == api.AccountTypeGuest {
			var numLocalpart int64
			numLocalpart, err = d.Accounts.SelectNewNumericLocalpart(ctx, txn)
			if err != nil {
				return err
			}
			localpart = strconv.FormatInt(numLocalpart, 10)
			plaintextPassword = ""
			appserviceID = ""
		}
		acc, err = d.createAccount(ctx, txn, localpart, plaintextPassword, appserviceID, accountType)
		return err
	})
	return
}

// WARNING! This function assumes that the relevant mutexes have already
// been taken out by the caller (e.g. CreateAccount or CreateGuestAccount).
func (d *Database) createAccount(
	ctx context.Context, txn *sql.Tx, localpart, plaintextPassword, appserviceID string, accountType api.AccountType,
) (*api.Account, error) {
	var err error
	var account *api.Account
	// Generate a password hash if this is not a password-less user
	hash := ""
	if plaintextPassword != "" {
		hash, err = d.hashPassword(plaintextPassword)
		if err != nil {
			return nil, err
		}
	}
	if account, err = d.Accounts.InsertAccount(ctx, txn, localpart, hash, appserviceID, accountType); err != nil {
		return nil, sqlutil.ErrUserExists
	}
	if err = d.Profiles.InsertProfile(ctx, txn, localpart); err != nil {
		return nil, err
	}
	pushRuleSets := pushrules.DefaultAccountRuleSets(localpart, d.ServerName)
	prbs, err := json.Marshal(pushRuleSets)
	if err != nil {
		return nil, err
	}
	if err = d.AccountDatas.InsertAccountData(ctx, txn, localpart, "", "m.push_rules", json.RawMessage(prbs)); err != nil {
		return nil, err
	}
	return account, nil
}

// SaveAccountData saves new account data for a given user and a given room.
// If the account data is not specific to a room, the room ID should be an empty string
// If an account data already exists for a given set (user, room, data type), it will
// update the corresponding row with the new content
// Returns a SQL error if there was an issue with the insertion/update
func (d *Database) SaveAccountData(
	ctx context.Context, localpart, roomID, dataType string, content json.RawMessage,
) error {
	return d.Writer.Do(d.DB, nil, func(txn *sql.Tx) error {
		return d.AccountDatas.InsertAccountData(ctx, txn, localpart, roomID, dataType, content)
	})
}

// GetAccountData returns account data related to a given localpart
// If no account data could be found, returns an empty arrays
// Returns an error if there was an issue with the retrieval
func (d *Database) GetAccountData(ctx context.Context, localpart string) (
	global map[string]json.RawMessage,
	rooms map[string]map[string]json.RawMessage,
	err error,
) {
	return d.AccountDatas.SelectAccountData(ctx, localpart)
}

// GetAccountDataByType returns account data matching a given
// localpart, room ID and type.
// If no account data could be found, returns nil
// Returns an error if there was an issue with the retrieval
func (d *Database) GetAccountDataByType(
	ctx context.Context, localpart, roomID, dataType string,
) (data json.RawMessage, err error) {
	return d.AccountDatas.SelectAccountDataByType(
		ctx, localpart, roomID, dataType,
	)
}

// GetNewNumericLocalpart generates and returns a new unused numeric localpart
func (d *Database) GetNewNumericLocalpart(
	ctx context.Context,
) (int64, error) {
	return d.Accounts.SelectNewNumericLocalpart(ctx, nil)
}

func (d *Database) hashPassword(plaintext string) (hash string, err error) {
	hashBytes, err := bcrypt.GenerateFromPassword([]byte(plaintext), d.BcryptCost)
	return string(hashBytes), err
}

// Err3PIDInUse is the error returned when trying to save an association involving
// a third-party identifier which is already associated to a local user.
var Err3PIDInUse = errors.New("this third-party identifier is already in use")

// SaveThreePIDAssociation saves the association between a third party identifier
// and a local Matrix user (identified by the user's ID's local part).
// If the third-party identifier is already part of an association, returns Err3PIDInUse.
// Returns an error if there was a problem talking to the database.
func (d *Database) SaveThreePIDAssociation(
	ctx context.Context, threepid, localpart, medium string,
) (err error) {
	return d.Writer.Do(d.DB, nil, func(txn *sql.Tx) error {
		user, err := d.ThreePIDs.SelectLocalpartForThreePID(
			ctx, txn, threepid, medium,
		)
		if err != nil {
			return err
		}

		if len(user) > 0 {
			return Err3PIDInUse
		}

		return d.ThreePIDs.InsertThreePID(ctx, txn, threepid, medium, localpart)
	})
}

// RemoveThreePIDAssociation removes the association involving a given third-party
// identifier.
// If no association exists involving this third-party identifier, returns nothing.
// If there was a problem talking to the database, returns an error.
func (d *Database) RemoveThreePIDAssociation(
	ctx context.Context, threepid string, medium string,
) (err error) {
	return d.Writer.Do(d.DB, nil, func(txn *sql.Tx) error {
		return d.ThreePIDs.DeleteThreePID(ctx, txn, threepid, medium)
	})
}

// GetLocalpartForThreePID looks up the localpart associated with a given third-party
// identifier.
// If no association involves the given third-party idenfitier, returns an empty
// string.
// Returns an error if there was a problem talking to the database.
func (d *Database) GetLocalpartForThreePID(
	ctx context.Context, threepid string, medium string,
) (localpart string, err error) {
	return d.ThreePIDs.SelectLocalpartForThreePID(ctx, nil, threepid, medium)
}

// GetThreePIDsForLocalpart looks up the third-party identifiers associated with
// a given local user.
// If no association is known for this user, returns an empty slice.
// Returns an error if there was an issue talking to the database.
func (d *Database) GetThreePIDsForLocalpart(
	ctx context.Context, localpart string,
) (threepids []authtypes.ThreePID, err error) {
	return d.ThreePIDs.SelectThreePIDsForLocalpart(ctx, localpart)
}

// CheckAccountAvailability checks if the username/localpart is already present
// in the database.
// If the DB returns sql.ErrNoRows the Localpart isn't taken.
func (d *Database) CheckAccountAvailability(ctx context.Context, localpart string) (bool, error) {
	_, err := d.Accounts.SelectAccountByLocalpart(ctx, localpart)
	if err == sql.ErrNoRows {
		return true, nil
	}
	return false, err
}

// GetAccountByLocalpart returns the account associated with the given localpart.
// This function assumes the request is authenticated or the account data is used only internally.
// Returns sql.ErrNoRows if no account exists which matches the given localpart.
func (d *Database) GetAccountByLocalpart(ctx context.Context, localpart string,
) (*api.Account, error) {
	return d.Accounts.SelectAccountByLocalpart(ctx, localpart)
}

// SearchProfiles returns all profiles where the provided localpart or display name
// match any part of the profiles in the database.
func (d *Database) SearchProfiles(ctx context.Context, searchString string, limit int,
) ([]authtypes.Profile, error) {
	return d.Profiles.SelectProfilesBySearch(ctx, searchString, limit)
}

// DeactivateAccount deactivates the user's account, removing all ability for the user to login again.
func (d *Database) DeactivateAccount(ctx context.Context, localpart string) (err error) {
	return d.Writer.Do(nil, nil, func(txn *sql.Tx) error {
		return d.Accounts.DeactivateAccount(ctx, localpart)
	})
}

// CreateOpenIDToken persists a new token that was issued for OpenID Connect
func (d *Database) CreateOpenIDToken(
	ctx context.Context,
	token, localpart string,
) (int64, error) {
	expiresAtMS := time.Now().UnixNano()/int64(time.Millisecond) + d.OpenIDTokenLifetimeMS
	err := d.Writer.Do(d.DB, nil, func(txn *sql.Tx) error {
		return d.OpenIDTokens.InsertOpenIDToken(ctx, txn, token, localpart, expiresAtMS)
	})
	return expiresAtMS, err
}

// GetOpenIDTokenAttributes gets the attributes of issued an OIDC auth token
func (d *Database) GetOpenIDTokenAttributes(
	ctx context.Context,
	token string,
) (*api.OpenIDTokenAttributes, error) {
	return d.OpenIDTokens.SelectOpenIDTokenAtrributes(ctx, token)
}

func (d *Database) CreateKeyBackup(
	ctx context.Context, userID, algorithm string, authData json.RawMessage,
) (version string, err error) {
	err = d.Writer.Do(d.DB, nil, func(txn *sql.Tx) error {
		version, err = d.KeyBackupVersions.InsertKeyBackup(ctx, txn, userID, algorithm, authData, "")
		return err
	})
	return
}

func (d *Database) UpdateKeyBackupAuthData(
	ctx context.Context, userID, version string, authData json.RawMessage,
) (err error) {
	err = d.Writer.Do(d.DB, nil, func(txn *sql.Tx) error {
		return d.KeyBackupVersions.UpdateKeyBackupAuthData(ctx, txn, userID, version, authData)
	})
	return
}

func (d *Database) DeleteKeyBackup(
	ctx context.Context, userID, version string,
) (exists bool, err error) {
	err = d.Writer.Do(d.DB, nil, func(txn *sql.Tx) error {
		exists, err = d.KeyBackupVersions.DeleteKeyBackup(ctx, txn, userID, version)
		return err
	})
	return
}

func (d *Database) GetKeyBackup(
	ctx context.Context, userID, version string,
) (versionResult, algorithm string, authData json.RawMessage, etag string, deleted bool, err error) {
	err = d.Writer.Do(d.DB, nil, func(txn *sql.Tx) error {
		versionResult, algorithm, authData, etag, deleted, err = d.KeyBackupVersions.SelectKeyBackup(ctx, txn, userID, version)
		return err
	})
	return
}

func (d *Database) GetBackupKeys(
	ctx context.Context, version, userID, filterRoomID, filterSessionID string,
) (result map[string]map[string]api.KeyBackupSession, err error) {
	err = d.Writer.Do(d.DB, nil, func(txn *sql.Tx) error {
		if filterSessionID != "" {
			result, err = d.KeyBackups.SelectKeysByRoomIDAndSessionID(ctx, txn, userID, version, filterRoomID, filterSessionID)
			return err
		}
		if filterRoomID != "" {
			result, err = d.KeyBackups.SelectKeysByRoomID(ctx, txn, userID, version, filterRoomID)
			return err
		}
		result, err = d.KeyBackups.SelectKeys(ctx, txn, userID, version)
		return err
	})
	return
}

func (d *Database) CountBackupKeys(
	ctx context.Context, version, userID string,
) (count int64, err error) {
	err = d.Writer.Do(d.DB, nil, func(txn *sql.Tx) error {
		count, err = d.KeyBackups.CountKeys(ctx, txn, userID, version)
		if err != nil {
			return err
		}
		return nil
	})
	return
}

// nolint:nakedret
func (d *Database) UpsertBackupKeys(
	ctx context.Context, version, userID string, uploads []api.InternalKeyBackupSession,
) (count int64, etag string, err error) {
	// wrap the following logic in a txn to ensure we atomically upload keys
	err = d.Writer.Do(d.DB, nil, func(txn *sql.Tx) error {
		_, _, _, oldETag, deleted, err := d.KeyBackupVersions.SelectKeyBackup(ctx, txn, userID, version)
		if err != nil {
			return err
		}
		if deleted {
			return fmt.Errorf("backup was deleted")
		}
		// pull out all keys for this (user_id, version)
		existingKeys, err := d.KeyBackups.SelectKeys(ctx, txn, userID, version)
		if err != nil {
			return err
		}

		changed := false
		// loop over all the new keys (which should be smaller than the set of backed up keys)
		for _, newKey := range uploads {
			// if we have a matching (room_id, session_id), we may need to update the key if it meets some rules, check them.
			existingRoom := existingKeys[newKey.RoomID]
			if existingRoom != nil {
				existingSession, ok := existingRoom[newKey.SessionID]
				if ok {
					if existingSession.ShouldReplaceRoomKey(&newKey.KeyBackupSession) {
						err = d.KeyBackups.UpdateBackupKey(ctx, txn, userID, version, newKey)
						changed = true
						if err != nil {
							return fmt.Errorf("d.KeyBackups.UpdateBackupKey: %w", err)
						}
					}
					// if we shouldn't replace the key we do nothing with it
					continue
				}
			}
			// if we're here, either the room or session are new, either way, we insert
			err = d.KeyBackups.InsertBackupKey(ctx, txn, userID, version, newKey)
			changed = true
			if err != nil {
				return fmt.Errorf("d.KeyBackups.InsertBackupKey: %w", err)
			}
		}

		count, err = d.KeyBackups.CountKeys(ctx, txn, userID, version)
		if err != nil {
			return err
		}
		if changed {
			// update the etag
			var newETag string
			if oldETag == "" {
				newETag = "1"
			} else {
				oldETagInt, err := strconv.ParseInt(oldETag, 10, 64)
				if err != nil {
					return fmt.Errorf("failed to parse old etag: %s", err)
				}
				newETag = strconv.FormatInt(oldETagInt+1, 10)
			}
			etag = newETag
			return d.KeyBackupVersions.UpdateKeyBackupETag(ctx, txn, userID, version, newETag)
		} else {
			etag = oldETag
		}

		return nil
	})
	return
}

// GetDeviceByAccessToken returns the device matching the given access token.
// Returns sql.ErrNoRows if no matching device was found.
func (d *Database) GetDeviceByAccessToken(
	ctx context.Context, token string,
) (*api.Device, error) {
	return d.Devices.SelectDeviceByToken(ctx, token)
}

// GetDeviceByID returns the device matching the given ID.
// Returns sql.ErrNoRows if no matching device was found.
func (d *Database) GetDeviceByID(
	ctx context.Context, localpart, deviceID string,
) (*api.Device, error) {
	return d.Devices.SelectDeviceByID(ctx, localpart, deviceID)
}

// GetDevicesByLocalpart returns the devices matching the given localpart.
func (d *Database) GetDevicesByLocalpart(
	ctx context.Context, localpart string,
) ([]api.Device, error) {
	return d.Devices.SelectDevicesByLocalpart(ctx, nil, localpart, "")
}

func (d *Database) GetDevicesByID(ctx context.Context, deviceIDs []string) ([]api.Device, error) {
	return d.Devices.SelectDevicesByID(ctx, deviceIDs)
}

// CreateDevice makes a new device associated with the given user ID localpart.
// If there is already a device with the same device ID for this user, that access token will be revoked
// and replaced with the given accessToken. If the given accessToken is already in use for another device,
// an error will be returned.
// If no device ID is given one is generated.
// Returns the device on success.
func (d *Database) CreateDevice(
	ctx context.Context, localpart string, deviceID *string, accessToken string,
	displayName *string, ipAddr, userAgent string,
) (dev *api.Device, returnErr error) {
	if deviceID != nil {
		returnErr = d.Writer.Do(d.DB, nil, func(txn *sql.Tx) error {
			var err error
			// Revoke existing tokens for this device
			if err = d.Devices.DeleteDevice(ctx, txn, *deviceID, localpart); err != nil {
				return err
			}

			dev, err = d.Devices.InsertDevice(ctx, txn, *deviceID, localpart, accessToken, displayName, ipAddr, userAgent)
			return err
		})
	} else {
		// We generate device IDs in a loop in case its already taken.
		// We cap this at going round 5 times to ensure we don't spin forever
		var newDeviceID string
		for i := 1; i <= 5; i++ {
			newDeviceID, returnErr = generateDeviceID()
			if returnErr != nil {
				return
			}

			returnErr = d.Writer.Do(d.DB, nil, func(txn *sql.Tx) error {
				var err error
				dev, err = d.Devices.InsertDevice(ctx, txn, newDeviceID, localpart, accessToken, displayName, ipAddr, userAgent)
				return err
			})
			if returnErr == nil {
				return
			}
		}
	}
	return
}

// generateDeviceID creates a new device id. Returns an error if failed to generate
// random bytes.
func generateDeviceID() (string, error) {
	b := make([]byte, deviceIDByteLength)
	_, err := rand.Read(b)
	if err != nil {
		return "", err
	}
	// url-safe no padding
	return base64.RawURLEncoding.EncodeToString(b), nil
}

// UpdateDevice updates the given device with the display name.
// Returns SQL error if there are problems and nil on success.
func (d *Database) UpdateDevice(
	ctx context.Context, localpart, deviceID string, displayName *string,
) error {
	return d.Writer.Do(d.DB, nil, func(txn *sql.Tx) error {
		return d.Devices.UpdateDeviceName(ctx, txn, localpart, deviceID, displayName)
	})
}

// RemoveDevice revokes a device by deleting the entry in the database
// matching with the given device ID and user ID localpart.
// If the device doesn't exist, it will not return an error
// If something went wrong during the deletion, it will return the SQL error.
func (d *Database) RemoveDevice(
	ctx context.Context, deviceID, localpart string,
) error {
	return d.Writer.Do(d.DB, nil, func(txn *sql.Tx) error {
		if err := d.Devices.DeleteDevice(ctx, txn, deviceID, localpart); err != sql.ErrNoRows {
			return err
		}
		return nil
	})
}

// RemoveDevices revokes one or more devices by deleting the entry in the database
// matching with the given device IDs and user ID localpart.
// If the devices don't exist, it will not return an error
// If something went wrong during the deletion, it will return the SQL error.
func (d *Database) RemoveDevices(
	ctx context.Context, localpart string, devices []string,
) error {
	return d.Writer.Do(d.DB, nil, func(txn *sql.Tx) error {
		if err := d.Devices.DeleteDevices(ctx, txn, localpart, devices); err != sql.ErrNoRows {
			return err
		}
		return nil
	})
}

// RemoveAllDevices revokes devices by deleting the entry in the
// database matching the given user ID localpart.
// If something went wrong during the deletion, it will return the SQL error.
func (d *Database) RemoveAllDevices(
	ctx context.Context, localpart, exceptDeviceID string,
) (devices []api.Device, err error) {
	err = d.Writer.Do(d.DB, nil, func(txn *sql.Tx) error {
		devices, err = d.Devices.SelectDevicesByLocalpart(ctx, txn, localpart, exceptDeviceID)
		if err != nil {
			return err
		}
		if err := d.Devices.DeleteDevicesByLocalpart(ctx, txn, localpart, exceptDeviceID); err != sql.ErrNoRows {
			return err
		}
		return nil
	})
	return
}

// UpdateDeviceLastSeen updates a last seen timestamp and the ip address.
func (d *Database) UpdateDeviceLastSeen(ctx context.Context, localpart, deviceID, ipAddr, userAgent string) error {
	return d.Writer.Do(d.DB, nil, func(txn *sql.Tx) error {
		return d.Devices.UpdateDeviceLastSeen(ctx, txn, localpart, deviceID, ipAddr, userAgent)
	})
}

// CreateLoginToken generates a token, stores and returns it. The lifetime is
// determined by the loginTokenLifetime given to the Database constructor.
func (d *Database) CreateLoginToken(ctx context.Context, data *api.LoginTokenData) (*api.LoginTokenMetadata, error) {
	tok, err := generateLoginToken()
	if err != nil {
		return nil, err
	}
	meta := &api.LoginTokenMetadata{
		Token:      tok,
		Expiration: time.Now().Add(d.LoginTokenLifetime),
	}

	err = d.Writer.Do(d.DB, nil, func(txn *sql.Tx) error {
		return d.LoginTokens.InsertLoginToken(ctx, txn, meta, data)
	})
	if err != nil {
		return nil, err
	}

	return meta, nil
}

func generateLoginToken() (string, error) {
	b := make([]byte, loginTokenByteLength)
	_, err := rand.Read(b)
	if err != nil {
		return "", err
	}
	return base64.RawURLEncoding.EncodeToString(b), nil
}

// RemoveLoginToken removes the named token (and may clean up other expired tokens).
func (d *Database) RemoveLoginToken(ctx context.Context, token string) error {
	return d.Writer.Do(d.DB, nil, func(txn *sql.Tx) error {
		return d.LoginTokens.DeleteLoginToken(ctx, txn, token)
	})
}

// GetLoginTokenDataByToken returns the data associated with the given token.
// May return sql.ErrNoRows.
func (d *Database) GetLoginTokenDataByToken(ctx context.Context, token string) (*api.LoginTokenData, error) {
	return d.LoginTokens.SelectLoginToken(ctx, token)
}

<<<<<<< HEAD
func (d *Database) AllUsers(ctx context.Context) (result int64, err error) {
	return d.Stats.AllUsers(ctx, nil)
}
func (d *Database) NonBridgedUsers(ctx context.Context) (result int64, err error) {
	return d.Stats.NonBridgedUsers(ctx, nil)
}
func (d *Database) RegisteredUserByType(ctx context.Context) (map[string]int64, error) {
	return d.Stats.RegisteredUserByType(ctx, nil)
}
func (d *Database) DailyUsers(ctx context.Context) (result int64, err error) {
	return d.Stats.DailyUsers(ctx, nil)
}
func (d *Database) MonthlyUsers(ctx context.Context) (result int64, err error) {
	return d.Stats.MonthlyUsers(ctx, nil)
}
func (d *Database) R30Users(ctx context.Context) (map[string]int64, error) {
	return d.Stats.R30Users(ctx, nil)
}
func (d *Database) R30UsersV2(ctx context.Context) (map[string]int64, error) {
	return d.Stats.R30UsersV2(ctx, nil)
=======
func (d *Database) InsertNotification(ctx context.Context, localpart, eventID string, pos int64, tweaks map[string]interface{}, n *api.Notification) error {
	return d.Writer.Do(d.DB, nil, func(txn *sql.Tx) error {
		return d.Notifications.Insert(ctx, txn, localpart, eventID, pos, pushrules.BoolTweakOr(tweaks, pushrules.HighlightTweak, false), n)
	})
}

func (d *Database) DeleteNotificationsUpTo(ctx context.Context, localpart, roomID string, pos int64) (affected bool, err error) {
	err = d.Writer.Do(d.DB, nil, func(txn *sql.Tx) error {
		affected, err = d.Notifications.DeleteUpTo(ctx, txn, localpart, roomID, pos)
		return err
	})
	return
}

func (d *Database) SetNotificationsRead(ctx context.Context, localpart, roomID string, pos int64, b bool) (affected bool, err error) {
	err = d.Writer.Do(d.DB, nil, func(txn *sql.Tx) error {
		affected, err = d.Notifications.UpdateRead(ctx, txn, localpart, roomID, pos, b)
		return err
	})
	return
}

func (d *Database) GetNotifications(ctx context.Context, localpart string, fromID int64, limit int, filter tables.NotificationFilter) ([]*api.Notification, int64, error) {
	return d.Notifications.Select(ctx, nil, localpart, fromID, limit, filter)
}

func (d *Database) GetNotificationCount(ctx context.Context, localpart string, filter tables.NotificationFilter) (int64, error) {
	return d.Notifications.SelectCount(ctx, nil, localpart, filter)
}

func (d *Database) GetRoomNotificationCounts(ctx context.Context, localpart, roomID string) (total int64, highlight int64, _ error) {
	return d.Notifications.SelectRoomCounts(ctx, nil, localpart, roomID)
}

func (d *Database) UpsertPusher(
	ctx context.Context, p api.Pusher, localpart string,
) error {
	data, err := json.Marshal(p.Data)
	if err != nil {
		return err
	}
	return d.Writer.Do(d.DB, nil, func(txn *sql.Tx) error {
		return d.Pushers.InsertPusher(
			ctx, txn,
			p.SessionID,
			p.PushKey,
			p.PushKeyTS,
			p.Kind,
			p.AppID,
			p.AppDisplayName,
			p.DeviceDisplayName,
			p.ProfileTag,
			p.Language,
			string(data),
			localpart)
	})
}

// GetPushers returns the pushers matching the given localpart.
func (d *Database) GetPushers(
	ctx context.Context, localpart string,
) ([]api.Pusher, error) {
	return d.Pushers.SelectPushers(ctx, nil, localpart)
}

// RemovePusher deletes one pusher
// Invoked when `append` is true and `kind` is null in
// https://matrix.org/docs/spec/client_server/r0.6.1#post-matrix-client-r0-pushers-set
func (d *Database) RemovePusher(
	ctx context.Context, appid, pushkey, localpart string,
) error {
	return d.Writer.Do(nil, nil, func(txn *sql.Tx) error {
		err := d.Pushers.DeletePusher(ctx, txn, appid, pushkey, localpart)
		if err == sql.ErrNoRows {
			return nil
		}
		return err
	})
}

// RemovePushers deletes all pushers that match given App Id and Push Key pair.
// Invoked when `append` parameter is false in
// https://matrix.org/docs/spec/client_server/r0.6.1#post-matrix-client-r0-pushers-set
func (d *Database) RemovePushers(
	ctx context.Context, appid, pushkey string,
) error {
	return d.Writer.Do(nil, nil, func(txn *sql.Tx) error {
		return d.Pushers.DeletePushers(ctx, txn, appid, pushkey)
	})
>>>>>>> b6b2455e
}<|MERGE_RESOLUTION|>--- conflicted
+++ resolved
@@ -48,12 +48,9 @@
 	KeyBackupVersions     tables.KeyBackupVersionTable
 	Devices               tables.DevicesTable
 	LoginTokens           tables.LoginTokenTable
-<<<<<<< HEAD
-	Stats                 tables.StatsTable
-=======
 	Notifications         tables.NotificationTable
 	Pushers               tables.PusherTable
->>>>>>> b6b2455e
+	Stats                 tables.StatsTable
 	LoginTokenLifetime    time.Duration
 	ServerName            gomatrixserverlib.ServerName
 	BcryptCost            int
@@ -675,28 +672,6 @@
 	return d.LoginTokens.SelectLoginToken(ctx, token)
 }
 
-<<<<<<< HEAD
-func (d *Database) AllUsers(ctx context.Context) (result int64, err error) {
-	return d.Stats.AllUsers(ctx, nil)
-}
-func (d *Database) NonBridgedUsers(ctx context.Context) (result int64, err error) {
-	return d.Stats.NonBridgedUsers(ctx, nil)
-}
-func (d *Database) RegisteredUserByType(ctx context.Context) (map[string]int64, error) {
-	return d.Stats.RegisteredUserByType(ctx, nil)
-}
-func (d *Database) DailyUsers(ctx context.Context) (result int64, err error) {
-	return d.Stats.DailyUsers(ctx, nil)
-}
-func (d *Database) MonthlyUsers(ctx context.Context) (result int64, err error) {
-	return d.Stats.MonthlyUsers(ctx, nil)
-}
-func (d *Database) R30Users(ctx context.Context) (map[string]int64, error) {
-	return d.Stats.R30Users(ctx, nil)
-}
-func (d *Database) R30UsersV2(ctx context.Context) (map[string]int64, error) {
-	return d.Stats.R30UsersV2(ctx, nil)
-=======
 func (d *Database) InsertNotification(ctx context.Context, localpart, eventID string, pos int64, tweaks map[string]interface{}, n *api.Notification) error {
 	return d.Writer.Do(d.DB, nil, func(txn *sql.Tx) error {
 		return d.Notifications.Insert(ctx, txn, localpart, eventID, pos, pushrules.BoolTweakOr(tweaks, pushrules.HighlightTweak, false), n)
@@ -786,5 +761,26 @@
 	return d.Writer.Do(nil, nil, func(txn *sql.Tx) error {
 		return d.Pushers.DeletePushers(ctx, txn, appid, pushkey)
 	})
->>>>>>> b6b2455e
+}
+
+func (d *Database) AllUsers(ctx context.Context) (result int64, err error) {
+	return d.Stats.AllUsers(ctx, nil)
+}
+func (d *Database) NonBridgedUsers(ctx context.Context) (result int64, err error) {
+	return d.Stats.NonBridgedUsers(ctx, nil)
+}
+func (d *Database) RegisteredUserByType(ctx context.Context) (map[string]int64, error) {
+	return d.Stats.RegisteredUserByType(ctx, nil)
+}
+func (d *Database) DailyUsers(ctx context.Context) (result int64, err error) {
+	return d.Stats.DailyUsers(ctx, nil)
+}
+func (d *Database) MonthlyUsers(ctx context.Context) (result int64, err error) {
+	return d.Stats.MonthlyUsers(ctx, nil)
+}
+func (d *Database) R30Users(ctx context.Context) (map[string]int64, error) {
+	return d.Stats.R30Users(ctx, nil)
+}
+func (d *Database) R30UsersV2(ctx context.Context) (map[string]int64, error) {
+	return d.Stats.R30UsersV2(ctx, nil)
 }