--- conflicted
+++ resolved
@@ -209,8 +209,10 @@
 		stmt = sqlutil.TxStmt(txn, stmt)
 	}
 	err = stmt.QueryRowContext(ctx).Scan(&id)
-<<<<<<< HEAD
-	return
+	if err == sql.ErrNoRows {
+		return 1, nil
+	}
+	return id + 1, err
 }
 
 // selectPrivacyPolicy gets the current privacy policy a specific user accepted
@@ -295,10 +297,4 @@
 	}
 	_, err = stmt.ExecContext(ctx, roomID, localpart)
 	return
-=======
-	if err == sql.ErrNoRows {
-		return 1, nil
-	}
-	return id + 1, err
->>>>>>> 979a551f
 }