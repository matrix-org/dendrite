// Copyright 2017 Vector Creations Ltd
//
// Licensed under the Apache License, Version 2.0 (the "License");
// you may not use this file except in compliance with the License.
// You may obtain a copy of the License at
//
//     http://www.apache.org/licenses/LICENSE-2.0
//
// Unless required by applicable law or agreed to in writing, software
// distributed under the License is distributed on an "AS IS" BASIS,
// WITHOUT WARRANTIES OR CONDITIONS OF ANY KIND, either express or implied.
// See the License for the specific language governing permissions and
// limitations under the License.

package sqlite3

import (
	"fmt"
	"time"

	"github.com/matrix-org/gomatrixserverlib"

	"github.com/matrix-org/dendrite/internal/sqlutil"
	"github.com/matrix-org/dendrite/setup/base"
	"github.com/matrix-org/dendrite/setup/config"

	"github.com/matrix-org/dendrite/userapi/storage/shared"
	"github.com/matrix-org/dendrite/userapi/storage/sqlite3/deltas"

	// Import the postgres database driver.
	_ "github.com/lib/pq"
)

// NewDatabase creates a new accounts and profiles database
<<<<<<< HEAD
func NewDatabase(dbProperties *config.DatabaseOptions, serverName gomatrixserverlib.ServerName, bcryptCost int, openIDTokenLifetimeMS, loginTokenLifetime time.Duration, serverNoticesLocalpart string) (*shared.Database, error) {
	db, err := sqlutil.Open(dbProperties)
=======
func NewDatabase(base *base.BaseDendrite, dbProperties *config.DatabaseOptions, serverName gomatrixserverlib.ServerName, bcryptCost int, openIDTokenLifetimeMS int64, loginTokenLifetime time.Duration, serverNoticesLocalpart string) (*shared.Database, error) {
	db, writer, err := base.DatabaseConnection(dbProperties, sqlutil.NewExclusiveWriter())
>>>>>>> 58af7f61
	if err != nil {
		return nil, err
	}

	m := sqlutil.NewMigrations()
	if _, err = db.Exec(accountsSchema); err != nil {
		// do this so that the migration can and we don't fail on
		// preparing statements for columns that don't exist yet
		return nil, err
	}
	deltas.LoadIsActive(m)
	//deltas.LoadLastSeenTSIP(m)
	deltas.LoadAddAccountType(m)
	if err = m.RunDeltas(db, dbProperties); err != nil {
		return nil, err
	}

	accountDataTable, err := NewSQLiteAccountDataTable(db)
	if err != nil {
		return nil, fmt.Errorf("NewSQLiteAccountDataTable: %w", err)
	}
	accountsTable, err := NewSQLiteAccountsTable(db, serverName)
	if err != nil {
		return nil, fmt.Errorf("NewSQLiteAccountsTable: %w", err)
	}
	devicesTable, err := NewSQLiteDevicesTable(db, serverName)
	if err != nil {
		return nil, fmt.Errorf("NewSQLiteDevicesTable: %w", err)
	}
	keyBackupTable, err := NewSQLiteKeyBackupTable(db)
	if err != nil {
		return nil, fmt.Errorf("NewSQLiteKeyBackupTable: %w", err)
	}
	keyBackupVersionTable, err := NewSQLiteKeyBackupVersionTable(db)
	if err != nil {
		return nil, fmt.Errorf("NewSQLiteKeyBackupVersionTable: %w", err)
	}
	loginTokenTable, err := NewSQLiteLoginTokenTable(db)
	if err != nil {
		return nil, fmt.Errorf("NewSQLiteLoginTokenTable: %w", err)
	}
	openIDTable, err := NewSQLiteOpenIDTable(db, serverName)
	if err != nil {
		return nil, fmt.Errorf("NewSQLiteOpenIDTable: %w", err)
	}
	profilesTable, err := NewSQLiteProfilesTable(db, serverNoticesLocalpart)
	if err != nil {
		return nil, fmt.Errorf("NewSQLiteProfilesTable: %w", err)
	}
	threePIDTable, err := NewSQLiteThreePIDTable(db)
	if err != nil {
		return nil, fmt.Errorf("NewSQLiteThreePIDTable: %w", err)
	}
	pusherTable, err := NewSQLitePusherTable(db)
	if err != nil {
		return nil, fmt.Errorf("NewPostgresPusherTable: %w", err)
	}
	notificationsTable, err := NewSQLiteNotificationTable(db)
	if err != nil {
		return nil, fmt.Errorf("NewPostgresNotificationTable: %w", err)
	}
	statsTable, err := NewSQLiteStatsTable(db, serverName)
	if err != nil {
		return nil, fmt.Errorf("NewSQLiteStatsTable: %w", err)
	}
	return &shared.Database{
<<<<<<< HEAD
		AccountDatas:        accountDataTable,
		Accounts:            accountsTable,
		Devices:             devicesTable,
		KeyBackups:          keyBackupTable,
		KeyBackupVersions:   keyBackupVersionTable,
		LoginTokens:         loginTokenTable,
		OpenIDTokens:        openIDTable,
		Profiles:            profilesTable,
		ThreePIDs:           threePIDTable,
		Pushers:             pusherTable,
		Notifications:       notificationsTable,
		ServerName:          serverName,
		DB:                  db,
		Writer:              sqlutil.NewExclusiveWriter(),
		LoginTokenLifetime:  loginTokenLifetime,
		BcryptCost:          bcryptCost,
		OpenIDTokenLifetime: openIDTokenLifetimeMS,
=======
		AccountDatas:          accountDataTable,
		Accounts:              accountsTable,
		Devices:               devicesTable,
		KeyBackups:            keyBackupTable,
		KeyBackupVersions:     keyBackupVersionTable,
		LoginTokens:           loginTokenTable,
		OpenIDTokens:          openIDTable,
		Profiles:              profilesTable,
		ThreePIDs:             threePIDTable,
		Pushers:               pusherTable,
		Notifications:         notificationsTable,
		Stats:                 statsTable,
		ServerName:            serverName,
		DB:                    db,
		Writer:                writer,
		LoginTokenLifetime:    loginTokenLifetime,
		BcryptCost:            bcryptCost,
		OpenIDTokenLifetimeMS: openIDTokenLifetimeMS,
>>>>>>> 58af7f61
	}, nil
}<|MERGE_RESOLUTION|>--- conflicted
+++ resolved
@@ -32,13 +32,8 @@
 )
 
 // NewDatabase creates a new accounts and profiles database
-<<<<<<< HEAD
-func NewDatabase(dbProperties *config.DatabaseOptions, serverName gomatrixserverlib.ServerName, bcryptCost int, openIDTokenLifetimeMS, loginTokenLifetime time.Duration, serverNoticesLocalpart string) (*shared.Database, error) {
-	db, err := sqlutil.Open(dbProperties)
-=======
-func NewDatabase(base *base.BaseDendrite, dbProperties *config.DatabaseOptions, serverName gomatrixserverlib.ServerName, bcryptCost int, openIDTokenLifetimeMS int64, loginTokenLifetime time.Duration, serverNoticesLocalpart string) (*shared.Database, error) {
+func NewDatabase(base *base.BaseDendrite, dbProperties *config.DatabaseOptions, serverName gomatrixserverlib.ServerName, bcryptCost int, openIDTokenLifetime, loginTokenLifetime time.Duration, serverNoticesLocalpart string) (*shared.Database, error) {
 	db, writer, err := base.DatabaseConnection(dbProperties, sqlutil.NewExclusiveWriter())
->>>>>>> 58af7f61
 	if err != nil {
 		return nil, err
 	}
@@ -105,7 +100,6 @@
 		return nil, fmt.Errorf("NewSQLiteStatsTable: %w", err)
 	}
 	return &shared.Database{
-<<<<<<< HEAD
 		AccountDatas:        accountDataTable,
 		Accounts:            accountsTable,
 		Devices:             devicesTable,
@@ -117,31 +111,12 @@
 		ThreePIDs:           threePIDTable,
 		Pushers:             pusherTable,
 		Notifications:       notificationsTable,
+		Stats:               statsTable,
 		ServerName:          serverName,
 		DB:                  db,
-		Writer:              sqlutil.NewExclusiveWriter(),
+		Writer:              writer,
 		LoginTokenLifetime:  loginTokenLifetime,
 		BcryptCost:          bcryptCost,
-		OpenIDTokenLifetime: openIDTokenLifetimeMS,
-=======
-		AccountDatas:          accountDataTable,
-		Accounts:              accountsTable,
-		Devices:               devicesTable,
-		KeyBackups:            keyBackupTable,
-		KeyBackupVersions:     keyBackupVersionTable,
-		LoginTokens:           loginTokenTable,
-		OpenIDTokens:          openIDTable,
-		Profiles:              profilesTable,
-		ThreePIDs:             threePIDTable,
-		Pushers:               pusherTable,
-		Notifications:         notificationsTable,
-		Stats:                 statsTable,
-		ServerName:            serverName,
-		DB:                    db,
-		Writer:                writer,
-		LoginTokenLifetime:    loginTokenLifetime,
-		BcryptCost:            bcryptCost,
-		OpenIDTokenLifetimeMS: openIDTokenLifetimeMS,
->>>>>>> 58af7f61
+		OpenIDTokenLifetime: openIDTokenLifetime,
 	}, nil
 }