--- conflicted
+++ resolved
@@ -31,13 +31,8 @@
 )
 
 // NewDatabase creates a new accounts and profiles database
-<<<<<<< HEAD
-func NewDatabase(dbProperties *config.DatabaseOptions, serverName gomatrixserverlib.ServerName, bcryptCost int, openIDTokenLifetimeMS, loginTokenLifetime time.Duration, serverNoticesLocalpart string) (*shared.Database, error) {
-	db, err := sqlutil.Open(dbProperties)
-=======
-func NewDatabase(base *base.BaseDendrite, dbProperties *config.DatabaseOptions, serverName gomatrixserverlib.ServerName, bcryptCost int, openIDTokenLifetimeMS int64, loginTokenLifetime time.Duration, serverNoticesLocalpart string) (*shared.Database, error) {
+func NewDatabase(base *base.BaseDendrite, dbProperties *config.DatabaseOptions, serverName gomatrixserverlib.ServerName, bcryptCost int, openIDTokenLifetimeMS, loginTokenLifetime time.Duration, serverNoticesLocalpart string) (*shared.Database, error) {
 	db, writer, err := base.DatabaseConnection(dbProperties, sqlutil.NewDummyWriter())
->>>>>>> 58af7f61
 	if err != nil {
 		return nil, err
 	}
@@ -104,7 +99,6 @@
 		return nil, fmt.Errorf("NewPostgresStatsTable: %w", err)
 	}
 	return &shared.Database{
-<<<<<<< HEAD
 		AccountDatas:        accountDataTable,
 		Accounts:            accountsTable,
 		Devices:             devicesTable,
@@ -116,31 +110,12 @@
 		ThreePIDs:           threePIDTable,
 		Pushers:             pusherTable,
 		Notifications:       notificationsTable,
+		Stats:               statsTable,
 		ServerName:          serverName,
 		DB:                  db,
-		Writer:              sqlutil.NewDummyWriter(),
+		Writer:              writer,
 		LoginTokenLifetime:  loginTokenLifetime,
 		BcryptCost:          bcryptCost,
 		OpenIDTokenLifetime: openIDTokenLifetimeMS,
-=======
-		AccountDatas:          accountDataTable,
-		Accounts:              accountsTable,
-		Devices:               devicesTable,
-		KeyBackups:            keyBackupTable,
-		KeyBackupVersions:     keyBackupVersionTable,
-		LoginTokens:           loginTokenTable,
-		OpenIDTokens:          openIDTable,
-		Profiles:              profilesTable,
-		ThreePIDs:             threePIDTable,
-		Pushers:               pusherTable,
-		Notifications:         notificationsTable,
-		Stats:                 statsTable,
-		ServerName:            serverName,
-		DB:                    db,
-		Writer:                writer,
-		LoginTokenLifetime:    loginTokenLifetime,
-		BcryptCost:            bcryptCost,
-		OpenIDTokenLifetimeMS: openIDTokenLifetimeMS,
->>>>>>> 58af7f61
 	}, nil
 }