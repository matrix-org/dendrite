// Copyright 2021 Dan Peleg <dan@globekeeper.com>
//
// Licensed under the Apache License, Version 2.0 (the "License");
// you may not use this file except in compliance with the License.
// You may obtain a copy of the License at
//
//     http://www.apache.org/licenses/LICENSE-2.0
//
// Unless required by applicable law or agreed to in writing, software
// distributed under the License is distributed on an "AS IS" BASIS,
// WITHOUT WARRANTIES OR CONDITIONS OF ANY KIND, either express or implied.
// See the License for the specific language governing permissions and
// limitations under the License.

package postgres

import (
	"context"
	"database/sql"
	"encoding/json"

	"github.com/sirupsen/logrus"

	"github.com/matrix-org/dendrite/internal"
	"github.com/matrix-org/dendrite/internal/sqlutil"
	"github.com/matrix-org/dendrite/userapi/api"
	"github.com/matrix-org/dendrite/userapi/storage/tables"
	"github.com/matrix-org/gomatrixserverlib"
)

// See https://matrix.org/docs/spec/client_server/r0.6.1#get-matrix-client-r0-pushers
const pushersSchema = `
CREATE TABLE IF NOT EXISTS userapi_pushers (
	id BIGSERIAL PRIMARY KEY,
	-- The Matrix user ID localpart for this pusher
	localpart TEXT NOT NULL,
	server_name TEXT NOT NULL,
	session_id BIGINT DEFAULT NULL,
	profile_tag TEXT,
	kind TEXT NOT NULL,
	app_id TEXT NOT NULL,
	app_display_name TEXT NOT NULL,
	device_display_name TEXT NOT NULL,
	pushkey TEXT NOT NULL,
	pushkey_ts_ms BIGINT NOT NULL DEFAULT 0,
	lang TEXT NOT NULL,
	data TEXT NOT NULL
);

-- For faster retrieving by localpart.
CREATE INDEX IF NOT EXISTS userapi_pusher_localpart_idx ON userapi_pushers(localpart, server_name);

<<<<<<< HEAD
-- Pushkey must be unique for a given user and app.
CREATE UNIQUE INDEX IF NOT EXISTS userapi_pusher_app_id_pushkey_localpart_idx ON userapi_pushers(app_id, pushkey, localpart, server_name);
`

const insertPusherSQL = "" +
	"INSERT INTO userapi_pushers (localpart, server_name, session_id, pushkey, pushkey_ts_ms, kind, app_id, app_display_name, device_display_name, profile_tag, lang, data)" +
	"VALUES ($1, $2, $3, $4, $5, $6, $7, $8, $9, $10, $11, $12)" +
	"ON CONFLICT (app_id, pushkey, localpart, server_name) DO UPDATE SET session_id = $3, pushkey_ts_ms = $5, kind = $6, app_display_name = $8, device_display_name = $9, profile_tag = $10, lang = $11, data = $12"
=======
-- Pushkey must be unique for a given app.
CREATE UNIQUE INDEX IF NOT EXISTS userapi_pusher_app_id_pushkey_idx ON userapi_pushers(app_id, pushkey);
`

const insertPusherSQL = "" +
	"INSERT INTO userapi_pushers (localpart, session_id, pushkey, pushkey_ts_ms, kind, app_id, app_display_name, device_display_name, profile_tag, lang, data)" +
	"VALUES ($1, $2, $3, $4, $5, $6, $7, $8, $9, $10, $11)" +
	"ON CONFLICT (app_id, pushkey) DO UPDATE SET localpart = $1, session_id = $2, pushkey_ts_ms = $4, kind = $5, app_display_name = $7, device_display_name = $8, profile_tag = $9, lang = $10, data = $11"
>>>>>>> 6cc9ea36

const selectPushersSQL = "" +
	"SELECT session_id, pushkey, pushkey_ts_ms, kind, app_id, app_display_name, device_display_name, profile_tag, lang, data FROM userapi_pushers WHERE localpart = $1 AND server_name = $2"

const deletePusherSQL = "" +
	"DELETE FROM userapi_pushers WHERE app_id = $1 AND pushkey = $2 AND localpart = $3 AND server_name = $4"

const deletePushersByAppIdAndPushKeySQL = "" +
	"DELETE FROM userapi_pushers WHERE app_id = $1 AND pushkey = $2"

func NewPostgresPusherTable(db *sql.DB) (tables.PusherTable, error) {
	s := &pushersStatements{}
	_, err := db.Exec(pushersSchema)
	if err != nil {
		return nil, err
	}
	return s, sqlutil.StatementList{
		{&s.insertPusherStmt, insertPusherSQL},
		{&s.selectPushersStmt, selectPushersSQL},
		{&s.deletePusherStmt, deletePusherSQL},
		{&s.deletePushersByAppIdAndPushKeyStmt, deletePushersByAppIdAndPushKeySQL},
	}.Prepare(db)
}

type pushersStatements struct {
	insertPusherStmt                   *sql.Stmt
	selectPushersStmt                  *sql.Stmt
	deletePusherStmt                   *sql.Stmt
	deletePushersByAppIdAndPushKeyStmt *sql.Stmt
}

// insertPusher creates a new pusher.
// Returns an error if the user already has a pusher with the given pusher pushkey.
// Returns nil error success.
func (s *pushersStatements) InsertPusher(
	ctx context.Context, txn *sql.Tx, session_id int64,
	pushkey string, pushkeyTS int64, kind api.PusherKind, appid, appdisplayname, devicedisplayname, profiletag, lang, data,
	localpart string, serverName gomatrixserverlib.ServerName,
) error {
	_, err := sqlutil.TxStmt(txn, s.insertPusherStmt).ExecContext(ctx, localpart, serverName, session_id, pushkey, pushkeyTS, kind, appid, appdisplayname, devicedisplayname, profiletag, lang, data)
	return err
}

func (s *pushersStatements) SelectPushers(
	ctx context.Context, txn *sql.Tx,
	localpart string, serverName gomatrixserverlib.ServerName,
) ([]api.Pusher, error) {
	pushers := []api.Pusher{}
	rows, err := sqlutil.TxStmt(txn, s.selectPushersStmt).QueryContext(ctx, localpart, serverName)

	if err != nil {
		return pushers, err
	}
	defer internal.CloseAndLogIfError(ctx, rows, "SelectPushers: rows.close() failed")

	for rows.Next() {
		var pusher api.Pusher
		var data []byte
		err = rows.Scan(
			&pusher.SessionID,
			&pusher.PushKey,
			&pusher.PushKeyTS,
			&pusher.Kind,
			&pusher.AppID,
			&pusher.AppDisplayName,
			&pusher.DeviceDisplayName,
			&pusher.ProfileTag,
			&pusher.Language,
			&data)
		if err != nil {
			return pushers, err
		}
		err := json.Unmarshal(data, &pusher.Data)
		if err != nil {
			return pushers, err
		}
		pushers = append(pushers, pusher)
	}

	logrus.Tracef("Database returned %d pushers", len(pushers))
	return pushers, rows.Err()
}

// deletePusher removes a single pusher by pushkey and user localpart.
func (s *pushersStatements) DeletePusher(
	ctx context.Context, txn *sql.Tx, appid, pushkey,
	localpart string, serverName gomatrixserverlib.ServerName,
) error {
	_, err := sqlutil.TxStmt(txn, s.deletePusherStmt).ExecContext(ctx, appid, pushkey, localpart, serverName)
	return err
}

func (s *pushersStatements) DeletePushers(
	ctx context.Context, txn *sql.Tx, appid, pushkey string,
) error {
	_, err := sqlutil.TxStmt(txn, s.deletePushersByAppIdAndPushKeyStmt).ExecContext(ctx, appid, pushkey)
	return err
}<|MERGE_RESOLUTION|>--- conflicted
+++ resolved
@@ -50,7 +50,6 @@
 -- For faster retrieving by localpart.
 CREATE INDEX IF NOT EXISTS userapi_pusher_localpart_idx ON userapi_pushers(localpart, server_name);
 
-<<<<<<< HEAD
 -- Pushkey must be unique for a given user and app.
 CREATE UNIQUE INDEX IF NOT EXISTS userapi_pusher_app_id_pushkey_localpart_idx ON userapi_pushers(app_id, pushkey, localpart, server_name);
 `
@@ -59,16 +58,6 @@
 	"INSERT INTO userapi_pushers (localpart, server_name, session_id, pushkey, pushkey_ts_ms, kind, app_id, app_display_name, device_display_name, profile_tag, lang, data)" +
 	"VALUES ($1, $2, $3, $4, $5, $6, $7, $8, $9, $10, $11, $12)" +
 	"ON CONFLICT (app_id, pushkey, localpart, server_name) DO UPDATE SET session_id = $3, pushkey_ts_ms = $5, kind = $6, app_display_name = $8, device_display_name = $9, profile_tag = $10, lang = $11, data = $12"
-=======
--- Pushkey must be unique for a given app.
-CREATE UNIQUE INDEX IF NOT EXISTS userapi_pusher_app_id_pushkey_idx ON userapi_pushers(app_id, pushkey);
-`
-
-const insertPusherSQL = "" +
-	"INSERT INTO userapi_pushers (localpart, session_id, pushkey, pushkey_ts_ms, kind, app_id, app_display_name, device_display_name, profile_tag, lang, data)" +
-	"VALUES ($1, $2, $3, $4, $5, $6, $7, $8, $9, $10, $11)" +
-	"ON CONFLICT (app_id, pushkey) DO UPDATE SET localpart = $1, session_id = $2, pushkey_ts_ms = $4, kind = $5, app_display_name = $7, device_display_name = $8, profile_tag = $9, lang = $10, data = $11"
->>>>>>> 6cc9ea36
 
 const selectPushersSQL = "" +
 	"SELECT session_id, pushkey, pushkey_ts_ms, kind, app_id, app_display_name, device_display_name, profile_tag, lang, data FROM userapi_pushers WHERE localpart = $1 AND server_name = $2"
