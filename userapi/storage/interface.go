--- conflicted
+++ resolved
@@ -35,10 +35,7 @@
 	// CreateAccount makes a new account with the given login name and password, and creates an empty profile
 	// for this account. If no password is supplied, the account will be a passwordless account. If the
 	// account already exists, it will return nil, ErrUserExists.
-<<<<<<< HEAD
 	CreateAccount(ctx context.Context, localpart string, plaintextPassword string, appserviceID string, policyVersion string, accountType api.AccountType) (*api.Account, error)
-=======
-	CreateAccount(ctx context.Context, localpart string, plaintextPassword string, appserviceID string, accountType api.AccountType) (*api.Account, error)
 	GetAccountByPassword(ctx context.Context, localpart, plaintextPassword string) (*api.Account, error)
 	GetNewNumericLocalpart(ctx context.Context) (int64, error)
 	CheckAccountAvailability(ctx context.Context, localpart string) (bool, error)
@@ -48,7 +45,6 @@
 }
 
 type AccountData interface {
->>>>>>> 979a551f
 	SaveAccountData(ctx context.Context, localpart, roomID, dataType string, content json.RawMessage) error
 	GetAccountData(ctx context.Context, localpart string) (global map[string]json.RawMessage, rooms map[string]map[string]json.RawMessage, err error)
 	// GetAccountDataByType returns account data matching a given
@@ -56,34 +52,7 @@
 	// If no account data could be found, returns nil
 	// Returns an error if there was an issue with the retrieval
 	GetAccountDataByType(ctx context.Context, localpart, roomID, dataType string) (data json.RawMessage, err error)
-<<<<<<< HEAD
-	GetNewNumericLocalpart(ctx context.Context) (int64, error)
-	SaveThreePIDAssociation(ctx context.Context, threepid, localpart, medium string) (err error)
-	RemoveThreePIDAssociation(ctx context.Context, threepid string, medium string) (err error)
-	GetLocalpartForThreePID(ctx context.Context, threepid string, medium string) (localpart string, err error)
-	GetThreePIDsForLocalpart(ctx context.Context, localpart string) (threepids []authtypes.ThreePID, err error)
-	CheckAccountAvailability(ctx context.Context, localpart string) (bool, error)
-	GetAccountByLocalpart(ctx context.Context, localpart string) (*api.Account, error)
-	DeactivateAccount(ctx context.Context, localpart string) (err error)
-	CreateOpenIDToken(ctx context.Context, token, localpart string) (exp int64, err error)
-	GetOpenIDTokenAttributes(ctx context.Context, token string) (*api.OpenIDTokenAttributes, error)
-	GetPrivacyPolicy(ctx context.Context, localpart string) (policyVersion string, err error)
-	GetOutdatedPolicy(ctx context.Context, policyVersion string) (userIDs []string, err error)
-	UpdatePolicyVersion(ctx context.Context, policyVersion, localpart string, serverNotice bool) error
-	SelectServerNoticeRoomID(ctx context.Context, localpart string) (roomID string, err error)
-	UpdateServerNoticeRoomID(ctx context.Context, localpart, roomID string) (err error)
-
-	// Key backups
-	CreateKeyBackup(ctx context.Context, userID, algorithm string, authData json.RawMessage) (version string, err error)
-	UpdateKeyBackupAuthData(ctx context.Context, userID, version string, authData json.RawMessage) (err error)
-	DeleteKeyBackup(ctx context.Context, userID, version string) (exists bool, err error)
-	GetKeyBackup(ctx context.Context, userID, version string) (versionResult, algorithm string, authData json.RawMessage, etag string, deleted bool, err error)
-	UpsertBackupKeys(ctx context.Context, version, userID string, uploads []api.InternalKeyBackupSession) (count int64, etag string, err error)
-	GetBackupKeys(ctx context.Context, version, userID, filterRoomID, filterSessionID string) (result map[string]map[string]api.KeyBackupSession, err error)
-	CountBackupKeys(ctx context.Context, version, userID string) (count int64, err error)
-=======
 }
->>>>>>> 979a551f
 
 type Device interface {
 	GetDeviceByAccessToken(ctx context.Context, token string) (*api.Device, error)
@@ -156,9 +125,18 @@
 	DeleteOldNotifications(ctx context.Context) error
 }
 
+type ConsentTracking interface {
+	GetPrivacyPolicy(ctx context.Context, localpart string) (policyVersion string, err error)
+	GetOutdatedPolicy(ctx context.Context, policyVersion string) (userIDs []string, err error)
+	UpdatePolicyVersion(ctx context.Context, policyVersion, localpart string, serverNotice bool) error
+	SelectServerNoticeRoomID(ctx context.Context, localpart string) (roomID string, err error)
+	UpdateServerNoticeRoomID(ctx context.Context, localpart, roomID string) (err error)
+}
+
 type Database interface {
 	Account
 	AccountData
+	ConsentTracking
 	Device
 	KeyBackup
 	LoginToken
