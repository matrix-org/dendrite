// Copyright 2020 The Matrix.org Foundation C.I.C.
//
// Licensed under the Apache License, Version 2.0 (the "License");
// you may not use this file except in compliance with the License.
// You may obtain a copy of the License at
//
//     http://www.apache.org/licenses/LICENSE-2.0
//
// Unless required by applicable law or agreed to in writing, software
// distributed under the License is distributed on an "AS IS" BASIS,
// WITHOUT WARRANTIES OR CONDITIONS OF ANY KIND, either express or implied.
// See the License for the specific language governing permissions and
// limitations under the License.

package userapi_test

import (
	"context"
	"fmt"
	"net/http"
	"reflect"
	"testing"
	"time"

	"github.com/gorilla/mux"
	"github.com/matrix-org/dendrite/internal/httputil"
	internalTest "github.com/matrix-org/dendrite/internal/test"
	"github.com/matrix-org/dendrite/test"
	"github.com/matrix-org/dendrite/userapi"
	"github.com/matrix-org/dendrite/userapi/inthttp"
	"github.com/matrix-org/gomatrixserverlib"
	"golang.org/x/crypto/bcrypt"

	"github.com/matrix-org/dendrite/setup/config"
	"github.com/matrix-org/dendrite/userapi/api"
	"github.com/matrix-org/dendrite/userapi/internal"
	"github.com/matrix-org/dendrite/userapi/storage"
)

const (
	serverName = gomatrixserverlib.ServerName("example.com")
)

type apiTestOpts struct {
	loginTokenLifetime time.Duration
}

func MustMakeInternalAPI(t *testing.T, opts apiTestOpts, dbType test.DBType) (api.UserInternalAPI, storage.Database, func()) {
	if opts.loginTokenLifetime == 0 {
		opts.loginTokenLifetime = api.DefaultLoginTokenLifetime * time.Millisecond
	}
<<<<<<< HEAD
	dbopts := &config.DatabaseOptions{
		ConnectionString:   "file::memory:",
		MaxOpenConnections: 1,
		MaxIdleConnections: 1,
	}
	accountDB, err := storage.NewUserAPIDatabase(dbopts, serverName, bcrypt.MinCost, config.DefaultOpenIDTokenLifetime, opts.loginTokenLifetime, "")
=======
	connStr, close := test.PrepareDBConnectionString(t, dbType)

	accountDB, err := storage.NewUserAPIDatabase(nil, &config.DatabaseOptions{
		ConnectionString: config.DataSource(connStr),
	}, serverName, bcrypt.MinCost, config.DefaultOpenIDTokenLifetimeMS, opts.loginTokenLifetime, "")
>>>>>>> 58af7f61
	if err != nil {
		t.Fatalf("failed to create account DB: %s", err)
	}

	cfg := &config.UserAPI{
		Matrix: &config.Global{
			ServerName: serverName,
		},
	}

	return &internal.UserInternalAPI{
		DB:         accountDB,
		ServerName: cfg.Matrix.ServerName,
	}, accountDB, close
}

func TestQueryProfile(t *testing.T) {
	aliceAvatarURL := "mxc://example.com/alice"
	aliceDisplayName := "Alice"
	// only one DBType, since userapi.AddInternalRoutes complains about multiple prometheus counters added
	userAPI, accountDB, close := MustMakeInternalAPI(t, apiTestOpts{}, test.DBTypeSQLite)
	defer close()
	_, err := accountDB.CreateAccount(context.TODO(), "alice", "foobar", "", api.AccountTypeUser)
	if err != nil {
		t.Fatalf("failed to make account: %s", err)
	}
	if err := accountDB.SetAvatarURL(context.TODO(), "alice", aliceAvatarURL); err != nil {
		t.Fatalf("failed to set avatar url: %s", err)
	}
	if err := accountDB.SetDisplayName(context.TODO(), "alice", aliceDisplayName); err != nil {
		t.Fatalf("failed to set display name: %s", err)
	}

	testCases := []struct {
		req     api.QueryProfileRequest
		wantRes api.QueryProfileResponse
		wantErr error
	}{
		{
			req: api.QueryProfileRequest{
				UserID: fmt.Sprintf("@alice:%s", serverName),
			},
			wantRes: api.QueryProfileResponse{
				UserExists:  true,
				AvatarURL:   aliceAvatarURL,
				DisplayName: aliceDisplayName,
			},
		},
		{
			req: api.QueryProfileRequest{
				UserID: fmt.Sprintf("@bob:%s", serverName),
			},
			wantRes: api.QueryProfileResponse{
				UserExists: false,
			},
		},
		{
			req: api.QueryProfileRequest{
				UserID: "@alice:wrongdomain.com",
			},
			wantErr: fmt.Errorf("wrong domain"),
		},
	}

	runCases := func(testAPI api.UserInternalAPI) {
		for _, tc := range testCases {
			var gotRes api.QueryProfileResponse
			gotErr := testAPI.QueryProfile(context.TODO(), &tc.req, &gotRes)
			if tc.wantErr == nil && gotErr != nil || tc.wantErr != nil && gotErr == nil {
				t.Errorf("QueryProfile error, got %s want %s", gotErr, tc.wantErr)
				continue
			}
			if !reflect.DeepEqual(tc.wantRes, gotRes) {
				t.Errorf("QueryProfile response got %+v want %+v", gotRes, tc.wantRes)
			}
		}
	}

	t.Run("HTTP API", func(t *testing.T) {
		router := mux.NewRouter().PathPrefix(httputil.InternalPathPrefix).Subrouter()
		userapi.AddInternalRoutes(router, userAPI)
		apiURL, cancel := internalTest.ListenAndServe(t, router, false)
		defer cancel()
		httpAPI, err := inthttp.NewUserAPIClient(apiURL, &http.Client{})
		if err != nil {
			t.Fatalf("failed to create HTTP client")
		}
		runCases(httpAPI)
	})
	t.Run("Monolith", func(t *testing.T) {
		runCases(userAPI)
	})
}

func TestLoginToken(t *testing.T) {
	ctx := context.Background()

	t.Run("tokenLoginFlow", func(t *testing.T) {
		test.WithAllDatabases(t, func(t *testing.T, dbType test.DBType) {
			userAPI, accountDB, close := MustMakeInternalAPI(t, apiTestOpts{}, dbType)
			defer close()
			_, err := accountDB.CreateAccount(ctx, "auser", "apassword", "", api.AccountTypeUser)
			if err != nil {
				t.Fatalf("failed to make account: %s", err)
			}

			t.Log("Creating a login token like the SSO callback would...")

			creq := api.PerformLoginTokenCreationRequest{
				Data: api.LoginTokenData{UserID: "@auser:example.com"},
			}
			var cresp api.PerformLoginTokenCreationResponse
			if err := userAPI.PerformLoginTokenCreation(ctx, &creq, &cresp); err != nil {
				t.Fatalf("PerformLoginTokenCreation failed: %v", err)
			}

			if cresp.Metadata.Token == "" {
				t.Errorf("PerformLoginTokenCreation Token: got %q, want non-empty", cresp.Metadata.Token)
			}
			if cresp.Metadata.Expiration.Before(time.Now()) {
				t.Errorf("PerformLoginTokenCreation Expiration: got %v, want non-expired", cresp.Metadata.Expiration)
			}

			t.Log("Querying the login token like /login with m.login.token would...")

			qreq := api.QueryLoginTokenRequest{Token: cresp.Metadata.Token}
			var qresp api.QueryLoginTokenResponse
			if err := userAPI.QueryLoginToken(ctx, &qreq, &qresp); err != nil {
				t.Fatalf("QueryLoginToken failed: %v", err)
			}

			if qresp.Data == nil {
				t.Errorf("QueryLoginToken Data: got %v, want non-nil", qresp.Data)
			} else if want := "@auser:example.com"; qresp.Data.UserID != want {
				t.Errorf("QueryLoginToken UserID: got %q, want %q", qresp.Data.UserID, want)
			}

			t.Log("Deleting the login token like /login with m.login.token would...")

			dreq := api.PerformLoginTokenDeletionRequest{Token: cresp.Metadata.Token}
			var dresp api.PerformLoginTokenDeletionResponse
			if err := userAPI.PerformLoginTokenDeletion(ctx, &dreq, &dresp); err != nil {
				t.Fatalf("PerformLoginTokenDeletion failed: %v", err)
			}
		})
	})

	t.Run("expiredTokenIsNotReturned", func(t *testing.T) {
		test.WithAllDatabases(t, func(t *testing.T, dbType test.DBType) {
			userAPI, _, close := MustMakeInternalAPI(t, apiTestOpts{loginTokenLifetime: -1 * time.Second}, dbType)
			defer close()

			creq := api.PerformLoginTokenCreationRequest{
				Data: api.LoginTokenData{UserID: "@auser:example.com"},
			}
			var cresp api.PerformLoginTokenCreationResponse
			if err := userAPI.PerformLoginTokenCreation(ctx, &creq, &cresp); err != nil {
				t.Fatalf("PerformLoginTokenCreation failed: %v", err)
			}

			qreq := api.QueryLoginTokenRequest{Token: cresp.Metadata.Token}
			var qresp api.QueryLoginTokenResponse
			if err := userAPI.QueryLoginToken(ctx, &qreq, &qresp); err != nil {
				t.Fatalf("QueryLoginToken failed: %v", err)
			}

			if qresp.Data != nil {
				t.Errorf("QueryLoginToken Data: got %v, want nil", qresp.Data)
			}
		})
	})

	t.Run("deleteWorks", func(t *testing.T) {
		test.WithAllDatabases(t, func(t *testing.T, dbType test.DBType) {
			userAPI, _, close := MustMakeInternalAPI(t, apiTestOpts{}, dbType)
			defer close()

			creq := api.PerformLoginTokenCreationRequest{
				Data: api.LoginTokenData{UserID: "@auser:example.com"},
			}
			var cresp api.PerformLoginTokenCreationResponse
			if err := userAPI.PerformLoginTokenCreation(ctx, &creq, &cresp); err != nil {
				t.Fatalf("PerformLoginTokenCreation failed: %v", err)
			}

			dreq := api.PerformLoginTokenDeletionRequest{Token: cresp.Metadata.Token}
			var dresp api.PerformLoginTokenDeletionResponse
			if err := userAPI.PerformLoginTokenDeletion(ctx, &dreq, &dresp); err != nil {
				t.Fatalf("PerformLoginTokenDeletion failed: %v", err)
			}

			qreq := api.QueryLoginTokenRequest{Token: cresp.Metadata.Token}
			var qresp api.QueryLoginTokenResponse
			if err := userAPI.QueryLoginToken(ctx, &qreq, &qresp); err != nil {
				t.Fatalf("QueryLoginToken failed: %v", err)
			}

			if qresp.Data != nil {
				t.Errorf("QueryLoginToken Data: got %v, want nil", qresp.Data)
			}
		})
	})

	t.Run("deleteUnknownIsNoOp", func(t *testing.T) {
		test.WithAllDatabases(t, func(t *testing.T, dbType test.DBType) {
			userAPI, _, close := MustMakeInternalAPI(t, apiTestOpts{}, dbType)
			defer close()
			dreq := api.PerformLoginTokenDeletionRequest{Token: "non-existent token"}
			var dresp api.PerformLoginTokenDeletionResponse
			if err := userAPI.PerformLoginTokenDeletion(ctx, &dreq, &dresp); err != nil {
				t.Fatalf("PerformLoginTokenDeletion failed: %v", err)
			}
		})
	})
}<|MERGE_RESOLUTION|>--- conflicted
+++ resolved
@@ -49,20 +49,11 @@
 	if opts.loginTokenLifetime == 0 {
 		opts.loginTokenLifetime = api.DefaultLoginTokenLifetime * time.Millisecond
 	}
-<<<<<<< HEAD
-	dbopts := &config.DatabaseOptions{
-		ConnectionString:   "file::memory:",
-		MaxOpenConnections: 1,
-		MaxIdleConnections: 1,
-	}
-	accountDB, err := storage.NewUserAPIDatabase(dbopts, serverName, bcrypt.MinCost, config.DefaultOpenIDTokenLifetime, opts.loginTokenLifetime, "")
-=======
 	connStr, close := test.PrepareDBConnectionString(t, dbType)
 
 	accountDB, err := storage.NewUserAPIDatabase(nil, &config.DatabaseOptions{
 		ConnectionString: config.DataSource(connStr),
-	}, serverName, bcrypt.MinCost, config.DefaultOpenIDTokenLifetimeMS, opts.loginTokenLifetime, "")
->>>>>>> 58af7f61
+	}, serverName, bcrypt.MinCost, config.DefaultOpenIDTokenLifetime, opts.loginTokenLifetime, "")
 	if err != nil {
 		t.Fatalf("failed to create account DB: %s", err)
 	}
