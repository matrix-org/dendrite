--- conflicted
+++ resolved
@@ -91,11 +91,7 @@
 		Results: make(map[gomatrixserverlib.PublicKeyLookupRequest]gomatrixserverlib.PublicKeyLookupResult),
 	}
 	for req, ts := range requests {
-<<<<<<< HEAD
 		if res, ok := s.cache.GetServerKey(req, ts); ok {
-=======
-		if res, ok := s.cache.GetServerKey(req); ok {
->>>>>>> 1aac3173
 			result[req] = res
 			continue
 		}
@@ -133,8 +129,7 @@
 	defer span.Finish()
 
 	apiURL := h.serverKeyAPIURL + ServerKeyQueryPublicKeyPath
-<<<<<<< HEAD
-	return internalHTTP.PostJSON(ctx, span, h.httpClient, apiURL, request, response)
+	return httputil.PostJSON(ctx, span, h.httpClient, apiURL, request, response)
 }
 
 func (h *httpServerKeyInternalAPI) QueryLocalKeys(
@@ -147,7 +142,4 @@
 
 	apiURL := h.serverKeyAPIURL + ServerKeyQueryLocalKeysPath
 	return internalHTTP.PostJSON(ctx, span, h.httpClient, apiURL, request, response)
-=======
-	return httputil.PostJSON(ctx, span, h.httpClient, apiURL, request, response)
->>>>>>> 1aac3173
 }