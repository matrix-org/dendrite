name: Dendrite

on:
  push:
    branches:
      - main
    paths:
      - '**.go'                 # only execute on changes to go files
      - 'go.sum'                # or dependency updates
      - '.github/workflows/**'  # or workflow changes
  pull_request:
    paths:
      - '**.go'
      - 'go.sum'                # or dependency updates
      - '.github/workflows/**'
  release:
    types: [published]
  workflow_dispatch:

concurrency:
  group: ${{ github.workflow }}-${{ github.ref }}
  cancel-in-progress: true

jobs:
  wasm:
    name: WASM build test
    timeout-minutes: 5
    runs-on: ubuntu-latest
    if: ${{ false }} # disable for now
    steps:
      - uses: actions/checkout@v3

      - name: Install Go
        uses: actions/setup-go@v3
        with:
          go-version: "stable"
          cache: true

      - name: Install Node
        uses: actions/setup-node@v2
        with:
          node-version: 14

      - uses: actions/cache@v3
        with:
          path: ~/.npm
          key: ${{ runner.os }}-node-${{ hashFiles('**/package-lock.json') }}
          restore-keys: |
            ${{ runner.os }}-node-

      - name: Reconfigure Git to use HTTPS auth for repo packages
        run: >
          git config --global url."https://github.com/".insteadOf
          ssh://git@github.com/

      - name: Install test dependencies
        working-directory: ./test/wasm
        run: npm ci

      - name: Test
        run: ./test-dendritejs.sh

  # Run golangci-lint
  lint:
    timeout-minutes: 5
    name: Linting
    runs-on: ubuntu-latest
    steps:
      - uses: actions/checkout@v3
      - name: Install Go
        uses: actions/setup-go@v3
        with:
          go-version: "stable"
      - name: golangci-lint
        uses: golangci/golangci-lint-action@v3

  # run go test with go 1.19
  test:
    timeout-minutes: 10
    name: Unit tests
    runs-on: ubuntu-latest
    # Service containers to run with `container-job`
    services:
      # Label used to access the service container
      postgres:
        # Docker Hub image
        image: postgres:13-alpine
        # Provide the password for postgres
        env:
          POSTGRES_USER: postgres
          POSTGRES_PASSWORD: postgres
          POSTGRES_DB: dendrite
        ports:
          # Maps tcp port 5432 on service container to the host
          - 5432:5432
        # Set health checks to wait until postgres has started
        options: >-
          --health-cmd pg_isready
          --health-interval 10s
          --health-timeout 5s
          --health-retries 5
<<<<<<< HEAD
=======
    strategy:
      fail-fast: false
      matrix:
        go: ["1.19"]
>>>>>>> d08130a3
    steps:
      - uses: actions/checkout@v3
      - name: Setup go
        uses: actions/setup-go@v3
        with:
          go-version: "stable"
      - uses: actions/cache@v3
        # manually set up caches, as they otherwise clash with different steps using setup-go with cache=true
        with:
          path: |
            ~/.cache/go-build
            ~/go/pkg/mod
          key: ${{ runner.os }}-go-stable-unit-${{ hashFiles('**/go.sum') }}
          restore-keys: |
            ${{ runner.os }}-go-stable-unit-
      - name: Set up gotestfmt
        uses: gotesttools/gotestfmt-action@v2
        with:
          # Optional: pass GITHUB_TOKEN to avoid rate limiting.
          token: ${{ secrets.GITHUB_TOKEN }}
      - run: go test -json -v ./... 2>&1 | gotestfmt
        env:
          POSTGRES_HOST: localhost
          POSTGRES_USER: postgres
          POSTGRES_PASSWORD: postgres
          POSTGRES_DB: dendrite

  # build Dendrite for linux amd64 with go 1.18
  build:
    name: Build for Linux
    timeout-minutes: 10
    runs-on: ubuntu-latest
    strategy:
      fail-fast: false
      matrix:
<<<<<<< HEAD
=======
        go: ["1.19"]
>>>>>>> d08130a3
        goos: ["linux"]
        goarch: ["amd64"]
    steps:
      - uses: actions/checkout@v3
      - name: Setup go
        uses: actions/setup-go@v3
        with:
          go-version: "stable"
      - uses: actions/cache@v3
        with:
          path: |
            ~/.cache/go-build
            ~/go/pkg/mod
          key: ${{ runner.os }}-go-stable-${{ matrix.goos }}-${{ matrix.goarch }}-${{ hashFiles('**/go.sum') }}
          restore-keys: |
            key: ${{ runner.os }}-go-stable-${{ matrix.goos }}-${{ matrix.goarch }}-
      - name: Install dependencies x86
        if: ${{ matrix.goarch == '386' }}
        run: sudo apt update && sudo apt-get install -y gcc-multilib
      - env:
          GOOS: ${{ matrix.goos }}
          GOARCH: ${{ matrix.goarch }}
          CGO_ENABLED: 1
          CGO_CFLAGS: -fno-stack-protector
        run: go build -trimpath -v -o "bin/" ./cmd/...

  # build for Windows 64-bit
  build_windows:
    name: Build for Windows
    timeout-minutes: 10
    runs-on: ubuntu-latest
    strategy:
      matrix:
        goos: ["windows"]
        goarch: ["amd64"]
    steps:
      - uses: actions/checkout@v3
      - name: Setup Go
        uses: actions/setup-go@v3
        with:
          go-version: "stable"
      - uses: actions/cache@v3
        with:
          path: |
            ~/.cache/go-build
            ~/go/pkg/mod
          key: ${{ runner.os }}-go-stable-${{ matrix.goos }}-${{ matrix.goarch }}-${{ hashFiles('**/go.sum') }}
          restore-keys: |
            key: ${{ runner.os }}-go-stable-${{ matrix.goos }}-${{ matrix.goarch }}-
      - name: Install dependencies
        run: sudo apt update && sudo apt install -y gcc-mingw-w64-x86-64 # install required gcc
      - env:
          GOOS: ${{ matrix.goos }}
          GOARCH: ${{ matrix.goarch }}
          CGO_ENABLED: 1
          CC: "/usr/bin/x86_64-w64-mingw32-gcc"
        run: go build -trimpath -v -o "bin/" ./cmd/...

  # Dummy step to gate other tests on without repeating the whole list
  initial-tests-done:
    name: Initial tests passed
    needs: [lint, test, build]
    runs-on: ubuntu-latest
    if: ${{ !cancelled() }} # Run this even if prior jobs were skipped
    steps:
      - name: Check initial tests passed
        uses: re-actors/alls-green@release/v1
        with:
          jobs: ${{ toJSON(needs) }}

  # run go test with different go versions
  integration:
    timeout-minutes: 20
    needs: initial-tests-done
    name: Integration tests
    runs-on: ubuntu-latest
    # Service containers to run with `container-job`
    services:
      # Label used to access the service container
      postgres:
        # Docker Hub image
        image: postgres:13-alpine
        # Provide the password for postgres
        env:
          POSTGRES_USER: postgres
          POSTGRES_PASSWORD: postgres
          POSTGRES_DB: dendrite
        ports:
          # Maps tcp port 5432 on service container to the host
          - 5432:5432
        # Set health checks to wait until postgres has started
        options: >-
          --health-cmd pg_isready
          --health-interval 10s
          --health-timeout 5s
          --health-retries 5
    steps:
      - uses: actions/checkout@v3
      - name: Setup go
        uses: actions/setup-go@v3
        with:
          go-version: "stable"
      - name: Set up gotestfmt
        uses: gotesttools/gotestfmt-action@v2
        with:
          # Optional: pass GITHUB_TOKEN to avoid rate limiting.
          token: ${{ secrets.GITHUB_TOKEN }}
      - uses: actions/cache@v3
        with:
          path: |
            ~/.cache/go-build
            ~/go/pkg/mod
          key: ${{ runner.os }}-go-stable-test-race-${{ hashFiles('**/go.sum') }}
          restore-keys: |
            ${{ runner.os }}-go-stable-test-race-
      - run: go test -race -json -v -coverpkg=./... -coverprofile=cover.out $(go list ./... | grep -v /cmd/dendrite*) 2>&1 | gotestfmt
        env:
          POSTGRES_HOST: localhost
          POSTGRES_USER: postgres
          POSTGRES_PASSWORD: postgres
          POSTGRES_DB: dendrite
      - name: Upload coverage to Codecov
        uses: codecov/codecov-action@v3
        with:
          flags: unittests
          fail_ci_if_error: true

  # run database upgrade tests
  upgrade_test:
    name: Upgrade tests
    timeout-minutes: 20
    needs: initial-tests-done
    runs-on: ubuntu-latest
    steps:
      - uses: actions/checkout@v3
      - name: Setup go
        uses: actions/setup-go@v3
        with:
          go-version: "stable"
          cache: true
      - name: Build upgrade-tests
        run: go build ./cmd/dendrite-upgrade-tests
      - name: Test upgrade (PostgreSQL)
        run: ./dendrite-upgrade-tests --head .

  # run database upgrade tests, skipping over one version
  upgrade_test_direct:
    name: Upgrade tests from HEAD-2
    timeout-minutes: 20
    needs: initial-tests-done
    runs-on: ubuntu-latest
    steps:
      - uses: actions/checkout@v3
      - name: Setup go
        uses: actions/setup-go@v3
        with:
          go-version: "stable"
          cache: true
      - name: Build upgrade-tests
        run: go build ./cmd/dendrite-upgrade-tests
      - name: Test upgrade (PostgreSQL)
        run: ./dendrite-upgrade-tests -direct -from HEAD-2 --head .

  # run Sytest in different variations
  sytest:
    timeout-minutes: 20
    needs: initial-tests-done
    name: "Sytest (${{ matrix.label }})"
    runs-on: ubuntu-latest
    strategy:
      fail-fast: false
      matrix:
        include:
<<<<<<< HEAD
          - label: SQLite native

          - label: SQLite Cgo
            cgo: 1

=======
>>>>>>> d08130a3
          - label: PostgreSQL
            postgres: postgres

    container:
      image: matrixdotorg/sytest-dendrite
      volumes:
        - ${{ github.workspace }}:/src
        - /root/.cache/go-build:/github/home/.cache/go-build
        - /root/.cache/go-mod:/gopath/pkg/mod
      env:
        POSTGRES: ${{ matrix.postgres && 1}}
        SYTEST_BRANCH: ${{ github.head_ref }}
        CGO_ENABLED: ${{ matrix.cgo && 1 }}
    steps:
      - uses: actions/checkout@v3
      - uses: actions/cache@v3
        with:
          path: |
            ~/.cache/go-build
            /gopath/pkg/mod
          key: ${{ runner.os }}-go-sytest-${{ hashFiles('**/go.sum') }}
          restore-keys: |
            ${{ runner.os }}-go-sytest-
      - name: Run Sytest
        run: /bootstrap.sh dendrite
        working-directory: /src
      - name: Summarise results.tap
        if: ${{ always() }}
        run: /sytest/scripts/tap_to_gha.pl /logs/results.tap
      - name: Sytest List Maintenance
        if: ${{ always() }}
        run: /src/show-expected-fail-tests.sh /logs/results.tap /src/sytest-whitelist /src/sytest-blacklist
        continue-on-error: true # not fatal
      - name: Are We Synapse Yet?
        if: ${{ always() }}
        run: /src/are-we-synapse-yet.py /logs/results.tap -v
        continue-on-error: true # not fatal
      - name: Upload Sytest logs
        uses: actions/upload-artifact@v3
        if: ${{ always() }}
        with:
          name: Sytest Logs - ${{ job.status }} - (Dendrite, ${{ join(matrix.*, ', ') }})
          path: |
            /logs

  # run Complement
  complement:
    name: "Complement (${{ matrix.label }})"
    timeout-minutes: 20
    needs: initial-tests-done
    runs-on: ubuntu-latest
    strategy:
      fail-fast: false
      matrix:
        include:
<<<<<<< HEAD
          - label: SQLite native
            cgo: 0

          - label: SQLite Cgo
            cgo: 1

=======
>>>>>>> d08130a3
          - label: PostgreSQL
            postgres: Postgres
            cgo: 0
    steps:
      # Env vars are set file a file given by $GITHUB_PATH. We need both Go 1.17 and GOPATH on env to run Complement.
      # See https://docs.github.com/en/actions/using-workflows/workflow-commands-for-github-actions#adding-a-system-path
      - name: "Set Go Version"
        run: |
          echo "$GOROOT_1_17_X64/bin" >> $GITHUB_PATH
          echo "~/go/bin" >> $GITHUB_PATH
      - name: "Install Complement Dependencies"
        # We don't need to install Go because it is included on the Ubuntu 20.04 image:
        # See https://github.com/actions/virtual-environments/blob/main/images/linux/Ubuntu2004-Readme.md specifically GOROOT_1_17_X64
        run: |
          sudo apt-get update && sudo apt-get install -y libolm3 libolm-dev
          go get -v github.com/gotesttools/gotestfmt/v2/cmd/gotestfmt@latest
      - name: Run actions/checkout@v3 for dendrite
        uses: actions/checkout@v3
        with:
          path: dendrite

      # Attempt to check out the same branch of Complement as the PR. If it
      # doesn't exist, fallback to main.
      - name: Checkout complement
        shell: bash
        run: |
          mkdir -p complement
          # Attempt to use the version of complement which best matches the current
          # build. Depending on whether this is a PR or release, etc. we need to
          # use different fallbacks.
          #
          # 1. First check if there's a similarly named branch (GITHUB_HEAD_REF
          #    for pull requests, otherwise GITHUB_REF).
          # 2. Attempt to use the base branch, e.g. when merging into release-vX.Y
          #    (GITHUB_BASE_REF for pull requests).
          # 3. Use the default complement branch ("master").
          for BRANCH_NAME in "$GITHUB_HEAD_REF" "$GITHUB_BASE_REF" "${GITHUB_REF#refs/heads/}" "master"; do
            # Skip empty branch names and merge commits.
            if [[ -z "$BRANCH_NAME" || $BRANCH_NAME =~ ^refs/pull/.* ]]; then
              continue
            fi

            (wget -O - "https://github.com/globekeeper/complement/archive/$BRANCH_NAME.tar.gz" | tar -xz --strip-components=1 -C complement) && break
          done
      # Build initial Dendrite image
      - run: docker build --build-arg=CGO=${{ matrix.cgo }} -t complement-dendrite:${{ matrix.postgres }}${{ matrix.cgo }} -f build/scripts/Complement${{ matrix.postgres }}.Dockerfile .
        working-directory: dendrite
        env:
          DOCKER_BUILDKIT: 1

      # Run Complement
      - run: |
          set -o pipefail &&
          go test -v -json -tags dendrite_blacklist ./tests/... 2>&1 | gotestfmt
        shell: bash
        name: Run Complement Tests
        env:
          COMPLEMENT_BASE_IMAGE: complement-dendrite:${{ matrix.postgres }}${{ matrix.cgo }}
          COMPLEMENT_SHARE_ENV_PREFIX: COMPLEMENT_DENDRITE_
        working-directory: complement

  integration-tests-done:
    name: Integration tests passed
    needs:
      [
        initial-tests-done,
        sytest,
        complement,
        integration
      ]
    runs-on: ubuntu-latest
    if: ${{ !cancelled() }} # Run this even if prior jobs were skipped
    steps:
      - name: Check integration tests passed
        uses: re-actors/alls-green@release/v1
        with:
          jobs: ${{ toJSON(needs) }}

  update-docker-images:
    name: Update Docker images
    permissions:
      packages: write
      contents: read
      security-events: write # To upload Trivy sarif files
    if: github.repository == 'matrix-org/dendrite' && github.ref_name == 'main'
    needs: [integration-tests-done]
    uses: matrix-org/dendrite/.github/workflows/docker.yml@main
    secrets:
      DOCKER_TOKEN: ${{ secrets.DOCKER_TOKEN }}<|MERGE_RESOLUTION|>--- conflicted
+++ resolved
@@ -99,13 +99,6 @@
           --health-interval 10s
           --health-timeout 5s
           --health-retries 5
-<<<<<<< HEAD
-=======
-    strategy:
-      fail-fast: false
-      matrix:
-        go: ["1.19"]
->>>>>>> d08130a3
     steps:
       - uses: actions/checkout@v3
       - name: Setup go
@@ -141,10 +134,6 @@
     strategy:
       fail-fast: false
       matrix:
-<<<<<<< HEAD
-=======
-        go: ["1.19"]
->>>>>>> d08130a3
         goos: ["linux"]
         goarch: ["amd64"]
     steps:
@@ -318,14 +307,6 @@
       fail-fast: false
       matrix:
         include:
-<<<<<<< HEAD
-          - label: SQLite native
-
-          - label: SQLite Cgo
-            cgo: 1
-
-=======
->>>>>>> d08130a3
           - label: PostgreSQL
             postgres: postgres
 
@@ -381,15 +362,6 @@
       fail-fast: false
       matrix:
         include:
-<<<<<<< HEAD
-          - label: SQLite native
-            cgo: 0
-
-          - label: SQLite Cgo
-            cgo: 1
-
-=======
->>>>>>> d08130a3
           - label: PostgreSQL
             postgres: Postgres
             cgo: 0
