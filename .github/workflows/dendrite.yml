--- conflicted
+++ resolved
@@ -141,21 +141,6 @@
       fail-fast: false
       matrix:
         include:
-<<<<<<< HEAD
-          - label: SQLite native
-
-          - label: SQLite Cgo
-            cgo: 1
-
-          - label: SQLite native, full HTTP APIs
-            api: full-http
-
-          - label: SQLite Cgo, full HTTP APIs
-            api: full-http
-            cgo: 1
-
-=======
->>>>>>> 44ac2ce0
           - label: PostgreSQL
             postgres: postgres
 
@@ -205,21 +190,6 @@
       fail-fast: false
       matrix:
         include:
-<<<<<<< HEAD
-          - label: SQLite native
-
-          - label: SQLite Cgo
-            cgo: 1
-
-          - label: SQLite native, full HTTP APIs
-            api: full-http
-
-          - label: SQLite Cgo, full HTTP APIs
-            api: full-http
-            cgo: 1
-
-=======
->>>>>>> 44ac2ce0
           - label: PostgreSQL
             postgres: Postgres
 
@@ -302,20 +272,4 @@
       - name: Check integration tests passed
         uses: re-actors/alls-green@release/v1
         with:
-<<<<<<< HEAD
-          jobs: ${{ toJSON(needs) }}
-
-  update-docker-images:
-    name: Update Docker images
-    permissions:
-      packages: write
-      contents: read
-      security-events: write   # To upload Trivy sarif files
-    if: github.repository == 'matrix-org/dendrite' && github.ref_name == 'main'
-    needs: [integration-tests-done]
-    uses: matrix-org/dendrite/.github/workflows/docker.yml@main
-    secrets:
-      DOCKER_TOKEN: ${{ secrets.DOCKER_TOKEN }}
-=======
-          jobs: ${{ toJSON(needs) }}
->>>>>>> 44ac2ce0
+          jobs: ${{ toJSON(needs) }}