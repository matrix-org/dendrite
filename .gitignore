.*.swp

# Hidden files
.*
!.vscode
!.cloudbuild

# Allow GitHub config
!.github

# Downloads
/.downloads

# Compiled Object files, Static and Dynamic libs (Shared Objects)
*.o
*.a
*.so

# Folders
/kafka
/bin
/pkg
/_obj
/_test
/vendor/bin
/docker/build
/logs
/jetstream

# Architecture specific extensions/prefixes
*.[568vq]
[568vq].out

*.cgo1.go
*.cgo2.c
_cgo_defun.c
_cgo_gotypes.go
_cgo_export.*

_testmain.go

*.exe
*.test
*.prof
*.wasm
*.aar
*.jar
*.framework
*.xcframework

# Generated keys
*.pem
*.key
*.crt

# Default configuration file
dendrite.yaml

# Database files
*.db
*.db-journal

# Log files
*.log*

# Generated code
cmd/dendrite-demo-yggdrasil/embed/fs*.go

# Test dependencies
test/wasm/node_modules

# Ignore complement folder when running locally
complement/

# Stuff from GitHub Pages
docs/_site

media_store/
<<<<<<< HEAD
build

# golang workspaces
go.work*
=======

__debug_bin

cmd/dendrite-monolith-server/dendrite-monolith-server
build
>>>>>>> 1124ed08
<|MERGE_RESOLUTION|>--- conflicted
+++ resolved
@@ -76,15 +76,11 @@
 docs/_site
 
 media_store/
-<<<<<<< HEAD
-build
 
 # golang workspaces
 go.work*
-=======
 
 __debug_bin
 
 cmd/dendrite-monolith-server/dendrite-monolith-server
-build
->>>>>>> 1124ed08
+build