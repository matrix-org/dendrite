--- conflicted
+++ resolved
@@ -127,9 +127,5 @@
 		logrus.WithError(err).Panic("failed to start key server consumer")
 	}
 
-<<<<<<< HEAD
-	return internal.NewFederationInternalAPI(federationDB, cfg, rsAPI, userAPI, federation, stats, caches, queues)
-=======
-	return internal.NewFederationInternalAPI(federationDB, cfg, rsAPI, federation, stats, caches, queues, keyRing)
->>>>>>> a47b12dc
+	return internal.NewFederationInternalAPI(federationDB, cfg, rsAPI, userAPI, federation, stats, caches, queues, keyRing)
 }