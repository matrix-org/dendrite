--- conflicted
+++ resolved
@@ -17,11 +17,6 @@
 import (
 	"context"
 	"encoding/json"
-<<<<<<< HEAD
-	"fmt"
-	"time"
-=======
->>>>>>> 161f1451
 
 	"github.com/matrix-org/dendrite/eduserver/api"
 	"github.com/matrix-org/dendrite/federationapi/queue"
@@ -37,15 +32,6 @@
 
 // OutputEDUConsumer consumes events that originate in EDU server.
 type OutputEDUConsumer struct {
-<<<<<<< HEAD
-	typingConsumer       *internal.ContinualConsumer
-	sendToDeviceConsumer *internal.ContinualConsumer
-	receiptConsumer      *internal.ContinualConsumer
-	presenceConsumer     *internal.ContinualConsumer
-	db                   storage.Database
-	queues               *queue.OutgoingQueues
-	ServerName           gomatrixserverlib.ServerName
-=======
 	ctx               context.Context
 	jetstream         nats.JetStreamContext
 	db                storage.Database
@@ -54,7 +40,6 @@
 	typingTopic       string
 	sendToDeviceTopic string
 	receiptTopic      string
->>>>>>> 161f1451
 }
 
 // NewOutputEDUConsumer creates a new OutputEDUConsumer. Call Start() to begin consuming from EDU servers.
@@ -65,47 +50,6 @@
 	queues *queue.OutgoingQueues,
 	store storage.Database,
 ) *OutputEDUConsumer {
-<<<<<<< HEAD
-	c := &OutputEDUConsumer{
-		typingConsumer: &internal.ContinualConsumer{
-			Process:        process,
-			ComponentName:  "eduserver/typing",
-			Topic:          cfg.Matrix.Kafka.TopicFor(config.TopicOutputTypingEvent),
-			Consumer:       kafkaConsumer,
-			PartitionStore: store,
-		},
-		sendToDeviceConsumer: &internal.ContinualConsumer{
-			Process:        process,
-			ComponentName:  "eduserver/sendtodevice",
-			Topic:          cfg.Matrix.Kafka.TopicFor(config.TopicOutputSendToDeviceEvent),
-			Consumer:       kafkaConsumer,
-			PartitionStore: store,
-		},
-		receiptConsumer: &internal.ContinualConsumer{
-			Process:        process,
-			ComponentName:  "eduserver/receipt",
-			Topic:          cfg.Matrix.Kafka.TopicFor(config.TopicOutputReceiptEvent),
-			Consumer:       kafkaConsumer,
-			PartitionStore: store,
-		},
-		presenceConsumer: &internal.ContinualConsumer{
-			Process:        process,
-			ComponentName:  "eduserver/presence",
-			Topic:          cfg.Matrix.Kafka.TopicFor(config.TopicOutputPresenceData),
-			Consumer:       kafkaConsumer,
-			PartitionStore: store,
-		},
-		queues:     queues,
-		db:         store,
-		ServerName: cfg.Matrix.ServerName,
-	}
-	c.typingConsumer.ProcessMessage = c.onTypingEvent
-	c.sendToDeviceConsumer.ProcessMessage = c.onSendToDeviceEvent
-	c.receiptConsumer.ProcessMessage = c.onReceiptEvent
-	c.presenceConsumer.ProcessMessage = c.onPresenceData
-
-	return c
-=======
 	return &OutputEDUConsumer{
 		ctx:               process.Context(),
 		jetstream:         js,
@@ -116,7 +60,6 @@
 		sendToDeviceTopic: cfg.Matrix.JetStream.TopicFor(jetstream.OutputSendToDeviceEvent),
 		receiptTopic:      cfg.Matrix.JetStream.TopicFor(jetstream.OutputReceiptEvent),
 	}
->>>>>>> 161f1451
 }
 
 // Start consuming from EDU servers
@@ -291,19 +234,24 @@
 					EventIDs: []string{receipt.EventID},
 				},
 			},
-<<<<<<< HEAD
-		},
-	}
-
-	edu := &gomatrixserverlib.EDU{
-		Type:   gomatrixserverlib.MReceipt,
-		Origin: string(t.ServerName),
-	}
-	if edu.Content, err = json.Marshal(content); err != nil {
-		return err
-	}
-
-	return t.queues.SendEDU(edu, t.ServerName, names)
+		}
+
+		edu := &gomatrixserverlib.EDU{
+			Type:   gomatrixserverlib.MReceipt,
+			Origin: string(t.ServerName),
+		}
+		if edu.Content, err = json.Marshal(content); err != nil {
+			log.WithError(err).Error("failed to marshal EDU JSON")
+			return true
+		}
+
+		if err := t.queues.SendEDU(edu, t.ServerName, names); err != nil {
+			log.WithError(err).Error("failed to send EDU")
+			return false
+		}
+
+		return true
+	})
 }
 
 // onPresenceData is called in response to a message received on the presence
@@ -356,24 +304,4 @@
 	log.Debugf("Sending edu to federated servers: %s", string(edu.Content))
 
 	return t.queues.SendEDU(edu, t.ServerName, joined)
-=======
-		}
-
-		edu := &gomatrixserverlib.EDU{
-			Type:   gomatrixserverlib.MReceipt,
-			Origin: string(t.ServerName),
-		}
-		if edu.Content, err = json.Marshal(content); err != nil {
-			log.WithError(err).Error("failed to marshal EDU JSON")
-			return true
-		}
-
-		if err := t.queues.SendEDU(edu, t.ServerName, names); err != nil {
-			log.WithError(err).Error("failed to send EDU")
-			return false
-		}
-
-		return true
-	})
->>>>>>> 161f1451
 }