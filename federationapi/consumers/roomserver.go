--- conflicted
+++ resolved
@@ -112,17 +112,12 @@
 					log.ErrorKey: err,
 				}).Panicf("roomserver output log: write room event failure")
 			}
-<<<<<<< HEAD
-		case api.OutputTypeNewInviteEvent:
-			log.WithField("type", output.Type).Debug(
-				"received new invite, send device keys",
-			)
-		default:
-			log.WithField("type", output.Type).Debug(
-				"roomserver output log: ignoring unknown output type",
-			)
-=======
-		}
+		}
+
+	case api.OutputTypeNewInviteEvent:
+		log.WithField("type", output.Type).Debug(
+			"received new invite, send device keys",
+		)
 
 	case api.OutputTypeNewInboundPeek:
 		if err := s.processInboundPeek(*output.NewInboundPeek); err != nil {
@@ -131,7 +126,6 @@
 				log.ErrorKey: err,
 			}).Panicf("roomserver output log: remote peek event failure")
 			return false
->>>>>>> c773b038
 		}
 
 	default:
