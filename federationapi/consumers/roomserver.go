// Copyright 2017 Vector Creations Ltd
//
// Licensed under the Apache License, Version 2.0 (the "License");
// you may not use this file except in compliance with the License.
// You may obtain a copy of the License at
//
//     http://www.apache.org/licenses/LICENSE-2.0
//
// Unless required by applicable law or agreed to in writing, software
// distributed under the License is distributed on an "AS IS" BASIS,
// WITHOUT WARRANTIES OR CONDITIONS OF ANY KIND, either express or implied.
// See the License for the specific language governing permissions and
// limitations under the License.

package consumers

import (
	"context"
	"encoding/json"
	"fmt"

	"github.com/matrix-org/gomatrixserverlib"
	"github.com/nats-io/nats.go"
	log "github.com/sirupsen/logrus"

	"github.com/matrix-org/dendrite/federationapi/queue"
	"github.com/matrix-org/dendrite/federationapi/storage"
	"github.com/matrix-org/dendrite/federationapi/types"
	"github.com/matrix-org/dendrite/roomserver/api"
	"github.com/matrix-org/dendrite/setup/config"
	"github.com/matrix-org/dendrite/setup/jetstream"
	"github.com/matrix-org/dendrite/setup/process"
)

// OutputRoomEventConsumer consumes events that originated in the room server.
type OutputRoomEventConsumer struct {
	ctx       context.Context
	cfg       *config.FederationAPI
	rsAPI     api.FederationRoomserverAPI
	jetstream nats.JetStreamContext
	durable   string
	db        storage.Database
	queues    *queue.OutgoingQueues
	topic     string
}

// NewOutputRoomEventConsumer creates a new OutputRoomEventConsumer. Call Start() to begin consuming from room servers.
func NewOutputRoomEventConsumer(
	process *process.ProcessContext,
	cfg *config.FederationAPI,
	js nats.JetStreamContext,
	queues *queue.OutgoingQueues,
	store storage.Database,
	rsAPI api.FederationRoomserverAPI,
) *OutputRoomEventConsumer {
	return &OutputRoomEventConsumer{
		ctx:       process.Context(),
		cfg:       cfg,
		jetstream: js,
		db:        store,
		queues:    queues,
		rsAPI:     rsAPI,
		durable:   cfg.Matrix.JetStream.Durable("FederationAPIRoomServerConsumer"),
		topic:     cfg.Matrix.JetStream.Prefixed(jetstream.OutputRoomEvent),
	}
}

// Start consuming from room servers
func (s *OutputRoomEventConsumer) Start() error {
	return jetstream.JetStreamConsumer(
		s.ctx, s.jetstream, s.topic, s.durable, s.onMessage,
		nats.DeliverAll(), nats.ManualAck(),
	)
}

// onMessage is called when the federation server receives a new event from the room server output log.
// It is unsafe to call this with messages for the same room in multiple gorountines
// because updates it will likely fail with a types.EventIDMismatchError when it
// realises that it cannot update the room state using the deltas.
func (s *OutputRoomEventConsumer) onMessage(ctx context.Context, msg *nats.Msg) bool {
	// Parse out the event JSON
	var output api.OutputEvent
	if err := json.Unmarshal(msg.Data, &output); err != nil {
		// If the message was invalid, log it and move on to the next message in the stream
		log.WithError(err).Errorf("roomserver output log: message parse failure")
		return true
	}

	switch output.Type {
	case api.OutputTypeNewRoomEvent:
		ev := output.NewRoomEvent.Event
		if err := s.processMessage(*output.NewRoomEvent, output.NewRoomEvent.RewritesState); err != nil {
			// panic rather than continue with an inconsistent database
			log.WithFields(log.Fields{
				"event_id":   ev.EventID(),
				"event":      string(ev.JSON()),
				"add":        output.NewRoomEvent.AddsStateEventIDs,
				"del":        output.NewRoomEvent.RemovesStateEventIDs,
				log.ErrorKey: err,
			}).Panicf("roomserver output log: write room event failure")
		}

	case api.OutputTypeNewInboundPeek:
		if err := s.processInboundPeek(*output.NewInboundPeek); err != nil {
			log.WithFields(log.Fields{
				"event":      output.NewInboundPeek,
				log.ErrorKey: err,
			}).Panicf("roomserver output log: remote peek event failure")
			return false
		}

	default:
		log.WithField("type", output.Type).Debug(
			"roomserver output log: ignoring unknown output type",
		)
	}

	return true
}

// processInboundPeek starts tracking a new federated inbound peek (replacing the existing one if any)
// causing the federationapi to start sending messages to the peeking server
func (s *OutputRoomEventConsumer) processInboundPeek(orp api.OutputNewInboundPeek) error {

	// FIXME: there's a race here - we should start /sending new peeked events
	// atomically after the orp.LatestEventID to ensure there are no gaps between
	// the peek beginning and the send stream beginning.
	//
	// We probably need to track orp.LatestEventID on the inbound peek, but it's
	// unclear how we then use that to prevent the race when we start the send
	// stream.
	//
	// This is making the tests flakey.

	return s.db.AddInboundPeek(s.ctx, orp.ServerName, orp.RoomID, orp.PeekID, orp.RenewalInterval)
}

// processMessage updates the list of currently joined hosts in the room
// and then sends the event to the hosts that were joined before the event.
func (s *OutputRoomEventConsumer) processMessage(ore api.OutputNewRoomEvent, rewritesState bool) error {
	addsStateEvents, missingEventIDs := ore.NeededStateEventIDs()

	// Ask the roomserver and add in the rest of the results into the set.
	// Finally, work out if there are any more events missing.
	if len(missingEventIDs) > 0 {
		eventsReq := &api.QueryEventsByIDRequest{
			EventIDs: missingEventIDs,
		}
		eventsRes := &api.QueryEventsByIDResponse{}
		if err := s.rsAPI.QueryEventsByID(s.ctx, eventsReq, eventsRes); err != nil {
			return fmt.Errorf("s.rsAPI.QueryEventsByID: %w", err)
		}
		if len(eventsRes.Events) != len(missingEventIDs) {
			return fmt.Errorf("missing state events")
		}
		addsStateEvents = append(addsStateEvents, eventsRes.Events...)
	}

	addsJoinedHosts, err := JoinedHostsFromEvents(gomatrixserverlib.UnwrapEventHeaders(addsStateEvents))
	if err != nil {
		return err
	}
	// Update our copy of the current state.
	// We keep a copy of the current state because the state at each event is
	// expressed as a delta against the current state.
	// TODO(#290): handle EventIDMismatchError and recover the current state by
	// talking to the roomserver
	oldJoinedHosts, err := s.db.UpdateRoom(
		s.ctx,
		ore.Event.RoomID(),
		addsJoinedHosts,
		ore.RemovesStateEventIDs,
		rewritesState, // if we're re-writing state, nuke all joined hosts before adding
	)
	if err != nil {
		return err
	}

	if oldJoinedHosts == nil {
		// This means that there is nothing to update as this is a duplicate
		// message.
		// This can happen if dendrite crashed between reading the message and
		// persisting the stream position.
		return nil
	}

	if ore.SendAsServer == api.DoNotSendToOtherServers {
		// Ignore event that we don't need to send anywhere.
		return nil
	}

	// Work out which hosts were joined at the event itself.
	joinedHostsAtEvent, err := s.joinedHostsAtEvent(ore, oldJoinedHosts)
	if err != nil {
		return err
	}

	// TODO: do housekeeping to evict unrenewed peeking hosts

	// TODO: implement query to let the fedapi check whether a given peek is live or not

	// Send the event.
	return s.queues.SendEvent(
		ore.Event, gomatrixserverlib.ServerName(ore.SendAsServer), joinedHostsAtEvent,
	)
}

// joinedHostsAtEvent works out a list of matrix servers that were joined to
// the room at the event (including peeking ones)
// It is important to use the state at the event for sending messages because:
<<<<<<< HEAD
//	1) We shouldn't send messages to servers that weren't in the room.
// 	2) If a server is kicked from the rooms it should still be told about the
//     kick event,
=======
//
//  1. We shouldn't send messages to servers that weren't in the room.
//  2. If a server is kicked from the rooms it should still be told about the
//     kick event.
//
>>>>>>> 1b7f8425
// Usually the list can be calculated locally, but sometimes it will need fetch
// events from the room server.
// Returns an error if there was a problem talking to the room server.
func (s *OutputRoomEventConsumer) joinedHostsAtEvent(
	ore api.OutputNewRoomEvent, oldJoinedHosts []types.JoinedHost,
) ([]gomatrixserverlib.ServerName, error) {
	// Combine the delta into a single delta so that the adds and removes can
	// cancel each other out. This should reduce the number of times we need
	// to fetch a state event from the room server.
	combinedAdds, combinedRemoves := combineDeltas(
		ore.AddsStateEventIDs, ore.RemovesStateEventIDs,
		ore.StateBeforeAddsEventIDs, ore.StateBeforeRemovesEventIDs,
	)
	combinedAddsEvents, err := s.lookupStateEvents(combinedAdds, ore.Event.Event)
	if err != nil {
		return nil, err
	}

	combinedAddsJoinedHosts, err := JoinedHostsFromEvents(combinedAddsEvents)
	if err != nil {
		return nil, err
	}

	removed := map[string]bool{}
	for _, eventID := range combinedRemoves {
		removed[eventID] = true
	}

	joined := map[gomatrixserverlib.ServerName]bool{}
	for _, joinedHost := range oldJoinedHosts {
		if removed[joinedHost.MemberEventID] {
			// This m.room.member event is part of the current state of the
			// room, but not part of the state at the event we are processing
			// Therefore we can't use it to tell whether the server was in
			// the room at the event.
			continue
		}
		joined[joinedHost.ServerName] = true
	}

	for _, joinedHost := range combinedAddsJoinedHosts {
		// This m.room.member event was part of the state of the room at the
		// event, but isn't part of the current state of the room now.
		joined[joinedHost.ServerName] = true
	}

	// handle peeking hosts
	inboundPeeks, err := s.db.GetInboundPeeks(s.ctx, ore.Event.Event.RoomID())
	if err != nil {
		return nil, err
	}
	for _, inboundPeek := range inboundPeeks {
		joined[inboundPeek.ServerName] = true
	}

	var result []gomatrixserverlib.ServerName
	for serverName, include := range joined {
		if include {
			result = append(result, serverName)
		}
	}
	return result, nil
}

// JoinedHostsFromEvents turns a list of state events into a list of joined hosts.
// This errors if one of the events was invalid.
// It should be impossible for an invalid event to get this far in the pipeline.
func JoinedHostsFromEvents(evs []*gomatrixserverlib.Event) ([]types.JoinedHost, error) {
	var joinedHosts []types.JoinedHost
	for _, ev := range evs {
		if ev.Type() != "m.room.member" || ev.StateKey() == nil {
			continue
		}
		membership, err := ev.Membership()
		if err != nil {
			return nil, err
		}
		if membership != gomatrixserverlib.Join {
			continue
		}
		_, serverName, err := gomatrixserverlib.SplitID('@', *ev.StateKey())
		if err != nil {
			return nil, err
		}
		joinedHosts = append(joinedHosts, types.JoinedHost{
			MemberEventID: ev.EventID(), ServerName: serverName,
		})
	}
	return joinedHosts, nil
}

// combineDeltas combines two deltas into a single delta.
// Assumes that the order of operations is add(1), remove(1), add(2), remove(2).
// Removes duplicate entries and redundant operations from each delta.
func combineDeltas(adds1, removes1, adds2, removes2 []string) (adds, removes []string) {
	addSet := map[string]bool{}
	removeSet := map[string]bool{}

	// combine processes each unique value in a list.
	// If the value is in the removeFrom set then it is removed from that set.
	// Otherwise it is added to the addTo set.
	combine := func(values []string, removeFrom, addTo map[string]bool) {
		processed := map[string]bool{}
		for _, value := range values {
			if processed[value] {
				continue
			}
			processed[value] = true
			if removeFrom[value] {
				delete(removeFrom, value)
			} else {
				addTo[value] = true
			}
		}
	}

	combine(adds1, nil, addSet)
	combine(removes1, addSet, removeSet)
	combine(adds2, removeSet, addSet)
	combine(removes2, addSet, removeSet)

	for value := range addSet {
		adds = append(adds, value)
	}
	for value := range removeSet {
		removes = append(removes, value)
	}
	return
}

// lookupStateEvents looks up the state events that are added by a new event.
func (s *OutputRoomEventConsumer) lookupStateEvents(
	addsStateEventIDs []string, event *gomatrixserverlib.Event,
) ([]*gomatrixserverlib.Event, error) {
	// Fast path if there aren't any new state events.
	if len(addsStateEventIDs) == 0 {
		return nil, nil
	}

	// Fast path if the only state event added is the event itself.
	if len(addsStateEventIDs) == 1 && addsStateEventIDs[0] == event.EventID() {
		return []*gomatrixserverlib.Event{event}, nil
	}

	missing := addsStateEventIDs
	var result []*gomatrixserverlib.Event

	// Check if event itself is being added.
	for _, eventID := range missing {
		if eventID == event.EventID() {
			result = append(result, event)
			break
		}
	}
	missing = missingEventsFrom(result, addsStateEventIDs)

	if len(missing) == 0 {
		return result, nil
	}

	// At this point the missing events are neither the event itself nor are
	// they present in our local database. Our only option is to fetch them
	// from the roomserver using the query API.
	eventReq := api.QueryEventsByIDRequest{EventIDs: missing}
	var eventResp api.QueryEventsByIDResponse
	if err := s.rsAPI.QueryEventsByID(s.ctx, &eventReq, &eventResp); err != nil {
		return nil, err
	}

	for _, headeredEvent := range eventResp.Events {
		result = append(result, headeredEvent.Event)
	}

	missing = missingEventsFrom(result, addsStateEventIDs)

	if len(missing) != 0 {
		return nil, fmt.Errorf(
			"missing %d state events IDs at event %q", len(missing), event.EventID(),
		)
	}

	return result, nil
}

func missingEventsFrom(events []*gomatrixserverlib.Event, required []string) []string {
	have := map[string]bool{}
	for _, event := range events {
		have[event.EventID()] = true
	}
	var missing []string
	for _, eventID := range required {
		if !have[eventID] {
			missing = append(missing, eventID)
		}
	}
	return missing
}<|MERGE_RESOLUTION|>--- conflicted
+++ resolved
@@ -208,17 +208,11 @@
 // joinedHostsAtEvent works out a list of matrix servers that were joined to
 // the room at the event (including peeking ones)
 // It is important to use the state at the event for sending messages because:
-<<<<<<< HEAD
-//	1) We shouldn't send messages to servers that weren't in the room.
-// 	2) If a server is kicked from the rooms it should still be told about the
-//     kick event,
-=======
 //
 //  1. We shouldn't send messages to servers that weren't in the room.
 //  2. If a server is kicked from the rooms it should still be told about the
 //     kick event.
 //
->>>>>>> 1b7f8425
 // Usually the list can be calculated locally, but sometimes it will need fetch
 // events from the room server.
 // Returns an error if there was a problem talking to the room server.
