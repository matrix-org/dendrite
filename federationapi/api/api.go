--- conflicted
+++ resolved
@@ -30,8 +30,6 @@
 		request *PerformBroadcastEDURequest,
 		response *PerformBroadcastEDUResponse,
 	) error
-
-<<<<<<< HEAD
 	PerformStoreAsync(
 		ctx context.Context,
 		request *PerformStoreAsyncRequest,
@@ -41,12 +39,11 @@
 		ctx context.Context,
 		request *QueryAsyncTransactionsRequest,
 		response *QueryAsyncTransactionsResponse,
-=======
+	) error
 	PerformWakeupServers(
 		ctx context.Context,
 		request *PerformWakeupServersRequest,
 		response *PerformWakeupServersResponse,
->>>>>>> b65f89e6
 	) error
 }
 
@@ -235,7 +232,6 @@
 type PerformBroadcastEDUResponse struct {
 }
 
-<<<<<<< HEAD
 type PerformStoreAsyncRequest struct {
 	Txn    gomatrixserverlib.Transaction `json:"transaction"`
 	UserID gomatrixserverlib.UserID      `json:"user_id"`
@@ -251,13 +247,13 @@
 type QueryAsyncTransactionsResponse struct {
 	Txn            gomatrixserverlib.Transaction `json:"transaction"`
 	RemainingCount uint32                        `json:"remaining"`
-=======
+}
+
 type PerformWakeupServersRequest struct {
 	ServerNames []gomatrixserverlib.ServerName `json:"server_names"`
 }
 
 type PerformWakeupServersResponse struct {
->>>>>>> b65f89e6
 }
 
 type InputPublicKeysRequest struct {
