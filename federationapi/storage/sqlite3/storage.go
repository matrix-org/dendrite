// Copyright 2017-2018 New Vector Ltd
// Copyright 2019-2020 The Matrix.org Foundation C.I.C. // // Licensed under the Apache License, Version 2.0 (the "License"); // you may not use this file except in compliance with the License. // You may obtain a copy of the License at // //     http://www.apache.org/licenses/LICENSE-2.0
//
// Unless required by applicable law or agreed to in writing, software
// distributed under the License is distributed on an "AS IS" BASIS,
// WITHOUT WARRANTIES OR CONDITIONS OF ANY KIND, either express or implied.
// See the License for the specific language governing permissions and
// limitations under the License.

package sqlite3

import (
	"database/sql"

	"github.com/matrix-org/dendrite/federationapi/storage/shared"
	"github.com/matrix-org/dendrite/federationapi/storage/sqlite3/deltas"
	"github.com/matrix-org/dendrite/internal/caching"
	"github.com/matrix-org/dendrite/internal/sqlutil"
	"github.com/matrix-org/dendrite/setup/base"
	"github.com/matrix-org/dendrite/setup/config"
	"github.com/matrix-org/gomatrixserverlib"
)

// Database stores information needed by the federation sender
type Database struct {
	shared.Database
	db     *sql.DB
	writer sqlutil.Writer
}

// NewDatabase opens a new database
func NewDatabase(base *base.BaseDendrite, dbProperties *config.DatabaseOptions, cache caching.FederationCache, isLocalServerName func(gomatrixserverlib.ServerName) bool) (*Database, error) {
	var d Database
	var err error
	if d.db, d.writer, err = base.DatabaseConnection(dbProperties, sqlutil.NewExclusiveWriter()); err != nil {
		return nil, err
	}
	blacklist, err := NewSQLiteBlacklistTable(d.db)
	if err != nil {
		return nil, err
	}
	joinedHosts, err := NewSQLiteJoinedHostsTable(d.db)
	if err != nil {
		return nil, err
	}
	queuePDUs, err := NewSQLiteQueuePDUsTable(d.db)
	if err != nil {
		return nil, err
	}
	queueEDUs, err := NewSQLiteQueueEDUsTable(d.db)
	if err != nil {
		return nil, err
	}
	queueJSON, err := NewSQLiteQueueJSONTable(d.db)
	if err != nil {
		return nil, err
	}
<<<<<<< HEAD
	queueTransactions, err := NewSQLiteQueueTransactionsTable(d.db)
	if err != nil {
		return nil, err
	}
	transactionJSON, err := NewSQLiteTransactionJSONTable(d.db)
	if err != nil {
		return nil, err
	}
	blacklist, err := NewSQLiteBlacklistTable(d.db)
	if err != nil {
		return nil, err
	}
	assumedOffline, err := NewSQLiteAssumedOfflineTable(d.db)
	if err != nil {
		return nil, err
	}
	mailservers, err := NewSQLiteMailserversTable(d.db)
	if err != nil {
		return nil, err
	}
=======
>>>>>>> b65f89e6
	outboundPeeks, err := NewSQLiteOutboundPeeksTable(d.db)
	if err != nil {
		return nil, err
	}
	inboundPeeks, err := NewSQLiteInboundPeeksTable(d.db)
	if err != nil {
		return nil, err
	}
	notaryKeys, err := NewSQLiteNotaryServerKeysTable(d.db)
	if err != nil {
		return nil, err
	}
	notaryKeysMetadata, err := NewSQLiteNotaryServerKeysMetadataTable(d.db)
	if err != nil {
		return nil, err
	}
	serverSigningKeys, err := NewSQLiteServerSigningKeysTable(d.db)
	if err != nil {
		return nil, err
	}
	m := sqlutil.NewMigrator(d.db)
	m.AddMigrations(sqlutil.Migration{
		Version: "federationsender: drop federationsender_rooms",
		Up:      deltas.UpRemoveRoomsTable,
	})
	err = m.Up(base.Context())
	if err != nil {
		return nil, err
	}
	if err = queueEDUs.Prepare(); err != nil {
		return nil, err
	}
	d.Database = shared.Database{
		DB:                          d.db,
		IsLocalServerName:           isLocalServerName,
		Cache:                       cache,
		Writer:                      d.writer,
		FederationJoinedHosts:       joinedHosts,
		FederationQueuePDUs:         queuePDUs,
		FederationQueueEDUs:         queueEDUs,
		FederationQueueJSON:         queueJSON,
		FederationQueueTransactions: queueTransactions,
		FederationTransactionJSON:   transactionJSON,
		FederationBlacklist:         blacklist,
		FederationAssumedOffline:    assumedOffline,
		FederationMailservers:       mailservers,
		FederationOutboundPeeks:     outboundPeeks,
		FederationInboundPeeks:      inboundPeeks,
		NotaryServerKeysJSON:        notaryKeys,
		NotaryServerKeysMetadata:    notaryKeysMetadata,
		ServerSigningKeys:           serverSigningKeys,
	}
	return &d, nil
}<|MERGE_RESOLUTION|>--- conflicted
+++ resolved
@@ -55,16 +55,11 @@
 	if err != nil {
 		return nil, err
 	}
-<<<<<<< HEAD
 	queueTransactions, err := NewSQLiteQueueTransactionsTable(d.db)
 	if err != nil {
 		return nil, err
 	}
 	transactionJSON, err := NewSQLiteTransactionJSONTable(d.db)
-	if err != nil {
-		return nil, err
-	}
-	blacklist, err := NewSQLiteBlacklistTable(d.db)
 	if err != nil {
 		return nil, err
 	}
@@ -76,8 +71,6 @@
 	if err != nil {
 		return nil, err
 	}
-=======
->>>>>>> b65f89e6
 	outboundPeeks, err := NewSQLiteOutboundPeeksTable(d.db)
 	if err != nil {
 		return nil, err
