package internal

import (
	"context"
	"encoding/json"
	"errors"
	"fmt"
	"time"

	"github.com/matrix-org/gomatrix"
	"github.com/matrix-org/gomatrixserverlib"
	"github.com/matrix-org/util"
	"github.com/sirupsen/logrus"

	"github.com/matrix-org/dendrite/federationapi/api"
	"github.com/matrix-org/dendrite/federationapi/consumers"
	"github.com/matrix-org/dendrite/federationapi/storage/shared"
	roomserverAPI "github.com/matrix-org/dendrite/roomserver/api"
	"github.com/matrix-org/dendrite/roomserver/version"
)

// PerformLeaveRequest implements api.FederationInternalAPI
func (r *FederationInternalAPI) PerformDirectoryLookup(
	ctx context.Context,
	request *api.PerformDirectoryLookupRequest,
	response *api.PerformDirectoryLookupResponse,
) (err error) {
	stats := r.statistics.ForServer(request.ServerName)
	if stats.AssumedOffline() && len(stats.KnownMailservers()) > 0 {
		return fmt.Errorf("not performing federation since server is assumed offline with known mailboxes")
	}

	dir, err := r.federation.LookupRoomAlias(
		ctx,
		r.cfg.Matrix.ServerName,
		request.ServerName,
		request.RoomAlias,
	)
	if err != nil {
		r.statistics.ForServer(request.ServerName).Failure()
		return err
	}
	response.RoomID = dir.RoomID
	response.ServerNames = dir.Servers
	r.statistics.ForServer(request.ServerName).Success(false)
	return nil
}

type federatedJoin struct {
	UserID string
	RoomID string
}

// PerformJoin implements api.FederationInternalAPI
func (r *FederationInternalAPI) PerformJoin(
	ctx context.Context,
	request *api.PerformJoinRequest,
	response *api.PerformJoinResponse,
) {
	// Check that a join isn't already in progress for this user/room.
	j := federatedJoin{request.UserID, request.RoomID}
	if _, found := r.joins.Load(j); found {
		response.LastError = &gomatrix.HTTPError{
			Code: 429,
			Message: `{
				"errcode": "M_LIMIT_EXCEEDED",
				"error": "There is already a federated join to this room in progress. Please wait for it to finish."
			}`, // TODO: Why do none of our error types play nicely with each other?
		}
		return
	}
	r.joins.Store(j, nil)
	defer r.joins.Delete(j)

	// Look up the supported room versions.
	var supportedVersions []gomatrixserverlib.RoomVersion
	for version := range version.SupportedRoomVersions() {
		supportedVersions = append(supportedVersions, version)
	}

	// Deduplicate the server names we were provided but keep the ordering
	// as this encodes useful information about which servers are most likely
	// to respond.
	seenSet := make(map[gomatrixserverlib.ServerName]bool)
	var uniqueList []gomatrixserverlib.ServerName
	for _, srv := range request.ServerNames {
		if seenSet[srv] || r.cfg.Matrix.IsLocalServerName(srv) {
			continue
		}
		seenSet[srv] = true
		uniqueList = append(uniqueList, srv)
	}
	request.ServerNames = uniqueList

	// Try each server that we were provided until we land on one that
	// successfully completes the make-join send-join dance.
	var lastErr error
	for _, serverName := range request.ServerNames {
		if err := r.performJoinUsingServer(
			ctx,
			request.RoomID,
			request.UserID,
			request.Content,
			serverName,
			supportedVersions,
			request.Unsigned,
		); err != nil {
			logrus.WithError(err).WithFields(logrus.Fields{
				"server_name": serverName,
				"room_id":     request.RoomID,
			}).Warnf("Failed to join room through server")
			lastErr = err
			continue
		}

		// We're all good.
		response.JoinedVia = serverName
		return
	}

	// If we reach here then we didn't complete a join for some reason.
	var httpErr gomatrix.HTTPError
	if ok := errors.As(lastErr, &httpErr); ok {
		httpErr.Message = string(httpErr.Contents)
		// Clear the wrapped error, else serialising to JSON (in polylith mode) will fail
		httpErr.WrappedError = nil
		response.LastError = &httpErr
	} else {
		response.LastError = &gomatrix.HTTPError{
			Code:         0,
			WrappedError: nil,
			Message:      "Unknown HTTP error",
		}
		if lastErr != nil {
			response.LastError.Message = lastErr.Error()
		}
	}

	logrus.Errorf(
		"failed to join user %q to room %q through %d server(s): last error %s",
		request.UserID, request.RoomID, len(request.ServerNames), lastErr,
	)
}

func (r *FederationInternalAPI) performJoinUsingServer(
	ctx context.Context,
	roomID, userID string,
	content map[string]interface{},
	serverName gomatrixserverlib.ServerName,
	supportedVersions []gomatrixserverlib.RoomVersion,
	unsigned map[string]interface{},
) error {
<<<<<<< HEAD
	stats := r.statistics.ForServer(serverName)
	if stats.AssumedOffline() && len(stats.KnownMailservers()) > 0 {
		return fmt.Errorf("not performing federation since server is assumed offline with known mailboxes")
=======
	_, origin, err := r.cfg.Matrix.SplitLocalID('@', userID)
	if err != nil {
		return err
>>>>>>> b65f89e6
	}

	// Try to perform a make_join using the information supplied in the
	// request.
	respMakeJoin, err := r.federation.MakeJoin(
		ctx,
		origin,
		serverName,
		roomID,
		userID,
		supportedVersions,
	)
	if err != nil {
		// TODO: Check if the user was not allowed to join the room.
		r.statistics.ForServer(serverName).Failure()
		return fmt.Errorf("r.federation.MakeJoin: %w", err)
	}
	r.statistics.ForServer(serverName).Success(false)

	// Set all the fields to be what they should be, this should be a no-op
	// but it's possible that the remote server returned us something "odd"
	respMakeJoin.JoinEvent.Type = gomatrixserverlib.MRoomMember
	respMakeJoin.JoinEvent.Sender = userID
	respMakeJoin.JoinEvent.StateKey = &userID
	respMakeJoin.JoinEvent.RoomID = roomID
	respMakeJoin.JoinEvent.Redacts = ""
	if content == nil {
		content = map[string]interface{}{}
	}
	_ = json.Unmarshal(respMakeJoin.JoinEvent.Content, &content)
	content["membership"] = gomatrixserverlib.Join
	if err = respMakeJoin.JoinEvent.SetContent(content); err != nil {
		return fmt.Errorf("respMakeJoin.JoinEvent.SetContent: %w", err)
	}
	if err = respMakeJoin.JoinEvent.SetUnsigned(struct{}{}); err != nil {
		return fmt.Errorf("respMakeJoin.JoinEvent.SetUnsigned: %w", err)
	}

	// Work out if we support the room version that has been supplied in
	// the make_join response.
	// "If not provided, the room version is assumed to be either "1" or "2"."
	// https://matrix.org/docs/spec/server_server/unstable#get-matrix-federation-v1-make-join-roomid-userid
	if respMakeJoin.RoomVersion == "" {
		respMakeJoin.RoomVersion = setDefaultRoomVersionFromJoinEvent(respMakeJoin.JoinEvent)
	}
	if _, err = respMakeJoin.RoomVersion.EventFormat(); err != nil {
		return fmt.Errorf("respMakeJoin.RoomVersion.EventFormat: %w", err)
	}

	// Build the join event.
	event, err := respMakeJoin.JoinEvent.Build(
		time.Now(),
		origin,
		r.cfg.Matrix.KeyID,
		r.cfg.Matrix.PrivateKey,
		respMakeJoin.RoomVersion,
	)
	if err != nil {
		return fmt.Errorf("respMakeJoin.JoinEvent.Build: %w", err)
	}

	// Try to perform a send_join using the newly built event.
	respSendJoin, err := r.federation.SendJoin(
		context.Background(),
		origin,
		serverName,
		event,
	)
	if err != nil {
		r.statistics.ForServer(serverName).Failure()
		return fmt.Errorf("r.federation.SendJoin: %w", err)
	}
	r.statistics.ForServer(serverName).Success(false)

	// If the remote server returned an event in the "event" key of
	// the send_join request then we should use that instead. It may
	// contain signatures that we don't know about.
	if len(respSendJoin.Event) > 0 {
		var remoteEvent *gomatrixserverlib.Event
		remoteEvent, err = respSendJoin.Event.UntrustedEvent(respMakeJoin.RoomVersion)
		if err == nil && isWellFormedMembershipEvent(
			remoteEvent, roomID, userID,
		) {
			event = remoteEvent
		}
	}

	// Sanity-check the join response to ensure that it has a create
	// event, that the room version is known, etc.
	authEvents := respSendJoin.AuthEvents.UntrustedEvents(respMakeJoin.RoomVersion)
	if err = sanityCheckAuthChain(authEvents); err != nil {
		return fmt.Errorf("sanityCheckAuthChain: %w", err)
	}

	// Process the join response in a goroutine. The idea here is
	// that we'll try and wait for as long as possible for the work
	// to complete, but if the client does give up waiting, we'll
	// still continue to process the join anyway so that we don't
	// waste the effort.
	// TODO: Can we expand Check here to return a list of missing auth
	// events rather than failing one at a time?
	var respState *gomatrixserverlib.RespState
	respState, err = respSendJoin.Check(
		context.Background(),
		respMakeJoin.RoomVersion,
		r.keyRing,
		event,
		federatedAuthProvider(ctx, r.federation, r.keyRing, origin, serverName),
	)
	if err != nil {
		return fmt.Errorf("respSendJoin.Check: %w", err)
	}

	// We need to immediately update our list of joined hosts for this room now as we are technically
	// joined. We must do this synchronously: we cannot rely on the roomserver output events as they
	// will happen asyncly. If we don't update this table, you can end up with bad failure modes like
	// joining a room, waiting for 200 OK then changing device keys and have those keys not be sent
	// to other servers (this was a cause of a flakey sytest "Local device key changes get to remote servers")
	// The events are trusted now as we performed auth checks above.
	joinedHosts, err := consumers.JoinedHostsFromEvents(respState.StateEvents.TrustedEvents(respMakeJoin.RoomVersion, false))
	if err != nil {
		return fmt.Errorf("JoinedHostsFromEvents: failed to get joined hosts: %s", err)
	}
	logrus.WithField("room", roomID).Infof("Joined federated room with %d hosts", len(joinedHosts))
	if _, err = r.db.UpdateRoom(context.Background(), roomID, joinedHosts, nil, true); err != nil {
		return fmt.Errorf("UpdatedRoom: failed to update room with joined hosts: %s", err)
	}

	// If we successfully performed a send_join above then the other
	// server now thinks we're a part of the room. Send the newly
	// returned state to the roomserver to update our local view.
	if unsigned != nil {
		event, err = event.SetUnsigned(unsigned)
		if err != nil {
			// non-fatal, log and continue
			logrus.WithError(err).Errorf("Failed to set unsigned content")
		}
	}

	if err = roomserverAPI.SendEventWithState(
		context.Background(),
		r.rsAPI,
		origin,
		roomserverAPI.KindNew,
		respState,
		event.Headered(respMakeJoin.RoomVersion),
		serverName,
		nil,
		false,
	); err != nil {
		return fmt.Errorf("roomserverAPI.SendEventWithState: %w", err)
	}

	return nil
}

// isWellFormedMembershipEvent returns true if the event looks like a legitimate
// membership event.
func isWellFormedMembershipEvent(event *gomatrixserverlib.Event, roomID, userID string) bool {
	if membership, err := event.Membership(); err != nil {
		return false
	} else if membership != gomatrixserverlib.Join {
		return false
	}
	if event.RoomID() != roomID {
		return false
	}
	if !event.StateKeyEquals(userID) {
		return false
	}
	return true
}

// PerformOutboundPeekRequest implements api.FederationInternalAPI
func (r *FederationInternalAPI) PerformOutboundPeek(
	ctx context.Context,
	request *api.PerformOutboundPeekRequest,
	response *api.PerformOutboundPeekResponse,
) error {
	// Look up the supported room versions.
	var supportedVersions []gomatrixserverlib.RoomVersion
	for version := range version.SupportedRoomVersions() {
		supportedVersions = append(supportedVersions, version)
	}

	// Deduplicate the server names we were provided but keep the ordering
	// as this encodes useful information about which servers are most likely
	// to respond.
	seenSet := make(map[gomatrixserverlib.ServerName]bool)
	var uniqueList []gomatrixserverlib.ServerName
	for _, srv := range request.ServerNames {
		if seenSet[srv] {
			continue
		}
		seenSet[srv] = true
		uniqueList = append(uniqueList, srv)
	}
	request.ServerNames = uniqueList

	// See if there's an existing outbound peek for this room ID with
	// one of the specified servers.
	if peeks, err := r.db.GetOutboundPeeks(ctx, request.RoomID); err == nil {
		for _, peek := range peeks {
			if _, ok := seenSet[peek.ServerName]; ok {
				return nil
			}
		}
	}

	// Try each server that we were provided until we land on one that
	// successfully completes the peek
	var lastErr error
	for _, serverName := range request.ServerNames {
		if err := r.performOutboundPeekUsingServer(
			ctx,
			request.RoomID,
			serverName,
			supportedVersions,
		); err != nil {
			logrus.WithError(err).WithFields(logrus.Fields{
				"server_name": serverName,
				"room_id":     request.RoomID,
			}).Warnf("Failed to peek room through server")
			lastErr = err
			continue
		}

		// We're all good.
		return nil
	}

	// If we reach here then we didn't complete a peek for some reason.
	var httpErr gomatrix.HTTPError
	if ok := errors.As(lastErr, &httpErr); ok {
		httpErr.Message = string(httpErr.Contents)
		// Clear the wrapped error, else serialising to JSON (in polylith mode) will fail
		httpErr.WrappedError = nil
		response.LastError = &httpErr
	} else {
		response.LastError = &gomatrix.HTTPError{
			Code:         0,
			WrappedError: nil,
			Message:      lastErr.Error(),
		}
	}

	logrus.Errorf(
		"failed to peek room %q through %d server(s): last error %s",
		request.RoomID, len(request.ServerNames), lastErr,
	)

	return lastErr
}

func (r *FederationInternalAPI) performOutboundPeekUsingServer(
	ctx context.Context,
	roomID string,
	serverName gomatrixserverlib.ServerName,
	supportedVersions []gomatrixserverlib.RoomVersion,
) error {
	stats := r.statistics.ForServer(serverName)
	if stats.AssumedOffline() && len(stats.KnownMailservers()) > 0 {
		return fmt.Errorf("not performing federation since server is assumed offline with known mailboxes")
	}

	// create a unique ID for this peek.
	// for now we just use the room ID again. In future, if we ever
	// support concurrent peeks to the same room with different filters
	// then we would need to disambiguate further.
	peekID := roomID

	// check whether we're peeking already to try to avoid needlessly
	// re-peeking on the server. we don't need a transaction for this,
	// given this is a nice-to-have.
	outboundPeek, err := r.db.GetOutboundPeek(ctx, serverName, roomID, peekID)
	if err != nil {
		return err
	}
	renewing := false
	if outboundPeek != nil {
		nowMilli := time.Now().UnixNano() / int64(time.Millisecond)
		if nowMilli > outboundPeek.RenewedTimestamp+outboundPeek.RenewalInterval {
			logrus.Infof("stale outbound peek to %s for %s already exists; renewing", serverName, roomID)
			renewing = true
		} else {
			logrus.Infof("live outbound peek to %s for %s already exists", serverName, roomID)
			return nil
		}
	}

	// Try to perform an outbound /peek using the information supplied in the
	// request.
	respPeek, err := r.federation.Peek(
		ctx,
		r.cfg.Matrix.ServerName,
		serverName,
		roomID,
		peekID,
		supportedVersions,
	)
	if err != nil {
		r.statistics.ForServer(serverName).Failure()
		return fmt.Errorf("r.federation.Peek: %w", err)
	}
	r.statistics.ForServer(serverName).Success(false)

	// Work out if we support the room version that has been supplied in
	// the peek response.
	if respPeek.RoomVersion == "" {
		respPeek.RoomVersion = gomatrixserverlib.RoomVersionV1
	}
	if _, err = respPeek.RoomVersion.EventFormat(); err != nil {
		return fmt.Errorf("respPeek.RoomVersion.EventFormat: %w", err)
	}

	// we have the peek state now so let's process regardless of whether upstream gives up
	ctx = context.Background()
	respState := respPeek.ToRespState()

	// authenticate the state returned (check its auth events etc)
	// the equivalent of CheckSendJoinResponse()
	authEvents, _, err := respState.Check(ctx, respPeek.RoomVersion, r.keyRing, federatedAuthProvider(ctx, r.federation, r.keyRing, r.cfg.Matrix.ServerName, serverName))
	if err != nil {
		return fmt.Errorf("error checking state returned from peeking: %w", err)
	}
	if err = sanityCheckAuthChain(authEvents); err != nil {
		return fmt.Errorf("sanityCheckAuthChain: %w", err)
	}

	// If we've got this far, the remote server is peeking.
	if renewing {
		if err = r.db.RenewOutboundPeek(ctx, serverName, roomID, peekID, respPeek.RenewalInterval); err != nil {
			return err
		}
	} else {
		if err = r.db.AddOutboundPeek(ctx, serverName, roomID, peekID, respPeek.RenewalInterval); err != nil {
			return err
		}
	}

	// logrus.Warnf("got respPeek %#v", respPeek)
	// Send the newly returned state to the roomserver to update our local view.
	if err = roomserverAPI.SendEventWithState(
		ctx, r.rsAPI, r.cfg.Matrix.ServerName,
		roomserverAPI.KindNew,
		&respState,
		respPeek.LatestEvent.Headered(respPeek.RoomVersion),
		serverName,
		nil,
		false,
	); err != nil {
		return fmt.Errorf("r.producer.SendEventWithState: %w", err)
	}

	return nil
}

// PerformLeaveRequest implements api.FederationInternalAPI
func (r *FederationInternalAPI) PerformLeave(
	ctx context.Context,
	request *api.PerformLeaveRequest,
	response *api.PerformLeaveResponse,
) (err error) {
	_, origin, err := r.cfg.Matrix.SplitLocalID('@', request.UserID)
	if err != nil {
		return err
	}

	// Deduplicate the server names we were provided.
	util.SortAndUnique(request.ServerNames)

	// Try each server that we were provided until we land on one that
	// successfully completes the make-leave send-leave dance.
	for _, serverName := range request.ServerNames {
		stats := r.statistics.ForServer(serverName)
		if stats.AssumedOffline() && len(stats.KnownMailservers()) > 0 {
			continue
		}

		// Try to perform a make_leave using the information supplied in the
		// request.
		respMakeLeave, err := r.federation.MakeLeave(
			ctx,
			origin,
			serverName,
			request.RoomID,
			request.UserID,
		)
		if err != nil {
			// TODO: Check if the user was not allowed to leave the room.
			logrus.WithError(err).Warnf("r.federation.MakeLeave failed")
			r.statistics.ForServer(serverName).Failure()
			continue
		}

		// Set all the fields to be what they should be, this should be a no-op
		// but it's possible that the remote server returned us something "odd"
		respMakeLeave.LeaveEvent.Type = gomatrixserverlib.MRoomMember
		respMakeLeave.LeaveEvent.Sender = request.UserID
		respMakeLeave.LeaveEvent.StateKey = &request.UserID
		respMakeLeave.LeaveEvent.RoomID = request.RoomID
		respMakeLeave.LeaveEvent.Redacts = ""
		if respMakeLeave.LeaveEvent.Content == nil {
			content := map[string]interface{}{
				"membership": "leave",
			}
			if err = respMakeLeave.LeaveEvent.SetContent(content); err != nil {
				logrus.WithError(err).Warnf("respMakeLeave.LeaveEvent.SetContent failed")
				continue
			}
		}
		if err = respMakeLeave.LeaveEvent.SetUnsigned(struct{}{}); err != nil {
			logrus.WithError(err).Warnf("respMakeLeave.LeaveEvent.SetUnsigned failed")
			continue
		}

		// Work out if we support the room version that has been supplied in
		// the make_leave response.
		if _, err = respMakeLeave.RoomVersion.EventFormat(); err != nil {
			return gomatrixserverlib.UnsupportedRoomVersionError{}
		}

		// Build the leave event.
		event, err := respMakeLeave.LeaveEvent.Build(
			time.Now(),
			origin,
			r.cfg.Matrix.KeyID,
			r.cfg.Matrix.PrivateKey,
			respMakeLeave.RoomVersion,
		)
		if err != nil {
			logrus.WithError(err).Warnf("respMakeLeave.LeaveEvent.Build failed")
			continue
		}

		// Try to perform a send_leave using the newly built event.
		err = r.federation.SendLeave(
			ctx,
			origin,
			serverName,
			event,
		)
		if err != nil {
			logrus.WithError(err).Warnf("r.federation.SendLeave failed")
			r.statistics.ForServer(serverName).Failure()
			continue
		}

		r.statistics.ForServer(serverName).Success(false)
		return nil
	}

	// If we reach here then we didn't complete a leave for some reason.
	return fmt.Errorf(
		"failed to leave room %q through %d server(s)",
		request.RoomID, len(request.ServerNames),
	)
}

// PerformLeaveRequest implements api.FederationInternalAPI
func (r *FederationInternalAPI) PerformInvite(
	ctx context.Context,
	request *api.PerformInviteRequest,
	response *api.PerformInviteResponse,
) (err error) {
	_, origin, err := r.cfg.Matrix.SplitLocalID('@', request.Event.Sender())
	if err != nil {
		return err
	}

	if request.Event.StateKey() == nil {
		return errors.New("invite must be a state event")
	}

	_, destination, err := gomatrixserverlib.SplitID('@', *request.Event.StateKey())
	if err != nil {
		return fmt.Errorf("gomatrixserverlib.SplitID: %w", err)
	}

	stats := r.statistics.ForServer(destination)
	if stats.AssumedOffline() && len(stats.KnownMailservers()) > 0 {
		return fmt.Errorf("not performing federation since server is assumed offline with known mailboxes")
	}

	logrus.WithFields(logrus.Fields{
		"event_id":     request.Event.EventID(),
		"user_id":      *request.Event.StateKey(),
		"room_id":      request.Event.RoomID(),
		"room_version": request.RoomVersion,
		"destination":  destination,
	}).Info("Sending invite")

	inviteReq, err := gomatrixserverlib.NewInviteV2Request(request.Event, request.InviteRoomState)
	if err != nil {
		return fmt.Errorf("gomatrixserverlib.NewInviteV2Request: %w", err)
	}

	inviteRes, err := r.federation.SendInviteV2(ctx, origin, destination, inviteReq)
	if err != nil {
		return fmt.Errorf("r.federation.SendInviteV2: failed to send invite: %w", err)
	}

	inviteEvent, err := inviteRes.Event.UntrustedEvent(request.RoomVersion)
	if err != nil {
		return fmt.Errorf("r.federation.SendInviteV2 failed to decode event response: %w", err)
	}
	response.Event = inviteEvent.Headered(request.RoomVersion)
	return nil
}

// PerformServersAlive implements api.FederationInternalAPI
func (r *FederationInternalAPI) PerformBroadcastEDU(
	ctx context.Context,
	request *api.PerformBroadcastEDURequest,
	response *api.PerformBroadcastEDUResponse,
) (err error) {
	destinations, err := r.db.GetAllJoinedHosts(ctx)
	if err != nil {
		return fmt.Errorf("r.db.GetAllJoinedHosts: %w", err)
	}
	if len(destinations) == 0 {
		return nil
	}

	logrus.WithContext(ctx).Infof("Sending wake-up EDU to %d destination(s)", len(destinations))

	edu := &gomatrixserverlib.EDU{
		Type:   "org.matrix.dendrite.wakeup",
		Origin: string(r.cfg.Matrix.ServerName),
	}
	if err = r.queues.SendEDU(edu, r.cfg.Matrix.ServerName, destinations); err != nil {
		return fmt.Errorf("r.queues.SendEDU: %w", err)
	}
	r.MarkServersAlive(destinations)

	return nil
}

<<<<<<< HEAD
// PerformStoreAsync implements api.FederationInternalAPI
func (r *FederationInternalAPI) PerformStoreAsync(
	ctx context.Context,
	request *api.PerformStoreAsyncRequest,
	response *api.PerformStoreAsyncResponse,
) error {
	receipt, err := r.db.StoreAsyncTransaction(ctx, request.Txn)
	if err != nil {
		return err
	}
	err = r.db.AssociateAsyncTransactionWithDestinations(
		ctx,
		map[gomatrixserverlib.UserID]struct{}{
			request.UserID: {},
		},
		request.Txn.TransactionID,
		receipt)

	return err
}

// QueryAsyncTransactions implements api.FederationInternalAPI
func (r *FederationInternalAPI) QueryAsyncTransactions(
	ctx context.Context,
	request *api.QueryAsyncTransactionsRequest,
	response *api.QueryAsyncTransactionsResponse,
) error {
	transaction, receipt, err := r.db.GetAsyncTransaction(ctx, request.UserID)
	if err != nil {
		return err
	}

	// TODO : Shouldn't be deleting unless the transaction was successfully returned...
	// TODO : Should delete transaction json from table if no more associations
	if transaction != nil && receipt != nil {
		err = r.db.CleanAsyncTransactions(ctx, request.UserID, []*shared.Receipt{receipt})
		if err != nil {
			return err
		}
	}

	// TODO : These db calls should happen at the same time right?
	count, err := r.db.GetAsyncTransactionCount(ctx, request.UserID)
	if err != nil {
		return err
	}

	response.RemainingCount = uint32(count)
	if transaction != nil {
		response.Txn = *transaction
	}
=======
// PerformWakeupServers implements api.FederationInternalAPI
func (r *FederationInternalAPI) PerformWakeupServers(
	ctx context.Context,
	request *api.PerformWakeupServersRequest,
	response *api.PerformWakeupServersResponse,
) (err error) {
	r.MarkServersAlive(request.ServerNames)
>>>>>>> b65f89e6
	return nil
}

func (r *FederationInternalAPI) MarkServersAlive(destinations []gomatrixserverlib.ServerName) {
	for _, srv := range destinations {
		// Check the statistics cache for the blacklist status to prevent hitting
		// the database unnecessarily.
		if r.queues.IsServerBlacklisted(srv) {
			_ = r.db.RemoveServerFromBlacklist(srv)
		}
		r.queues.RetryServer(srv)
	}
}

func sanityCheckAuthChain(authChain []*gomatrixserverlib.Event) error {
	// sanity check we have a create event and it has a known room version
	for _, ev := range authChain {
		if ev.Type() == gomatrixserverlib.MRoomCreate && ev.StateKeyEquals("") {
			// make sure the room version is known
			content := ev.Content()
			verBody := struct {
				Version string `json:"room_version"`
			}{}
			err := json.Unmarshal(content, &verBody)
			if err != nil {
				return err
			}
			if verBody.Version == "" {
				// https://matrix.org/docs/spec/client_server/r0.6.0#m-room-create
				// The version of the room. Defaults to "1" if the key does not exist.
				verBody.Version = "1"
			}
			knownVersions := gomatrixserverlib.RoomVersions()
			if _, ok := knownVersions[gomatrixserverlib.RoomVersion(verBody.Version)]; !ok {
				return fmt.Errorf("auth chain m.room.create event has an unknown room version: %s", verBody.Version)
			}
			return nil
		}
	}
	return fmt.Errorf("auth chain response is missing m.room.create event")
}

func setDefaultRoomVersionFromJoinEvent(joinEvent gomatrixserverlib.EventBuilder) gomatrixserverlib.RoomVersion {
	// if auth events are not event references we know it must be v3+
	// we have to do these shenanigans to satisfy sytest, specifically for:
	// "Outbound federation rejects m.room.create events with an unknown room version"
	hasEventRefs := true
	authEvents, ok := joinEvent.AuthEvents.([]interface{})
	if ok {
		if len(authEvents) > 0 {
			_, ok = authEvents[0].(string)
			if ok {
				// event refs are objects, not strings, so we know we must be dealing with a v3+ room.
				hasEventRefs = false
			}
		}
	}

	if hasEventRefs {
		return gomatrixserverlib.RoomVersionV1
	}
	return gomatrixserverlib.RoomVersionV4
}

// FederatedAuthProvider is an auth chain provider which fetches events from the server provided
func federatedAuthProvider(
	ctx context.Context, federation api.FederationClient,
	keyRing gomatrixserverlib.JSONVerifier, origin, server gomatrixserverlib.ServerName,
) gomatrixserverlib.AuthChainProvider {
	// A list of events that we have retried, if they were not included in
	// the auth events supplied in the send_join.
	retries := map[string][]*gomatrixserverlib.Event{}

	// Define a function which we can pass to Check to retrieve missing
	// auth events inline. This greatly increases our chances of not having
	// to repeat the entire set of checks just for a missing event or two.
	return func(roomVersion gomatrixserverlib.RoomVersion, eventIDs []string) ([]*gomatrixserverlib.Event, error) {
		returning := []*gomatrixserverlib.Event{}

		// See if we have retry entries for each of the supplied event IDs.
		for _, eventID := range eventIDs {
			// If we've already satisfied a request for this event ID before then
			// just append the results. We won't retry the request.
			if retry, ok := retries[eventID]; ok {
				if retry == nil {
					return nil, fmt.Errorf("missingAuth: not retrying failed event ID %q", eventID)
				}
				returning = append(returning, retry...)
				continue
			}

			// Make a note of the fact that we tried to do something with this
			// event ID, even if we don't succeed.
			retries[eventID] = nil

			// Try to retrieve the event from the server that sent us the send
			// join response.
			tx, txerr := federation.GetEvent(ctx, origin, server, eventID)
			if txerr != nil {
				return nil, fmt.Errorf("missingAuth r.federation.GetEvent: %w", txerr)
			}

			// For each event returned, add it to the set of return events. We
			// also will populate the retries, in case someone asks for this
			// event ID again.
			for _, pdu := range tx.PDUs {
				// Try to parse the event.
				ev, everr := gomatrixserverlib.NewEventFromUntrustedJSON(pdu, roomVersion)
				if everr != nil {
					return nil, fmt.Errorf("missingAuth gomatrixserverlib.NewEventFromUntrustedJSON: %w", everr)
				}

				// Check the signatures of the event.
				if err := ev.VerifyEventSignatures(ctx, keyRing); err != nil {
					return nil, fmt.Errorf("missingAuth VerifyEventSignatures: %w", err)
				}

				// If the event is OK then add it to the results and the retry map.
				returning = append(returning, ev)
				retries[ev.EventID()] = append(retries[ev.EventID()], ev)
			}
		}
		return returning, nil
	}
}<|MERGE_RESOLUTION|>--- conflicted
+++ resolved
@@ -150,15 +150,14 @@
 	supportedVersions []gomatrixserverlib.RoomVersion,
 	unsigned map[string]interface{},
 ) error {
-<<<<<<< HEAD
 	stats := r.statistics.ForServer(serverName)
 	if stats.AssumedOffline() && len(stats.KnownMailservers()) > 0 {
 		return fmt.Errorf("not performing federation since server is assumed offline with known mailboxes")
-=======
+	}
+
 	_, origin, err := r.cfg.Matrix.SplitLocalID('@', userID)
 	if err != nil {
 		return err
->>>>>>> b65f89e6
 	}
 
 	// Try to perform a make_join using the information supplied in the
@@ -697,7 +696,6 @@
 	return nil
 }
 
-<<<<<<< HEAD
 // PerformStoreAsync implements api.FederationInternalAPI
 func (r *FederationInternalAPI) PerformStoreAsync(
 	ctx context.Context,
@@ -749,7 +747,9 @@
 	if transaction != nil {
 		response.Txn = *transaction
 	}
-=======
+	return nil
+}
+
 // PerformWakeupServers implements api.FederationInternalAPI
 func (r *FederationInternalAPI) PerformWakeupServers(
 	ctx context.Context,
@@ -757,7 +757,6 @@
 	response *api.PerformWakeupServersResponse,
 ) (err error) {
 	r.MarkServersAlive(request.ServerNames)
->>>>>>> b65f89e6
 	return nil
 }
 
