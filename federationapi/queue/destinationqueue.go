// Copyright 2017 Vector Creations Ltd
//
// Licensed under the Apache License, Version 2.0 (the "License");
// you may not use this file except in compliance with the License.
// You may obtain a copy of the License at
//
//     http://www.apache.org/licenses/LICENSE-2.0
//
// Unless required by applicable law or agreed to in writing, software
// distributed under the License is distributed on an "AS IS" BASIS,
// WITHOUT WARRANTIES OR CONDITIONS OF ANY KIND, either express or implied.
// See the License for the specific language governing permissions and
// limitations under the License.

package queue

import (
	"context"
	"encoding/json"
	"fmt"
	"sync"
	"time"

	"github.com/matrix-org/gomatrix"
	"github.com/matrix-org/gomatrixserverlib"
	"github.com/matrix-org/gomatrixserverlib/fclient"
	"github.com/matrix-org/gomatrixserverlib/spec"
	"github.com/sirupsen/logrus"
	"go.uber.org/atomic"

	"github.com/matrix-org/dendrite/federationapi/statistics"
	"github.com/matrix-org/dendrite/federationapi/storage"
	"github.com/matrix-org/dendrite/federationapi/storage/shared/receipt"
<<<<<<< HEAD
=======
	"github.com/matrix-org/dendrite/roomserver/api"
	"github.com/matrix-org/dendrite/roomserver/types"
>>>>>>> c4528b2d
	"github.com/matrix-org/dendrite/setup/process"
)

const (
	maxPDUsPerTransaction = 50
	maxEDUsPerTransaction = 100
	maxPDUsInMemory       = 128
	maxEDUsInMemory       = 128
	queueIdleTimeout      = time.Second * 30
)

// destinationQueue is a queue of events for a single destination.
// It is responsible for sending the events to the destination and
// ensures that only one request is in flight to a given destination
// at a time.
type destinationQueue struct {
	queues             *OutgoingQueues
	db                 storage.Database
	process            *process.ProcessContext
<<<<<<< HEAD
	signing            map[gomatrixserverlib.ServerName]*gomatrixserverlib.SigningIdentity
	client             fedapi.FederationClient         // federation client
	origin             gomatrixserverlib.ServerName    // origin of requests
	destination        gomatrixserverlib.ServerName    // destination of requests
=======
	signing            map[spec.ServerName]*fclient.SigningIdentity
	rsAPI              api.FederationRoomserverAPI
	client             fclient.FederationClient        // federation client
	origin             spec.ServerName                 // origin of requests
	destination        spec.ServerName                 // destination of requests
>>>>>>> c4528b2d
	running            atomic.Bool                     // is the queue worker running?
	backingOff         atomic.Bool                     // true if we're backing off
	overflowed         atomic.Bool                     // the queues exceed maxPDUsInMemory/maxEDUsInMemory, so we should consult the database for more
	statistics         *statistics.ServerStatistics    // statistics about this remote server
	transactionIDMutex sync.Mutex                      // protects transactionID
	transactionID      gomatrixserverlib.TransactionID // last transaction ID if retrying, or "" if last txn was successful
	notify             chan struct{}                   // interrupts idle wait pending PDUs/EDUs
	pendingPDUs        []*queuedPDU                    // PDUs waiting to be sent
	pendingEDUs        []*queuedEDU                    // EDUs waiting to be sent
	pendingMutex       sync.RWMutex                    // protects pendingPDUs and pendingEDUs
}

// Send event adds the event to the pending queue for the destination.
// If the queue is empty then it starts a background goroutine to
// start sending events to that destination.
func (oq *destinationQueue) sendEvent(event *types.HeaderedEvent, dbReceipt *receipt.Receipt) {
	if event == nil {
		logrus.Errorf("attempt to send nil PDU with destination %q", oq.destination)
		return
	}

	// Check if the destination is blacklisted. If it isn't then wake
	// up the queue.
	if !oq.statistics.Blacklisted() {
		// If there's room in memory to hold the event then add it to the
		// list.
		oq.pendingMutex.Lock()
		if len(oq.pendingPDUs) < maxPDUsInMemory {
			oq.pendingPDUs = append(oq.pendingPDUs, &queuedPDU{
				pdu:       event,
				dbReceipt: dbReceipt,
			})
		} else {
			oq.overflowed.Store(true)
		}
		oq.pendingMutex.Unlock()

		if !oq.backingOff.Load() {
			oq.wakeQueueAndNotify()
		}
	}
}

// sendEDU adds the EDU event to the pending queue for the destination.
// If the queue is empty then it starts a background goroutine to
// start sending events to that destination.
func (oq *destinationQueue) sendEDU(event *gomatrixserverlib.EDU, dbReceipt *receipt.Receipt) {
	if event == nil {
		logrus.Errorf("attempt to send nil EDU with destination %q", oq.destination)
		return
	}

	// Check if the destination is blacklisted. If it isn't then wake
	// up the queue.
	if !oq.statistics.Blacklisted() {
		// If there's room in memory to hold the event then add it to the
		// list.
		oq.pendingMutex.Lock()
		if len(oq.pendingEDUs) < maxEDUsInMemory {
			oq.pendingEDUs = append(oq.pendingEDUs, &queuedEDU{
				edu:       event,
				dbReceipt: dbReceipt,
			})
		} else {
			oq.overflowed.Store(true)
		}
		oq.pendingMutex.Unlock()

		if !oq.backingOff.Load() {
			oq.wakeQueueAndNotify()
		}
	}
}

// handleBackoffNotifier is registered as the backoff notification
// callback with Statistics. It will wakeup and notify the queue
// if the queue is currently backing off.
func (oq *destinationQueue) handleBackoffNotifier() {
	// Only wake up the queue if it is backing off.
	// Otherwise there is no pending work for the queue to handle
	// so waking the queue would be a waste of resources.
	if oq.backingOff.Load() {
		oq.wakeQueueAndNotify()
	}
}

// wakeQueueIfEventsPending calls wakeQueueAndNotify only if there are
// pending events or if forceWakeup is true. This prevents starting the
// queue unnecessarily.
func (oq *destinationQueue) wakeQueueIfEventsPending(forceWakeup bool) {
	eventsPending := func() bool {
		oq.pendingMutex.Lock()
		defer oq.pendingMutex.Unlock()
		return len(oq.pendingPDUs) > 0 || len(oq.pendingEDUs) > 0
	}

	// NOTE : Only wakeup and notify the queue if there are pending events
	// or if forceWakeup is true. Otherwise there is no reason to start the
	// queue goroutine and waste resources.
	if forceWakeup || eventsPending() {
		logrus.Info("Starting queue due to pending events or forceWakeup")
		oq.wakeQueueAndNotify()
	}
}

// wakeQueueAndNotify ensures the destination queue is running and notifies it
// that there is pending work.
func (oq *destinationQueue) wakeQueueAndNotify() {
	// NOTE : Send notification before waking queue to prevent a race
	// where the queue was running and stops due to a timeout in between
	// checking it and sending the notification.

	// Notify the queue that there are events ready to send.
	select {
	case oq.notify <- struct{}{}:
	default:
	}

	// Wake up the queue if it's asleep.
	oq.wakeQueueIfNeeded()
}

// wakeQueueIfNeeded will wake up the destination queue if it is
// not already running.
func (oq *destinationQueue) wakeQueueIfNeeded() {
	// Clear the backingOff flag and update the backoff metrics if it was set.
	if oq.backingOff.CompareAndSwap(true, false) {
		destinationQueueBackingOff.Dec()
	}

	// If we aren't running then wake up the queue.
	if !oq.running.Load() {
		// Start the queue.
		go oq.backgroundSend()
	}
}

// getPendingFromDatabase will look at the database and see if
// there are any persisted events that haven't been sent to this
// destination yet. If so, they will be queued up.
func (oq *destinationQueue) getPendingFromDatabase() {
	// Check to see if there's anything to do for this server
	// in the database.
	retrieved := false
	ctx := oq.process.Context()
	oq.pendingMutex.Lock()
	defer oq.pendingMutex.Unlock()

	// Take a note of all of the PDUs and EDUs that we already
	// have cached. We will index them based on the receipt,
	// which ultimately just contains the index of the PDU/EDU
	// in the database.
	gotPDUs := map[string]struct{}{}
	gotEDUs := map[string]struct{}{}
	for _, pdu := range oq.pendingPDUs {
		gotPDUs[pdu.dbReceipt.String()] = struct{}{}
	}
	for _, edu := range oq.pendingEDUs {
		gotEDUs[edu.dbReceipt.String()] = struct{}{}
	}

	overflowed := false
	if pduCapacity := maxPDUsInMemory - len(oq.pendingPDUs); pduCapacity > 0 {
		// We have room in memory for some PDUs - let's request no more than that.
		if pdus, err := oq.db.GetPendingPDUs(ctx, oq.destination, maxPDUsInMemory); err == nil {
			if len(pdus) == maxPDUsInMemory {
				overflowed = true
			}
			for receipt, pdu := range pdus {
				if _, ok := gotPDUs[receipt.String()]; ok {
					continue
				}
				oq.pendingPDUs = append(oq.pendingPDUs, &queuedPDU{receipt, pdu})
				retrieved = true
				if len(oq.pendingPDUs) == maxPDUsInMemory {
					break
				}
			}
		} else {
			logrus.WithError(err).Errorf("Failed to get pending PDUs for %q", oq.destination)
		}
	}

	if eduCapacity := maxEDUsInMemory - len(oq.pendingEDUs); eduCapacity > 0 {
		// We have room in memory for some EDUs - let's request no more than that.
		if edus, err := oq.db.GetPendingEDUs(ctx, oq.destination, maxEDUsInMemory); err == nil {
			if len(edus) == maxEDUsInMemory {
				overflowed = true
			}
			for receipt, edu := range edus {
				if _, ok := gotEDUs[receipt.String()]; ok {
					continue
				}
				oq.pendingEDUs = append(oq.pendingEDUs, &queuedEDU{receipt, edu})
				retrieved = true
				if len(oq.pendingEDUs) == maxEDUsInMemory {
					break
				}
			}
		} else {
			logrus.WithError(err).Errorf("Failed to get pending EDUs for %q", oq.destination)
		}
	}

	// If we've retrieved all of the events from the database with room to spare
	// in memory then we'll no longer consider this queue to be overflowed.
	if !overflowed {
		oq.overflowed.Store(false)
	} else {
	}
	// If we've retrieved some events then notify the destination queue goroutine.
	if retrieved {
		select {
		case oq.notify <- struct{}{}:
		default:
		}
	}
}

// checkNotificationsOnClose checks for any remaining notifications
// and starts a new backgroundSend goroutine if any exist.
func (oq *destinationQueue) checkNotificationsOnClose() {
	// NOTE : If we are stopping the queue due to blacklist then it
	// doesn't matter if we have been notified of new work since
	// this queue instance will be deleted anyway.
	if !oq.statistics.Blacklisted() {
		select {
		case <-oq.notify:
			// We received a new notification in between the
			// idle timeout firing and stopping the goroutine.
			// Immediately restart the queue.
			oq.wakeQueueAndNotify()
		default:
		}
	}
}

// backgroundSend is the worker goroutine for sending events.
func (oq *destinationQueue) backgroundSend() {
	// Check if a worker is already running, and if it isn't, then
	// mark it as started.
	if !oq.running.CompareAndSwap(false, true) {
		return
	}

	// Register queue cleanup functions.
	// NOTE : The ordering here is very intentional.
	defer oq.checkNotificationsOnClose()
	defer oq.running.Store(false)

	destinationQueueRunning.Inc()
	defer destinationQueueRunning.Dec()

	idleTimeout := time.NewTimer(queueIdleTimeout)
	defer idleTimeout.Stop()

	// Mark the queue as overflowed, so we will consult the database
	// to see if there's anything new to send.
	oq.overflowed.Store(true)

	for {
		// If we are overflowing memory and have sent things out to the
		// database then we can look up what those things are.
		if oq.overflowed.Load() {
			oq.getPendingFromDatabase()
		}

		// Reset the queue idle timeout.
		if !idleTimeout.Stop() {
			select {
			case <-idleTimeout.C:
			default:
			}
		}
		idleTimeout.Reset(queueIdleTimeout)

		// If we have nothing to do then wait either for incoming events, or
		// until we hit an idle timeout.
		select {
		case <-oq.notify:
			// There's work to do, either because getPendingFromDatabase
			// told us there is, a new event has come in via sendEvent/sendEDU,
			// or we are backing off and it is time to retry.
		case <-idleTimeout.C:
			// The worker is idle so stop the goroutine. It'll get
			// restarted automatically the next time we have an event to
			// send.
			return
		case <-oq.process.Context().Done():
			// The parent process is shutting down, so stop.
			oq.statistics.ClearBackoff()
			return
		}

		// Work out which PDUs/EDUs to include in the next transaction.
		oq.pendingMutex.RLock()
		pduCount := len(oq.pendingPDUs)
		eduCount := len(oq.pendingEDUs)
		if pduCount > maxPDUsPerTransaction {
			pduCount = maxPDUsPerTransaction
		}
		if eduCount > maxEDUsPerTransaction {
			eduCount = maxEDUsPerTransaction
		}
		toSendPDUs := oq.pendingPDUs[:pduCount]
		toSendEDUs := oq.pendingEDUs[:eduCount]
		oq.pendingMutex.RUnlock()

		// If we didn't get anything from the database and there are no
		// pending EDUs then there's nothing to do - stop here.
		if pduCount == 0 && eduCount == 0 {
			continue
		}

		// If we have pending PDUs or EDUs then construct a transaction.
		// Try sending the next transaction and see what happens.
		terr, sendMethod := oq.nextTransaction(toSendPDUs, toSendEDUs)
		if terr != nil {
			// We failed to send the transaction. Mark it as a failure.
			_, blacklisted := oq.statistics.Failure()
			if !blacklisted {
				// Register the backoff state and exit the goroutine.
				// It'll get restarted automatically when the backoff
				// completes.
				oq.backingOff.Store(true)
				destinationQueueBackingOff.Inc()
				return
			} else {
				// Immediately trigger the blacklist logic.
				oq.blacklistDestination()
				return
			}
		} else {
			oq.handleTransactionSuccess(pduCount, eduCount, sendMethod)
		}
	}
}

// nextTransaction creates a new transaction from the pending event
// queue and sends it.
// Returns an error if the transaction wasn't sent. And whether the success
// was to a relay server or not.
func (oq *destinationQueue) nextTransaction(
	pdus []*queuedPDU,
	edus []*queuedEDU,
) (err error, sendMethod statistics.SendMethod) {
	// Create the transaction.
	t, pduReceipts, eduReceipts := oq.createTransaction(pdus, edus)
	logrus.WithField("server_name", oq.destination).Debugf("Sending transaction %q containing %d PDUs, %d EDUs", t.TransactionID, len(t.PDUs), len(t.EDUs))

	// Try to send the transaction to the destination server.
	ctx, cancel := context.WithTimeout(oq.process.Context(), time.Minute*5)
	defer cancel()

	relayServers := oq.statistics.KnownRelayServers()
	hasRelayServers := len(relayServers) > 0
	shouldSendToRelays := oq.statistics.AssumedOffline() && hasRelayServers
	if !shouldSendToRelays {
		sendMethod = statistics.SendDirect
		_, err = oq.client.SendTransaction(ctx, t)
	} else {
		// Try sending directly to the destination first in case they came back online.
		sendMethod = statistics.SendDirect
		_, err = oq.client.SendTransaction(ctx, t)
		if err != nil {
			// The destination is still offline, try sending to relays.
			sendMethod = statistics.SendViaRelay
			relaySuccess := false
			logrus.Infof("Sending %q to relay servers: %v", t.TransactionID, relayServers)
			// TODO : how to pass through actual userID here?!?!?!?!
			userID, userErr := spec.NewUserID("@user:"+string(oq.destination), false)
			if userErr != nil {
				return userErr, sendMethod
			}

			// Attempt sending to each known relay server.
			for _, relayServer := range relayServers {
				_, relayErr := oq.client.P2PSendTransactionToRelay(ctx, *userID, t, relayServer)
				if relayErr != nil {
					err = relayErr
				} else {
					// If sending to one of the relay servers succeeds, consider the send successful.
					relaySuccess = true

					// TODO : what about if the dest comes back online but can't see their relay?
					// How do I sync with the dest in that case?
					// Should change the database to have a "relay success" flag on events and if
					// I see the node back online, maybe directly send through the backlog of events
					// with "relay success"... could lead to duplicate events, but only those that
					// I sent. And will lead to a much more consistent experience.
				}
			}

			// Clear the error if sending to any of the relay servers succeeded.
			if relaySuccess {
				err = nil
			}
		}
	}
	switch errResponse := err.(type) {
	case nil:
		// Clean up the transaction in the database.
		if pduReceipts != nil {
			//logrus.Infof("Cleaning PDUs %q", pduReceipt.String())
			if err = oq.db.CleanPDUs(oq.process.Context(), oq.destination, pduReceipts); err != nil {
				logrus.WithError(err).Errorf("Failed to clean PDUs for server %q", t.Destination)
			}
		}
		if eduReceipts != nil {
			//logrus.Infof("Cleaning EDUs %q", eduReceipt.String())
			if err = oq.db.CleanEDUs(oq.process.Context(), oq.destination, eduReceipts); err != nil {
				logrus.WithError(err).Errorf("Failed to clean EDUs for server %q", t.Destination)
			}
		}
		// Reset the transaction ID.
		oq.transactionIDMutex.Lock()
		oq.transactionID = ""
		oq.transactionIDMutex.Unlock()
		return nil, sendMethod
	case gomatrix.HTTPError:
		// Report that we failed to send the transaction and we
		// will retry again, subject to backoff.

		// TODO: we should check for 500-ish fails vs 400-ish here,
		// since we shouldn't queue things indefinitely in response
		// to a 400-ish error
		code := errResponse.Code
		logrus.Debug("Transaction failed with HTTP", code)
		return err, sendMethod
	default:
		logrus.WithFields(logrus.Fields{
			"destination":   oq.destination,
			logrus.ErrorKey: err,
		}).Debugf("Failed to send transaction %q", t.TransactionID)
		return err, sendMethod
	}
}

// createTransaction generates a gomatrixserverlib.Transaction from the provided pdus and edus.
// It also returns the associated event receipts so they can be cleaned from the database in
// the case of a successful transaction.
func (oq *destinationQueue) createTransaction(
	pdus []*queuedPDU,
	edus []*queuedEDU,
) (gomatrixserverlib.Transaction, []*receipt.Receipt, []*receipt.Receipt) {
	// If there's no projected transaction ID then generate one. If
	// the transaction succeeds then we'll set it back to "" so that
	// we generate a new one next time. If it fails, we'll preserve
	// it so that we retry with the same transaction ID.
	oq.transactionIDMutex.Lock()
	if oq.transactionID == "" {
		now := spec.AsTimestamp(time.Now())
		oq.transactionID = gomatrixserverlib.TransactionID(fmt.Sprintf("%d-%d", now, oq.statistics.SuccessCount()))
	}
	oq.transactionIDMutex.Unlock()

	t := gomatrixserverlib.Transaction{
		PDUs: []json.RawMessage{},
		EDUs: []gomatrixserverlib.EDU{},
	}
	t.Origin = oq.origin
	t.Destination = oq.destination
	t.OriginServerTS = spec.AsTimestamp(time.Now())
	t.TransactionID = oq.transactionID

	var pduReceipts []*receipt.Receipt
	var eduReceipts []*receipt.Receipt

	// Go through PDUs that we retrieved from the database, if any,
	// and add them into the transaction.
	for _, pdu := range pdus {
		// These should never be nil.
		if pdu == nil || pdu.pdu == nil {
			continue
		}
		// Append the JSON of the event, since this is a json.RawMessage type in the
		// gomatrixserverlib.Transaction struct
		t.PDUs = append(t.PDUs, pdu.pdu.JSON())
		pduReceipts = append(pduReceipts, pdu.dbReceipt)
	}

	// Do the same for pending EDUS in the queue.
	for _, edu := range edus {
		// These should never be nil.
		if edu == nil || edu.edu == nil {
			continue
		}
		t.EDUs = append(t.EDUs, *edu.edu)
		eduReceipts = append(eduReceipts, edu.dbReceipt)
	}

	return t, pduReceipts, eduReceipts
}

// blacklistDestination removes all pending PDUs and EDUs that have been cached
// and deletes this queue.
func (oq *destinationQueue) blacklistDestination() {
	// It's been suggested that we should give up because the backoff
	// has exceeded a maximum allowable value. Clean up the in-memory
	// buffers at this point. The PDU clean-up is already on a defer.
	logrus.Warnf("Blacklisting %q due to exceeding backoff threshold", oq.destination)

	oq.pendingMutex.Lock()
	for i := range oq.pendingPDUs {
		oq.pendingPDUs[i] = nil
	}
	for i := range oq.pendingEDUs {
		oq.pendingEDUs[i] = nil
	}
	oq.pendingPDUs = nil
	oq.pendingEDUs = nil
	oq.pendingMutex.Unlock()

	// Delete this queue as no more messages will be sent to this
	// destination until it is no longer blacklisted.
	oq.statistics.AssignBackoffNotifier(nil)
	oq.queues.clearQueue(oq)
}

// handleTransactionSuccess updates the cached event queues as well as the success and
// backoff information for this server.
func (oq *destinationQueue) handleTransactionSuccess(pduCount int, eduCount int, sendMethod statistics.SendMethod) {
	// If we successfully sent the transaction then clear out
	// the pending events and EDUs, and wipe our transaction ID.

	oq.statistics.Success(sendMethod)
	oq.pendingMutex.Lock()
	defer oq.pendingMutex.Unlock()

	for i := range oq.pendingPDUs[:pduCount] {
		oq.pendingPDUs[i] = nil
	}
	for i := range oq.pendingEDUs[:eduCount] {
		oq.pendingEDUs[i] = nil
	}
	oq.pendingPDUs = oq.pendingPDUs[pduCount:]
	oq.pendingEDUs = oq.pendingEDUs[eduCount:]

	if len(oq.pendingPDUs) > 0 || len(oq.pendingEDUs) > 0 {
		select {
		case oq.notify <- struct{}{}:
		default:
		}
	}
}<|MERGE_RESOLUTION|>--- conflicted
+++ resolved
@@ -31,11 +31,8 @@
 	"github.com/matrix-org/dendrite/federationapi/statistics"
 	"github.com/matrix-org/dendrite/federationapi/storage"
 	"github.com/matrix-org/dendrite/federationapi/storage/shared/receipt"
-<<<<<<< HEAD
-=======
 	"github.com/matrix-org/dendrite/roomserver/api"
 	"github.com/matrix-org/dendrite/roomserver/types"
->>>>>>> c4528b2d
 	"github.com/matrix-org/dendrite/setup/process"
 )
 
@@ -55,18 +52,10 @@
 	queues             *OutgoingQueues
 	db                 storage.Database
 	process            *process.ProcessContext
-<<<<<<< HEAD
-	signing            map[gomatrixserverlib.ServerName]*gomatrixserverlib.SigningIdentity
-	client             fedapi.FederationClient         // federation client
-	origin             gomatrixserverlib.ServerName    // origin of requests
-	destination        gomatrixserverlib.ServerName    // destination of requests
-=======
 	signing            map[spec.ServerName]*fclient.SigningIdentity
-	rsAPI              api.FederationRoomserverAPI
 	client             fclient.FederationClient        // federation client
 	origin             spec.ServerName                 // origin of requests
 	destination        spec.ServerName                 // destination of requests
->>>>>>> c4528b2d
 	running            atomic.Bool                     // is the queue worker running?
 	backingOff         atomic.Bool                     // true if we're backing off
 	overflowed         atomic.Bool                     // the queues exceed maxPDUsInMemory/maxEDUsInMemory, so we should consult the database for more
