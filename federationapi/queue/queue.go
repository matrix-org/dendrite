// Copyright 2017 Vector Creations Ltd
//
// Licensed under the Apache License, Version 2.0 (the "License");
// you may not use this file except in compliance with the License.
// You may obtain a copy of the License at
//
//     http://www.apache.org/licenses/LICENSE-2.0
//
// Unless required by applicable law or agreed to in writing, software
// distributed under the License is distributed on an "AS IS" BASIS,
// WITHOUT WARRANTIES OR CONDITIONS OF ANY KIND, either express or implied.
// See the License for the specific language governing permissions and
// limitations under the License.

package queue

import (
	"encoding/json"
	"fmt"
	"sync"
	"time"

	"github.com/getsentry/sentry-go"
<<<<<<< HEAD
	fedapi "github.com/matrix-org/dendrite/federationapi/api"
	"github.com/matrix-org/dendrite/federationapi/statistics"
	"github.com/matrix-org/dendrite/federationapi/storage"
	"github.com/matrix-org/dendrite/federationapi/storage/shared/receipt"
=======
	"github.com/matrix-org/gomatrixserverlib"
	"github.com/matrix-org/gomatrixserverlib/fclient"
	"github.com/matrix-org/gomatrixserverlib/spec"
	"github.com/prometheus/client_golang/prometheus"
	"github.com/sirupsen/logrus"
	log "github.com/sirupsen/logrus"
	"github.com/tidwall/gjson"

	"github.com/matrix-org/dendrite/federationapi/statistics"
	"github.com/matrix-org/dendrite/federationapi/storage"
	"github.com/matrix-org/dendrite/federationapi/storage/shared/receipt"
	"github.com/matrix-org/dendrite/roomserver/api"
	"github.com/matrix-org/dendrite/roomserver/types"
>>>>>>> c4528b2d
	"github.com/matrix-org/dendrite/setup/process"
	"github.com/matrix-org/gomatrixserverlib"
	"github.com/prometheus/client_golang/prometheus"
	"github.com/sirupsen/logrus"
	log "github.com/sirupsen/logrus"
)

// OutgoingQueues is a collection of queues for sending transactions to other
// matrix servers
type OutgoingQueues struct {
	db          storage.Database
	process     *process.ProcessContext
	disabled    bool
<<<<<<< HEAD
	origin      gomatrixserverlib.ServerName
	client      fedapi.FederationClient
=======
	rsAPI       api.FederationRoomserverAPI
	origin      spec.ServerName
	client      fclient.FederationClient
>>>>>>> c4528b2d
	statistics  *statistics.Statistics
	signing     map[spec.ServerName]*fclient.SigningIdentity
	queuesMutex sync.Mutex // protects the below
	queues      map[spec.ServerName]*destinationQueue
}

func init() {
	prometheus.MustRegister(
		destinationQueueTotal, destinationQueueRunning,
		destinationQueueBackingOff,
	)
}

var destinationQueueTotal = prometheus.NewGauge(
	prometheus.GaugeOpts{
		Namespace: "dendrite",
		Subsystem: "federationapi",
		Name:      "destination_queues_total",
	},
)

var destinationQueueRunning = prometheus.NewGauge(
	prometheus.GaugeOpts{
		Namespace: "dendrite",
		Subsystem: "federationapi",
		Name:      "destination_queues_running",
	},
)

var destinationQueueBackingOff = prometheus.NewGauge(
	prometheus.GaugeOpts{
		Namespace: "dendrite",
		Subsystem: "federationapi",
		Name:      "destination_queues_backing_off",
	},
)

// NewOutgoingQueues makes a new OutgoingQueues
func NewOutgoingQueues(
	db storage.Database,
	process *process.ProcessContext,
	disabled bool,
<<<<<<< HEAD
	origin gomatrixserverlib.ServerName,
	client fedapi.FederationClient,
=======
	origin spec.ServerName,
	client fclient.FederationClient,
	rsAPI api.FederationRoomserverAPI,
>>>>>>> c4528b2d
	statistics *statistics.Statistics,
	signing []*fclient.SigningIdentity,
) *OutgoingQueues {
	queues := &OutgoingQueues{
		disabled:   disabled,
		process:    process,
		db:         db,
		origin:     origin,
		client:     client,
		statistics: statistics,
		signing:    map[spec.ServerName]*fclient.SigningIdentity{},
		queues:     map[spec.ServerName]*destinationQueue{},
	}
	for _, identity := range signing {
		queues.signing[identity.ServerName] = identity
	}
	// Look up which servers we have pending items for and then rehydrate those queues.
	if !disabled {
		serverNames := map[spec.ServerName]struct{}{}
		if names, err := db.GetPendingPDUServerNames(process.Context()); err == nil {
			for _, serverName := range names {
				serverNames[serverName] = struct{}{}
			}
		} else {
			log.WithError(err).Error("Failed to get PDU server names for destination queue hydration")
		}
		if names, err := db.GetPendingEDUServerNames(process.Context()); err == nil {
			for _, serverName := range names {
				serverNames[serverName] = struct{}{}
			}
		} else {
			log.WithError(err).Error("Failed to get EDU server names for destination queue hydration")
		}
		offset, step := time.Second*5, time.Second
		if max := len(serverNames); max > 120 {
			step = (time.Second * 120) / time.Duration(max)
		}
		for serverName := range serverNames {
			if queue := queues.getQueue(serverName); queue != nil {
				time.AfterFunc(offset, queue.wakeQueueIfNeeded)
				offset += step
			}
		}
	}
	return queues
}

type queuedPDU struct {
	dbReceipt *receipt.Receipt
	pdu       *types.HeaderedEvent
}

type queuedEDU struct {
	dbReceipt *receipt.Receipt
	edu       *gomatrixserverlib.EDU
}

func (oqs *OutgoingQueues) getQueue(destination spec.ServerName) *destinationQueue {
	if oqs.statistics.ForServer(destination).Blacklisted() {
		return nil
	}
	oqs.queuesMutex.Lock()
	defer oqs.queuesMutex.Unlock()
	oq, ok := oqs.queues[destination]
	if !ok || oq == nil {
		destinationQueueTotal.Inc()
		oq = &destinationQueue{
			queues:      oqs,
			db:          oqs.db,
			process:     oqs.process,
			origin:      oqs.origin,
			destination: destination,
			client:      oqs.client,
			statistics:  oqs.statistics.ForServer(destination),
			notify:      make(chan struct{}, 1),
			signing:     oqs.signing,
		}
		oq.statistics.AssignBackoffNotifier(oq.handleBackoffNotifier)
		oqs.queues[destination] = oq
	}
	return oq
}

// clearQueue removes the queue for the provided destination from the
// set of destination queues.
func (oqs *OutgoingQueues) clearQueue(oq *destinationQueue) {
	oqs.queuesMutex.Lock()
	defer oqs.queuesMutex.Unlock()

	delete(oqs.queues, oq.destination)
	destinationQueueTotal.Dec()
}

// SendEvent sends an event to the destinations
func (oqs *OutgoingQueues) SendEvent(
	ev *types.HeaderedEvent, origin spec.ServerName,
	destinations []spec.ServerName,
) error {
	if oqs.disabled {
		log.Trace("Federation is disabled, not sending event")
		return nil
	}
	if _, ok := oqs.signing[origin]; !ok {
		return fmt.Errorf(
			"sendevent: unexpected server to send as %q",
			origin,
		)
	}

	// Deduplicate destinations and remove the origin from the list of
	// destinations just to be sure.
	destmap := map[spec.ServerName]struct{}{}
	for _, d := range destinations {
		destmap[d] = struct{}{}
	}
	delete(destmap, oqs.origin)
	for local := range oqs.signing {
		delete(destmap, local)
	}

<<<<<<< HEAD
=======
	// Check if any of the destinations are prohibited by server ACLs.
	for destination := range destmap {
		if api.IsServerBannedFromRoom(
			oqs.process.Context(),
			oqs.rsAPI,
			ev.RoomID().String(),
			destination,
		) {
			delete(destmap, destination)
		}
	}

>>>>>>> c4528b2d
	// If there are no remaining destinations then give up.
	if len(destmap) == 0 {
		return nil
	}

	log.WithFields(log.Fields{
		"destinations": len(destmap), "event": ev.EventID(),
	}).Infof("Sending event")

	headeredJSON, err := json.Marshal(ev)
	if err != nil {
		return fmt.Errorf("json.Marshal: %w", err)
	}

	nid, err := oqs.db.StoreJSON(oqs.process.Context(), string(headeredJSON))
	if err != nil {
		return fmt.Errorf("sendevent: oqs.db.StoreJSON: %w", err)
	}

	destQueues := make([]*destinationQueue, 0, len(destmap))
	for destination := range destmap {
		if queue := oqs.getQueue(destination); queue != nil {
			destQueues = append(destQueues, queue)
		} else {
			delete(destmap, destination)
		}
	}

	// Create a database entry that associates the given PDU NID with
	// this destinations queue. We'll then be able to retrieve the PDU
	// later.
	if err := oqs.db.AssociatePDUWithDestinations(
		oqs.process.Context(),
		destmap,
		nid, // NIDs from federationapi_queue_json table
	); err != nil {
		logrus.WithError(err).Errorf("failed to associate PDUs %q with destinations", nid)
		return err
	}

	// NOTE : PDUs should be associated with destinations before sending
	// them, otherwise this is technically a race.
	// If the send completes before they are associated then they won't
	// get properly cleaned up in the database.
	for _, queue := range destQueues {
		queue.sendEvent(ev, nid)
	}

	return nil
}

// SendEDU sends an EDU event to the destinations.
func (oqs *OutgoingQueues) SendEDU(
	e *gomatrixserverlib.EDU, origin spec.ServerName,
	destinations []spec.ServerName,
) error {
	if oqs.disabled {
		log.Trace("Federation is disabled, not sending EDU")
		return nil
	}
	if _, ok := oqs.signing[origin]; !ok {
		return fmt.Errorf(
			"sendevent: unexpected server to send as %q",
			origin,
		)
	}

	// Deduplicate destinations and remove the origin from the list of
	// destinations just to be sure.
	destmap := map[spec.ServerName]struct{}{}
	for _, d := range destinations {
		destmap[d] = struct{}{}
	}
	delete(destmap, oqs.origin)
	for local := range oqs.signing {
		delete(destmap, local)
	}

	// If there are no remaining destinations then give up.
	if len(destmap) == 0 {
		return nil
	}

	log.WithFields(log.Fields{
		"destinations": len(destmap), "edu_type": e.Type,
	}).Info("Sending EDU event")

	ephemeralJSON, err := json.Marshal(e)
	if err != nil {
		sentry.CaptureException(err)
		return fmt.Errorf("json.Marshal: %w", err)
	}

	nid, err := oqs.db.StoreJSON(oqs.process.Context(), string(ephemeralJSON))
	if err != nil {
		sentry.CaptureException(err)
		return fmt.Errorf("sendevent: oqs.db.StoreJSON: %w", err)
	}

	destQueues := make([]*destinationQueue, 0, len(destmap))
	for destination := range destmap {
		if queue := oqs.getQueue(destination); queue != nil {
			destQueues = append(destQueues, queue)
		} else {
			delete(destmap, destination)
		}
	}

	// Create a database entry that associates the given PDU NID with
	// these destination queues. We'll then be able to retrieve the PDU
	// later.
	if err := oqs.db.AssociateEDUWithDestinations(
		oqs.process.Context(),
		destmap, // the destination server names
		nid,     // NIDs from federationapi_queue_json table
		e.Type,
		nil, // this will use the default expireEDUTypes map
	); err != nil {
		logrus.WithError(err).Errorf("failed to associate EDU with destinations")
		return err
	}

	// NOTE : EDUs should be associated with destinations before sending
	// them, otherwise this is technically a race.
	// If the send completes before they are associated then they won't
	// get properly cleaned up in the database.
	for _, queue := range destQueues {
		queue.sendEDU(e, nid)
	}

	return nil
}

// RetryServer attempts to resend events to the given server if we had given up.
func (oqs *OutgoingQueues) RetryServer(srv spec.ServerName, wasBlacklisted bool) {
	if oqs.disabled {
		return
	}

	if queue := oqs.getQueue(srv); queue != nil {
		queue.wakeQueueIfEventsPending(wasBlacklisted)
	}
}<|MERGE_RESOLUTION|>--- conflicted
+++ resolved
@@ -21,31 +21,19 @@
 	"time"
 
 	"github.com/getsentry/sentry-go"
-<<<<<<< HEAD
-	fedapi "github.com/matrix-org/dendrite/federationapi/api"
-	"github.com/matrix-org/dendrite/federationapi/statistics"
-	"github.com/matrix-org/dendrite/federationapi/storage"
-	"github.com/matrix-org/dendrite/federationapi/storage/shared/receipt"
-=======
 	"github.com/matrix-org/gomatrixserverlib"
 	"github.com/matrix-org/gomatrixserverlib/fclient"
 	"github.com/matrix-org/gomatrixserverlib/spec"
 	"github.com/prometheus/client_golang/prometheus"
 	"github.com/sirupsen/logrus"
 	log "github.com/sirupsen/logrus"
-	"github.com/tidwall/gjson"
 
 	"github.com/matrix-org/dendrite/federationapi/statistics"
 	"github.com/matrix-org/dendrite/federationapi/storage"
 	"github.com/matrix-org/dendrite/federationapi/storage/shared/receipt"
 	"github.com/matrix-org/dendrite/roomserver/api"
 	"github.com/matrix-org/dendrite/roomserver/types"
->>>>>>> c4528b2d
 	"github.com/matrix-org/dendrite/setup/process"
-	"github.com/matrix-org/gomatrixserverlib"
-	"github.com/prometheus/client_golang/prometheus"
-	"github.com/sirupsen/logrus"
-	log "github.com/sirupsen/logrus"
 )
 
 // OutgoingQueues is a collection of queues for sending transactions to other
@@ -54,14 +42,9 @@
 	db          storage.Database
 	process     *process.ProcessContext
 	disabled    bool
-<<<<<<< HEAD
-	origin      gomatrixserverlib.ServerName
-	client      fedapi.FederationClient
-=======
 	rsAPI       api.FederationRoomserverAPI
 	origin      spec.ServerName
 	client      fclient.FederationClient
->>>>>>> c4528b2d
 	statistics  *statistics.Statistics
 	signing     map[spec.ServerName]*fclient.SigningIdentity
 	queuesMutex sync.Mutex // protects the below
@@ -104,14 +87,8 @@
 	db storage.Database,
 	process *process.ProcessContext,
 	disabled bool,
-<<<<<<< HEAD
-	origin gomatrixserverlib.ServerName,
-	client fedapi.FederationClient,
-=======
 	origin spec.ServerName,
 	client fclient.FederationClient,
-	rsAPI api.FederationRoomserverAPI,
->>>>>>> c4528b2d
 	statistics *statistics.Statistics,
 	signing []*fclient.SigningIdentity,
 ) *OutgoingQueues {
@@ -232,21 +209,6 @@
 		delete(destmap, local)
 	}
 
-<<<<<<< HEAD
-=======
-	// Check if any of the destinations are prohibited by server ACLs.
-	for destination := range destmap {
-		if api.IsServerBannedFromRoom(
-			oqs.process.Context(),
-			oqs.rsAPI,
-			ev.RoomID().String(),
-			destination,
-		) {
-			delete(destmap, destination)
-		}
-	}
-
->>>>>>> c4528b2d
 	// If there are no remaining destinations then give up.
 	if len(destmap) == 0 {
 		return nil
