--- conflicted
+++ resolved
@@ -67,11 +67,6 @@
 	servers federationAPI.ServersInRoomProvider,
 	producer *producers.SyncAPIProducer,
 ) {
-<<<<<<< HEAD
-	if cfg.Matrix.Metrics.Enabled {
-		prometheus.MustRegister(
-			internal.PDUCountTotal, internal.EDUCountTotal,
-=======
 	fedMux := base.PublicFederationAPIMux
 	keyMux := base.PublicKeyAPIMux
 	wkMux := base.PublicWellKnownAPIMux
@@ -79,8 +74,7 @@
 
 	if base.EnableMetrics {
 		prometheus.MustRegister(
-			pduCountTotal, eduCountTotal,
->>>>>>> 430932f0
+			internal.PDUCountTotal, internal.EDUCountTotal,
 		)
 	}
 
