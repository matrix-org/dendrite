--- conflicted
+++ resolved
@@ -172,21 +172,6 @@
 			JSON: spec.BadJSON("The event ID in the request path must match the event ID in the invite event JSON"),
 		}
 	}
-<<<<<<< HEAD
-	verifyRequests := []gomatrixserverlib.VerifyJSONRequest{{
-		ServerName:           serverName,
-		Message:              redacted,
-		AtTS:                 event.OriginServerTS(),
-		ValidityCheckingFunc: gomatrixserverlib.StrictValiditySignatureCheck,
-	}}
-	verifyResults, err := keys.VerifyJSONs(ctx, verifyRequests)
-	if err != nil {
-		util.GetLogger(ctx).WithError(err).Error("keys.VerifyJSONs failed")
-		return util.JSONResponse{
-			Code: http.StatusInternalServerError,
-			JSON: spec.InternalServerError{},
-		}
-=======
 
 	input := gomatrixserverlib.HandleInviteInput{
 		RoomVersion:       roomVer,
@@ -200,32 +185,14 @@
 		StateQuerier:      rsAPI.StateQuerier(),
 		InviteEvent:       event,
 		StrippedState:     strippedState,
->>>>>>> d11da6ec
 	}
 	event, jsonErr := handleInvite(httpReq.Context(), input, rsAPI)
 	if jsonErr != nil {
 		return *jsonErr
 	}
-<<<<<<< HEAD
-
-	// Sign the event so that other servers will know that we have received the invite.
-	signedEvent := event.Sign(
-		string(domain), cfg.Matrix.KeyID, cfg.Matrix.PrivateKey,
-	)
-
-	// Add the invite event to the Roomserver.
-	inviteEvent := &types.HeaderedEvent{PDU: signedEvent}
-	request := &api.PerformInviteRequest{
-		Event:           inviteEvent,
-		InviteRoomState: strippedState,
-		RoomVersion:     inviteEvent.Version(),
-		SendAsServer:    string(api.DoNotSendToOtherServers),
-		TransactionID:   nil,
-=======
 	return util.JSONResponse{
 		Code: http.StatusOK,
 		JSON: fclient.RespInvite{Event: event.JSON()},
->>>>>>> d11da6ec
 	}
 }
 
