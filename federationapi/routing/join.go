--- conflicted
+++ resolved
@@ -183,16 +183,10 @@
 
 	return util.JSONResponse{
 		Code: http.StatusOK,
-<<<<<<< HEAD
 		JSON: gomatrixserverlib.RespSendJoin{
 			StateEvents: stateAndAuthChainResponse.StateEvents,
 			AuthEvents:  stateAndAuthChainResponse.AuthChainEvents,
 			Origin:      cfg.Matrix.ServerName,
-=======
-		JSON: map[string]interface{}{
-			"state":      stateAndAuthChainResponse.StateEvents,
-			"auth_chain": stateAndAuthChainResponse.AuthChainEvents,
->>>>>>> b34fce0d
 		},
 	}
 }