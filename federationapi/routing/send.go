// Copyright 2017 Vector Creations Ltd
//
// Licensed under the Apache License, Version 2.0 (the "License");
// you may not use this file except in compliance with the License.
// You may obtain a copy of the License at
//
//     http://www.apache.org/licenses/LICENSE-2.0
//
// Unless required by applicable law or agreed to in writing, software
// distributed under the License is distributed on an "AS IS" BASIS,
// WITHOUT WARRANTIES OR CONDITIONS OF ANY KIND, either express or implied.
// See the License for the specific language governing permissions and
// limitations under the License.

package routing

import (
	"context"
	"encoding/json"
	"fmt"
	"net/http"
	"sync"
	"time"

	"github.com/matrix-org/dendrite/clientapi/jsonerror"
	federationAPI "github.com/matrix-org/dendrite/federationapi/api"
	"github.com/matrix-org/dendrite/federationapi/producers"
	"github.com/matrix-org/dendrite/federationapi/types"
	"github.com/matrix-org/dendrite/internal"
	keyapi "github.com/matrix-org/dendrite/keyserver/api"
	"github.com/matrix-org/dendrite/roomserver/api"
	"github.com/matrix-org/dendrite/setup/config"
	syncTypes "github.com/matrix-org/dendrite/syncapi/types"
	"github.com/matrix-org/gomatrixserverlib"
	"github.com/matrix-org/util"
	"github.com/prometheus/client_golang/prometheus"
	"github.com/sirupsen/logrus"
)

const (
	// Event was passed to the roomserver
	MetricsOutcomeOK = "ok"
	// Event failed to be processed
	MetricsOutcomeFail = "fail"
	// Event failed auth checks
	MetricsOutcomeRejected = "rejected"
	// Terminated the transaction
	MetricsOutcomeFatal = "fatal"
	// The event has missing auth_events we need to fetch
	MetricsWorkMissingAuthEvents = "missing_auth_events"
	// No work had to be done as we had all prev/auth events
	MetricsWorkDirect = "direct"
	// The event has missing prev_events we need to call /g_m_e for
	MetricsWorkMissingPrevEvents = "missing_prev_events"
)

var (
	pduCountTotal = prometheus.NewCounterVec(
		prometheus.CounterOpts{
			Namespace: "dendrite",
			Subsystem: "federationapi",
			Name:      "recv_pdus",
			Help:      "Number of incoming PDUs from remote servers with labels for success",
		},
		[]string{"status"}, // 'success' or 'total'
	)
	eduCountTotal = prometheus.NewCounter(
		prometheus.CounterOpts{
			Namespace: "dendrite",
			Subsystem: "federationapi",
			Name:      "recv_edus",
			Help:      "Number of incoming EDUs from remote servers",
		},
	)
)

func init() {
	prometheus.MustRegister(
		pduCountTotal, eduCountTotal,
	)
}

var inFlightTxnsPerOrigin sync.Map // transaction ID -> chan util.JSONResponse

// Send implements /_matrix/federation/v1/send/{txnID}
func Send(
	httpReq *http.Request,
	request *gomatrixserverlib.FederationRequest,
	txnID gomatrixserverlib.TransactionID,
	cfg *config.FederationAPI,
	rsAPI api.RoomserverInternalAPI,
	keyAPI keyapi.KeyInternalAPI,
	keys gomatrixserverlib.JSONVerifier,
	federation *gomatrixserverlib.FederationClient,
	mu *internal.MutexByRoom,
	servers federationAPI.ServersInRoomProvider,
	producer *producers.SyncAPIProducer,
) util.JSONResponse {
	// First we should check if this origin has already submitted this
	// txn ID to us. If they have and the txnIDs map contains an entry,
	// the transaction is still being worked on. The new client can wait
	// for it to complete rather than creating more work.
	index := string(request.Origin()) + "\000" + string(txnID)
	v, ok := inFlightTxnsPerOrigin.LoadOrStore(index, make(chan util.JSONResponse, 1))
	ch := v.(chan util.JSONResponse)
	if ok {
		// This origin already submitted this txn ID to us, and the work
		// is still taking place, so we'll just wait for it to finish.
		ctx, cancel := context.WithTimeout(httpReq.Context(), time.Minute*5)
		defer cancel()
		select {
		case <-ctx.Done():
			// If the caller gives up then return straight away. We don't
			// want to attempt to process what they sent us any further.
			return util.JSONResponse{Code: http.StatusRequestTimeout}
		case res := <-ch:
			// The original task just finished processing so let's return
			// the result of it.
			if res.Code == 0 {
				return util.JSONResponse{Code: http.StatusAccepted}
			}
			return res
		}
	}
	// Otherwise, store that we're currently working on this txn from
	// this origin. When we're done processing, close the channel.
	defer close(ch)
	defer inFlightTxnsPerOrigin.Delete(index)

	t := txnReq{
		rsAPI:                  rsAPI,
		keys:                   keys,
		federation:             federation,
		servers:                servers,
		keyAPI:                 keyAPI,
		roomsMu:                mu,
		producer:               producer,
		inboundPresenceEnabled: cfg.Matrix.Presence.EnableInbound,
	}

	var txnEvents struct {
		PDUs []json.RawMessage       `json:"pdus"`
		EDUs []gomatrixserverlib.EDU `json:"edus"`
	}

	if err := json.Unmarshal(request.Content(), &txnEvents); err != nil {
		return util.JSONResponse{
			Code: http.StatusBadRequest,
			JSON: jsonerror.NotJSON("The request body could not be decoded into valid JSON. " + err.Error()),
		}
	}
	// Transactions are limited in size; they can have at most 50 PDUs and 100 EDUs.
	// https://matrix.org/docs/spec/server_server/latest#transactions
	if len(txnEvents.PDUs) > 50 || len(txnEvents.EDUs) > 100 {
		return util.JSONResponse{
			Code: http.StatusBadRequest,
			JSON: jsonerror.BadJSON("max 50 pdus / 100 edus"),
		}
	}

	// TODO: Really we should have a function to convert FederationRequest to txnReq
	t.PDUs = txnEvents.PDUs
	t.EDUs = txnEvents.EDUs
	t.Origin = request.Origin()
	t.TransactionID = txnID
	t.Destination = cfg.Matrix.ServerName

	util.GetLogger(httpReq.Context()).Debugf("Received transaction %q from %q containing %d PDUs, %d EDUs", txnID, request.Origin(), len(t.PDUs), len(t.EDUs))

	resp, jsonErr := t.processTransaction(httpReq.Context())
	if jsonErr != nil {
		util.GetLogger(httpReq.Context()).WithField("jsonErr", jsonErr).Error("t.processTransaction failed")
		return *jsonErr
	}

	// https://matrix.org/docs/spec/server_server/r0.1.3#put-matrix-federation-v1-send-txnid
	// Status code 200:
	// The result of processing the transaction. The server is to use this response
	// even in the event of one or more PDUs failing to be processed.
	res := util.JSONResponse{
		Code: http.StatusOK,
		JSON: resp,
	}
	ch <- res
	return res
}

type txnReq struct {
	gomatrixserverlib.Transaction
	rsAPI                  api.RoomserverInternalAPI
	keyAPI                 keyapi.KeyInternalAPI
	keys                   gomatrixserverlib.JSONVerifier
	federation             txnFederationClient
	roomsMu                *internal.MutexByRoom
	servers                federationAPI.ServersInRoomProvider
	producer               *producers.SyncAPIProducer
	inboundPresenceEnabled bool
}

// A subset of FederationClient functionality that txn requires. Useful for testing.
type txnFederationClient interface {
	LookupState(ctx context.Context, s gomatrixserverlib.ServerName, roomID string, eventID string, roomVersion gomatrixserverlib.RoomVersion) (
		res gomatrixserverlib.RespState, err error,
	)
	LookupStateIDs(ctx context.Context, s gomatrixserverlib.ServerName, roomID string, eventID string) (res gomatrixserverlib.RespStateIDs, err error)
	GetEvent(ctx context.Context, s gomatrixserverlib.ServerName, eventID string) (res gomatrixserverlib.Transaction, err error)
	LookupMissingEvents(ctx context.Context, s gomatrixserverlib.ServerName, roomID string, missing gomatrixserverlib.MissingEvents,
		roomVersion gomatrixserverlib.RoomVersion) (res gomatrixserverlib.RespMissingEvents, err error)
}

func (t *txnReq) processTransaction(ctx context.Context) (*gomatrixserverlib.RespSend, *util.JSONResponse) {
	var wg sync.WaitGroup
	wg.Add(1)
	go func() {
		defer wg.Done()
		t.processEDUs(ctx)
	}()

	results := make(map[string]gomatrixserverlib.PDUResult)
	roomVersions := make(map[string]gomatrixserverlib.RoomVersion)
	getRoomVersion := func(roomID string) gomatrixserverlib.RoomVersion {
		if v, ok := roomVersions[roomID]; ok {
			return v
		}
		verReq := api.QueryRoomVersionForRoomRequest{RoomID: roomID}
		verRes := api.QueryRoomVersionForRoomResponse{}
		if err := t.rsAPI.QueryRoomVersionForRoom(ctx, &verReq, &verRes); err != nil {
			util.GetLogger(ctx).WithError(err).Debug("Transaction: Failed to query room version for room", verReq.RoomID)
			return ""
		}
		roomVersions[roomID] = verRes.RoomVersion
		return verRes.RoomVersion
	}

	for _, pdu := range t.PDUs {
		pduCountTotal.WithLabelValues("total").Inc()
		var header struct {
			RoomID string `json:"room_id"`
		}
		if err := json.Unmarshal(pdu, &header); err != nil {
			util.GetLogger(ctx).WithError(err).Debug("Transaction: Failed to extract room ID from event")
			// We don't know the event ID at this point so we can't return the
			// failure in the PDU results
			continue
		}
		roomVersion := getRoomVersion(header.RoomID)
		event, err := gomatrixserverlib.NewEventFromUntrustedJSON(pdu, roomVersion)
		if err != nil {
			if _, ok := err.(gomatrixserverlib.BadJSONError); ok {
				// Room version 6 states that homeservers should strictly enforce canonical JSON
				// on PDUs.
				//
				// This enforces that the entire transaction is rejected if a single bad PDU is
				// sent. It is unclear if this is the correct behaviour or not.
				//
				// See https://github.com/matrix-org/synapse/issues/7543
				return nil, &util.JSONResponse{
					Code: 400,
					JSON: jsonerror.BadJSON("PDU contains bad JSON"),
				}
			}
			util.GetLogger(ctx).WithError(err).Debugf("Transaction: Failed to parse event JSON of event %s", string(pdu))
			continue
		}
		if event.Type() == gomatrixserverlib.MRoomCreate && event.StateKeyEquals("") {
			continue
		}
		if api.IsServerBannedFromRoom(ctx, t.rsAPI, event.RoomID(), t.Origin) {
			results[event.EventID()] = gomatrixserverlib.PDUResult{
				Error: "Forbidden by server ACLs",
			}
			continue
		}
		if err = event.VerifyEventSignatures(ctx, t.keys); err != nil {
			util.GetLogger(ctx).WithError(err).Debugf("Transaction: Couldn't validate signature of event %q", event.EventID())
			results[event.EventID()] = gomatrixserverlib.PDUResult{
				Error: err.Error(),
			}
			continue
		}

		// pass the event to the roomserver which will do auth checks
		// If the event fail auth checks, gmsl.NotAllowed error will be returned which we be silently
		// discarded by the caller of this function
		if err = api.SendEvents(
			ctx,
			t.rsAPI,
			api.KindNew,
			[]*gomatrixserverlib.HeaderedEvent{
				event.Headered(roomVersion),
			},
			t.Origin,
			api.DoNotSendToOtherServers,
			nil,
			true,
		); err != nil {
			util.GetLogger(ctx).WithError(err).Errorf("Transaction: Couldn't submit event %q to input queue: %s", event.EventID(), err)
			results[event.EventID()] = gomatrixserverlib.PDUResult{
				Error: err.Error(),
			}
			continue
		}

		results[event.EventID()] = gomatrixserverlib.PDUResult{}
		pduCountTotal.WithLabelValues("success").Inc()
	}

	wg.Wait()
	return &gomatrixserverlib.RespSend{PDUs: results}, nil
}

func (t *txnReq) processEDUs(ctx context.Context) {
	for _, e := range t.EDUs {
		eduCountTotal.Inc()
		switch e.Type {
		case gomatrixserverlib.MTyping:
			// https://matrix.org/docs/spec/server_server/latest#typing-notifications
			var typingPayload struct {
				RoomID string `json:"room_id"`
				UserID string `json:"user_id"`
				Typing bool   `json:"typing"`
			}
			if err := json.Unmarshal(e.Content, &typingPayload); err != nil {
				util.GetLogger(ctx).WithError(err).Debug("Failed to unmarshal typing event")
				continue
			}
			_, domain, err := gomatrixserverlib.SplitID('@', typingPayload.UserID)
			if err != nil {
				util.GetLogger(ctx).WithError(err).Debug("Failed to split domain from typing event sender")
				continue
			}
			if domain != t.Origin {
				util.GetLogger(ctx).Debugf("Dropping typing event where sender domain (%q) doesn't match origin (%q)", domain, t.Origin)
				continue
			}
			if err := t.producer.SendTyping(ctx, typingPayload.UserID, typingPayload.RoomID, typingPayload.Typing, 30*1000); err != nil {
				util.GetLogger(ctx).WithError(err).Error("Failed to send typing event to JetStream")
			}
		case gomatrixserverlib.MDirectToDevice:
			// https://matrix.org/docs/spec/server_server/r0.1.3#m-direct-to-device-schema
			var directPayload gomatrixserverlib.ToDeviceMessage
			if err := json.Unmarshal(e.Content, &directPayload); err != nil {
				util.GetLogger(ctx).WithError(err).Debug("Failed to unmarshal send-to-device events")
				continue
			}
			for userID, byUser := range directPayload.Messages {
				for deviceID, message := range byUser {
					// TODO: check that the user and the device actually exist here
					if err := t.producer.SendToDevice(ctx, directPayload.Sender, userID, deviceID, directPayload.Type, message); err != nil {
						util.GetLogger(ctx).WithError(err).WithFields(logrus.Fields{
							"sender":    directPayload.Sender,
							"user_id":   userID,
							"device_id": deviceID,
						}).Error("Failed to send send-to-device event to JetStream")
					}
				}
			}
		case gomatrixserverlib.MDeviceListUpdate:
			t.processDeviceListUpdate(ctx, e)
		case gomatrixserverlib.MReceipt:
			// https://matrix.org/docs/spec/server_server/r0.1.4#receipts
			payload := map[string]types.FederationReceiptMRead{}

			if err := json.Unmarshal(e.Content, &payload); err != nil {
				util.GetLogger(ctx).WithError(err).Debug("Failed to unmarshal receipt event")
				continue
			}

			for roomID, receipt := range payload {
				for userID, mread := range receipt.User {
					_, domain, err := gomatrixserverlib.SplitID('@', userID)
					if err != nil {
						util.GetLogger(ctx).WithError(err).Debug("Failed to split domain from receipt event sender")
						continue
					}
					if t.Origin != domain {
						util.GetLogger(ctx).Debugf("Dropping receipt event where sender domain (%q) doesn't match origin (%q)", domain, t.Origin)
						continue
					}
					if err := t.processReceiptEvent(ctx, userID, roomID, "m.read", mread.Data.TS, mread.EventIDs); err != nil {
						util.GetLogger(ctx).WithError(err).WithFields(logrus.Fields{
							"sender":  t.Origin,
							"user_id": userID,
							"room_id": roomID,
							"events":  mread.EventIDs,
						}).Error("Failed to send receipt event to JetStream")
						continue
					}
				}
			}
		case types.MSigningKeyUpdate:
			if err := t.processSigningKeyUpdate(ctx, e); err != nil {
				logrus.WithError(err).Errorf("Failed to process signing key update")
			}
		case gomatrixserverlib.MPresence:
<<<<<<< HEAD
			if err := t.processPresence(ctx, e); err != nil {
				logrus.WithError(err).Errorf("Failed to process presence update")
=======
			if t.inboundPresenceEnabled {
				if err := t.processPresence(ctx, e); err != nil {
					logrus.WithError(err).Errorf("Failed to process presence update")
				}
>>>>>>> faf3b8c7
			}
		default:
			util.GetLogger(ctx).WithField("type", e.Type).Debug("Unhandled EDU")
		}
	}
}

// processPresence handles m.receipt events
func (t *txnReq) processPresence(ctx context.Context, e gomatrixserverlib.EDU) error {
	payload := types.Presence{}
	if err := json.Unmarshal(e.Content, &payload); err != nil {
		return err
	}
	for _, content := range payload.Push {
<<<<<<< HEAD
		if err := t.producer.SendPresence(ctx, content.UserID, content.Presence, content.StatusMsg, content.LastActiveAgo); err != nil {
=======
		presence, ok := syncTypes.PresenceFromString(content.Presence)
		if !ok {
			logrus.Warnf("invalid presence '%s', skipping.", content.Presence)
			continue
		}
		if err := t.producer.SendPresence(ctx, content.UserID, presence, content.StatusMsg, content.LastActiveAgo); err != nil {
>>>>>>> faf3b8c7
			return err
		}
	}
	return nil
}

func (t *txnReq) processSigningKeyUpdate(ctx context.Context, e gomatrixserverlib.EDU) error {
	var updatePayload keyapi.CrossSigningKeyUpdate
	if err := json.Unmarshal(e.Content, &updatePayload); err != nil {
		util.GetLogger(ctx).WithError(err).WithFields(logrus.Fields{
			"user_id": updatePayload.UserID,
		}).Debug("Failed to unmarshal signing key update")
		return err
	}

	keys := gomatrixserverlib.CrossSigningKeys{}
	if updatePayload.MasterKey != nil {
		keys.MasterKey = *updatePayload.MasterKey
	}
	if updatePayload.SelfSigningKey != nil {
		keys.SelfSigningKey = *updatePayload.SelfSigningKey
	}
	uploadReq := &keyapi.PerformUploadDeviceKeysRequest{
		CrossSigningKeys: keys,
		UserID:           updatePayload.UserID,
	}
	uploadRes := &keyapi.PerformUploadDeviceKeysResponse{}
	t.keyAPI.PerformUploadDeviceKeys(ctx, uploadReq, uploadRes)
	if uploadRes.Error != nil {
		return uploadRes.Error
	}
	return nil
}

// processReceiptEvent sends receipt events to JetStream
func (t *txnReq) processReceiptEvent(ctx context.Context,
	userID, roomID, receiptType string,
	timestamp gomatrixserverlib.Timestamp,
	eventIDs []string,
) error {
	// store every event
	for _, eventID := range eventIDs {
		if err := t.producer.SendReceipt(ctx, userID, roomID, eventID, receiptType, timestamp); err != nil {
			return fmt.Errorf("unable to set receipt event: %w", err)
		}
	}

	return nil
}

func (t *txnReq) processDeviceListUpdate(ctx context.Context, e gomatrixserverlib.EDU) {
	var payload gomatrixserverlib.DeviceListUpdateEvent
	if err := json.Unmarshal(e.Content, &payload); err != nil {
		util.GetLogger(ctx).WithError(err).Error("Failed to unmarshal device list update event")
		return
	}
	var inputRes keyapi.InputDeviceListUpdateResponse
	t.keyAPI.InputDeviceListUpdate(context.Background(), &keyapi.InputDeviceListUpdateRequest{
		Event: payload,
	}, &inputRes)
	if inputRes.Error != nil {
		util.GetLogger(ctx).WithError(inputRes.Error).WithField("user_id", payload.UserID).Error("failed to InputDeviceListUpdate")
	}
}<|MERGE_RESOLUTION|>--- conflicted
+++ resolved
@@ -393,15 +393,10 @@
 				logrus.WithError(err).Errorf("Failed to process signing key update")
 			}
 		case gomatrixserverlib.MPresence:
-<<<<<<< HEAD
-			if err := t.processPresence(ctx, e); err != nil {
-				logrus.WithError(err).Errorf("Failed to process presence update")
-=======
 			if t.inboundPresenceEnabled {
 				if err := t.processPresence(ctx, e); err != nil {
 					logrus.WithError(err).Errorf("Failed to process presence update")
 				}
->>>>>>> faf3b8c7
 			}
 		default:
 			util.GetLogger(ctx).WithField("type", e.Type).Debug("Unhandled EDU")
@@ -416,16 +411,12 @@
 		return err
 	}
 	for _, content := range payload.Push {
-<<<<<<< HEAD
-		if err := t.producer.SendPresence(ctx, content.UserID, content.Presence, content.StatusMsg, content.LastActiveAgo); err != nil {
-=======
 		presence, ok := syncTypes.PresenceFromString(content.Presence)
 		if !ok {
 			logrus.Warnf("invalid presence '%s', skipping.", content.Presence)
 			continue
 		}
 		if err := t.producer.SendPresence(ctx, content.UserID, presence, content.StatusMsg, content.LastActiveAgo); err != nil {
->>>>>>> faf3b8c7
 			return err
 		}
 	}
