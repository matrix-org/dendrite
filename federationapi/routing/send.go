// Copyright 2017 Vector Creations Ltd
//
// Licensed under the Apache License, Version 2.0 (the "License");
// you may not use this file except in compliance with the License.
// You may obtain a copy of the License at
//
//     http://www.apache.org/licenses/LICENSE-2.0
//
// Unless required by applicable law or agreed to in writing, software
// distributed under the License is distributed on an "AS IS" BASIS,
// WITHOUT WARRANTIES OR CONDITIONS OF ANY KIND, either express or implied.
// See the License for the specific language governing permissions and
// limitations under the License.

package routing

import (
	"context"
	"encoding/json"
	"fmt"
	"net/http"
	"sync"
	"time"

	"github.com/matrix-org/dendrite/clientapi/jsonerror"
	eduserverAPI "github.com/matrix-org/dendrite/eduserver/api"
	federationAPI "github.com/matrix-org/dendrite/federationapi/api"
	"github.com/matrix-org/dendrite/internal"
	keyapi "github.com/matrix-org/dendrite/keyserver/api"
	"github.com/matrix-org/dendrite/roomserver/api"
	"github.com/matrix-org/dendrite/setup/config"
	"github.com/matrix-org/gomatrixserverlib"
	"github.com/matrix-org/util"
	"github.com/prometheus/client_golang/prometheus"
	"github.com/sirupsen/logrus"
	"go.uber.org/atomic"
)

const (
	// Event was passed to the roomserver
	MetricsOutcomeOK = "ok"
	// Event failed to be processed
	MetricsOutcomeFail = "fail"
	// Event failed auth checks
	MetricsOutcomeRejected = "rejected"
	// Terminated the transaction
	MetricsOutcomeFatal = "fatal"
	// The event has missing auth_events we need to fetch
	MetricsWorkMissingAuthEvents = "missing_auth_events"
	// No work had to be done as we had all prev/auth events
	MetricsWorkDirect = "direct"
	// The event has missing prev_events we need to call /g_m_e for
	MetricsWorkMissingPrevEvents = "missing_prev_events"
)

var (
	pduCountTotal = prometheus.NewCounterVec(
		prometheus.CounterOpts{
			Namespace: "dendrite",
			Subsystem: "federationapi",
			Name:      "recv_pdus",
			Help:      "Number of incoming PDUs from remote servers with labels for success",
		},
		[]string{"status"}, // 'success' or 'total'
	)
	eduCountTotal = prometheus.NewCounter(
		prometheus.CounterOpts{
			Namespace: "dendrite",
			Subsystem: "federationapi",
			Name:      "recv_edus",
			Help:      "Number of incoming EDUs from remote servers",
		},
	)
	processEventSummary = prometheus.NewSummaryVec(
		prometheus.SummaryOpts{
			Namespace: "dendrite",
			Subsystem: "federationapi",
			Name:      "process_event",
			Help:      "How long it takes to process an incoming event and what work had to be done for it",
		},
		[]string{"work", "outcome"},
	)
)

func init() {
	prometheus.MustRegister(
		pduCountTotal, eduCountTotal, processEventSummary,
	)
}

type sendFIFOQueue struct {
	tasks  []*inputTask
	count  int
	mutex  sync.Mutex
	notifs chan struct{}
}

func newSendFIFOQueue() *sendFIFOQueue {
	q := &sendFIFOQueue{
		notifs: make(chan struct{}, 1),
	}
	return q
}

func (q *sendFIFOQueue) push(frame *inputTask) {
	q.mutex.Lock()
	defer q.mutex.Unlock()
	q.tasks = append(q.tasks, frame)
	q.count++
	select {
	case q.notifs <- struct{}{}:
	default:
	}
}

// pop returns the first item of the queue, if there is one.
// The second return value will indicate if a task was returned.
func (q *sendFIFOQueue) pop() (*inputTask, bool) {
	q.mutex.Lock()
	defer q.mutex.Unlock()
	if q.count == 0 {
		return nil, false
	}
	frame := q.tasks[0]
	q.tasks[0] = nil
	q.tasks = q.tasks[1:]
	q.count--
	if q.count == 0 {
		// Force a GC of the underlying array, since it might have
		// grown significantly if the queue was hammered for some reason
		q.tasks = nil
	}
	return frame, true
}

type inputTask struct {
	ctx      context.Context
	t        *txnReq
	event    *gomatrixserverlib.HeaderedEvent
	wg       *sync.WaitGroup
	err      error         // written back by worker, only safe to read when all tasks are done
	duration time.Duration // written back by worker, only safe to read when all tasks are done
}

type inputWorker struct {
	running atomic.Bool
	input   *sendFIFOQueue
}

var inFlightTxnsPerOrigin sync.Map // transaction ID -> chan util.JSONResponse
var inputWorkers sync.Map          // room ID -> *inputWorker

// Send implements /_matrix/federation/v1/send/{txnID}
func Send(
	httpReq *http.Request,
	request *gomatrixserverlib.FederationRequest,
	txnID gomatrixserverlib.TransactionID,
	cfg *config.FederationAPI,
	rsAPI api.RoomserverInternalAPI,
	eduAPI eduserverAPI.EDUServerInputAPI,
	keyAPI keyapi.KeyInternalAPI,
	keys gomatrixserverlib.JSONVerifier,
	federation *gomatrixserverlib.FederationClient,
	mu *internal.MutexByRoom,
	servers federationAPI.ServersInRoomProvider,
) util.JSONResponse {
	// First we should check if this origin has already submitted this
	// txn ID to us. If they have and the txnIDs map contains an entry,
	// the transaction is still being worked on. The new client can wait
	// for it to complete rather than creating more work.
	index := string(request.Origin()) + "\000" + string(txnID)
	v, ok := inFlightTxnsPerOrigin.LoadOrStore(index, make(chan util.JSONResponse, 1))
	ch := v.(chan util.JSONResponse)
	if ok {
		// This origin already submitted this txn ID to us, and the work
		// is still taking place, so we'll just wait for it to finish.
		ctx, cancel := context.WithTimeout(httpReq.Context(), time.Minute*5)
		defer cancel()
		select {
		case <-ctx.Done():
			// If the caller gives up then return straight away. We don't
			// want to attempt to process what they sent us any further.
			return util.JSONResponse{Code: http.StatusRequestTimeout}
		case res := <-ch:
			// The original task just finished processing so let's return
			// the result of it.
			if res.Code == 0 {
				return util.JSONResponse{Code: http.StatusAccepted}
			}
			return res
		}
	}
	// Otherwise, store that we're currently working on this txn from
	// this origin. When we're done processing, close the channel.
	defer close(ch)
	defer inFlightTxnsPerOrigin.Delete(index)

	t := txnReq{
		rsAPI:      rsAPI,
		eduAPI:     eduAPI,
		keys:       keys,
		federation: federation,
		servers:    servers,
		keyAPI:     keyAPI,
		roomsMu:    mu,
	}

	var txnEvents struct {
		PDUs []json.RawMessage       `json:"pdus"`
		EDUs []gomatrixserverlib.EDU `json:"edus"`
	}

	if err := json.Unmarshal(request.Content(), &txnEvents); err != nil {
		return util.JSONResponse{
			Code: http.StatusBadRequest,
			JSON: jsonerror.NotJSON("The request body could not be decoded into valid JSON. " + err.Error()),
		}
	}
	// Transactions are limited in size; they can have at most 50 PDUs and 100 EDUs.
	// https://matrix.org/docs/spec/server_server/latest#transactions
	if len(txnEvents.PDUs) > 50 || len(txnEvents.EDUs) > 100 {
		return util.JSONResponse{
			Code: http.StatusBadRequest,
			JSON: jsonerror.BadJSON("max 50 pdus / 100 edus"),
		}
	}

	// TODO: Really we should have a function to convert FederationRequest to txnReq
	t.PDUs = txnEvents.PDUs
	t.EDUs = txnEvents.EDUs
	t.Origin = request.Origin()
	t.TransactionID = txnID
	t.Destination = cfg.Matrix.ServerName

	util.GetLogger(httpReq.Context()).Infof("Received transaction %q from %q containing %d PDUs, %d EDUs", txnID, request.Origin(), len(t.PDUs), len(t.EDUs))

	resp, jsonErr := t.processTransaction(context.Background())
	if jsonErr != nil {
		util.GetLogger(httpReq.Context()).WithField("jsonErr", jsonErr).Error("t.processTransaction failed")
		return *jsonErr
	}

	// https://matrix.org/docs/spec/server_server/r0.1.3#put-matrix-federation-v1-send-txnid
	// Status code 200:
	// The result of processing the transaction. The server is to use this response
	// even in the event of one or more PDUs failing to be processed.
	res := util.JSONResponse{
		Code: http.StatusOK,
		JSON: resp,
	}
	ch <- res
	return res
}

type txnReq struct {
	gomatrixserverlib.Transaction
	rsAPI      api.RoomserverInternalAPI
	eduAPI     eduserverAPI.EDUServerInputAPI
	keyAPI     keyapi.KeyInternalAPI
	keys       gomatrixserverlib.JSONVerifier
	federation txnFederationClient
	roomsMu    *internal.MutexByRoom
	servers    federationAPI.ServersInRoomProvider
	work       string
}

// A subset of FederationClient functionality that txn requires. Useful for testing.
type txnFederationClient interface {
	LookupState(ctx context.Context, s gomatrixserverlib.ServerName, roomID string, eventID string, roomVersion gomatrixserverlib.RoomVersion) (
		res gomatrixserverlib.RespState, err error,
	)
	LookupStateIDs(ctx context.Context, s gomatrixserverlib.ServerName, roomID string, eventID string) (res gomatrixserverlib.RespStateIDs, err error)
	GetEvent(ctx context.Context, s gomatrixserverlib.ServerName, eventID string) (res gomatrixserverlib.Transaction, err error)
	LookupMissingEvents(ctx context.Context, s gomatrixserverlib.ServerName, roomID string, missing gomatrixserverlib.MissingEvents,
		roomVersion gomatrixserverlib.RoomVersion) (res gomatrixserverlib.RespMissingEvents, err error)
}

func (t *txnReq) processTransaction(ctx context.Context) (*gomatrixserverlib.RespSend, *util.JSONResponse) {
	results := make(map[string]gomatrixserverlib.PDUResult)
	var wg sync.WaitGroup
	var tasks []*inputTask

	for _, pdu := range t.PDUs {
		pduCountTotal.WithLabelValues("total").Inc()
		var header struct {
			RoomID string `json:"room_id"`
		}
		if err := json.Unmarshal(pdu, &header); err != nil {
			util.GetLogger(ctx).WithError(err).Warn("Transaction: Failed to extract room ID from event")
			// We don't know the event ID at this point so we can't return the
			// failure in the PDU results
			continue
		}
		verReq := api.QueryRoomVersionForRoomRequest{RoomID: header.RoomID}
		verRes := api.QueryRoomVersionForRoomResponse{}
		if err := t.rsAPI.QueryRoomVersionForRoom(ctx, &verReq, &verRes); err != nil {
			util.GetLogger(ctx).WithError(err).Warn("Transaction: Failed to query room version for room", verReq.RoomID)
			// We don't know the event ID at this point so we can't return the
			// failure in the PDU results
			continue
		}
		event, err := gomatrixserverlib.NewEventFromUntrustedJSON(pdu, verRes.RoomVersion)
		if err != nil {
			if _, ok := err.(gomatrixserverlib.BadJSONError); ok {
				// Room version 6 states that homeservers should strictly enforce canonical JSON
				// on PDUs.
				//
				// This enforces that the entire transaction is rejected if a single bad PDU is
				// sent. It is unclear if this is the correct behaviour or not.
				//
				// See https://github.com/matrix-org/synapse/issues/7543
				return nil, &util.JSONResponse{
					Code: 400,
					JSON: jsonerror.BadJSON("PDU contains bad JSON"),
				}
			}
			util.GetLogger(ctx).WithError(err).Warnf("Transaction: Failed to parse event JSON of event %s", string(pdu))
			continue
		}
		if api.IsServerBannedFromRoom(ctx, t.rsAPI, event.RoomID(), t.Origin) {
			results[event.EventID()] = gomatrixserverlib.PDUResult{
				Error: "Forbidden by server ACLs",
			}
			continue
		}
		if err = event.VerifyEventSignatures(ctx, t.keys); err != nil {
			util.GetLogger(ctx).WithError(err).Warnf("Transaction: Couldn't validate signature of event %q", event.EventID())
			results[event.EventID()] = gomatrixserverlib.PDUResult{
				Error: err.Error(),
			}
			continue
		}
		v, _ := inputWorkers.LoadOrStore(event.RoomID(), &inputWorker{
			input: newSendFIFOQueue(),
		})
		worker := v.(*inputWorker)
		wg.Add(1)
		task := &inputTask{
			ctx:   ctx,
			t:     t,
			event: event.Headered(verRes.RoomVersion),
			wg:    &wg,
		}
		tasks = append(tasks, task)
		worker.input.push(task)
		if worker.running.CAS(false, true) {
			go worker.run()
		}
	}

	t.processEDUs(ctx)
	wg.Wait()

	for _, task := range tasks {
		if task.err != nil {
			results[task.event.EventID()] = gomatrixserverlib.PDUResult{
				//	Error: task.err.Error(), TODO: this upsets tests if uncommented
			}
		} else {
			results[task.event.EventID()] = gomatrixserverlib.PDUResult{}
		}
	}

	if c := len(results); c > 0 {
		util.GetLogger(ctx).Infof("Processed %d PDUs from %v in transaction %q", c, t.Origin, t.TransactionID)
	}
	return &gomatrixserverlib.RespSend{PDUs: results}, nil
}

func (t *inputWorker) run() {
	defer t.running.Store(false)
	for {
		task, ok := t.input.pop()
		if !ok {
			return
		}
		if task == nil {
			continue
		}
		func() {
			defer task.wg.Done()
			select {
			case <-task.ctx.Done():
				task.err = context.DeadlineExceeded
				pduCountTotal.WithLabelValues("expired").Inc()
				return
			default:
				evStart := time.Now()
				// TODO: Is 5 minutes too long?
				ctx, cancel := context.WithTimeout(context.Background(), time.Minute*5)
				task.err = task.t.processEvent(ctx, task.event)
				cancel()
				task.duration = time.Since(evStart)
				if err := task.err; err != nil {
					switch err.(type) {
					case *gomatrixserverlib.NotAllowed:
						processEventSummary.WithLabelValues(task.t.work, MetricsOutcomeRejected).Observe(
							float64(time.Since(evStart).Nanoseconds()) / 1000.,
						)
						util.GetLogger(task.ctx).WithError(err).WithField("event_id", task.event.EventID()).WithField("rejected", true).Warn(
							"Failed to process incoming federation event, skipping",
						)
						task.err = nil // make "rejected" failures silent
					default:
						processEventSummary.WithLabelValues(task.t.work, MetricsOutcomeFail).Observe(
							float64(time.Since(evStart).Nanoseconds()) / 1000.,
						)
						util.GetLogger(task.ctx).WithError(err).WithField("event_id", task.event.EventID()).WithField("rejected", false).Warn(
							"Failed to process incoming federation event, skipping",
						)
					}
				} else {
					pduCountTotal.WithLabelValues("success").Inc()
					processEventSummary.WithLabelValues(task.t.work, MetricsOutcomeOK).Observe(
						float64(time.Since(evStart).Nanoseconds()) / 1000.,
					)
				}
			}
		}()
	}
}

func (t *txnReq) processEDUs(ctx context.Context) {
	for _, e := range t.EDUs {
		eduCountTotal.Inc()
		switch e.Type {
		case gomatrixserverlib.MTyping:
			// https://matrix.org/docs/spec/server_server/latest#typing-notifications
			var typingPayload struct {
				RoomID string `json:"room_id"`
				UserID string `json:"user_id"`
				Typing bool   `json:"typing"`
			}
			if err := json.Unmarshal(e.Content, &typingPayload); err != nil {
				util.GetLogger(ctx).WithError(err).Error("Failed to unmarshal typing event")
				continue
			}
			_, domain, err := gomatrixserverlib.SplitID('@', typingPayload.UserID)
			if err != nil {
				util.GetLogger(ctx).WithError(err).Error("Failed to split domain from typing event sender")
				continue
			}
			if domain != t.Origin {
				util.GetLogger(ctx).Warnf("Dropping typing event where sender domain (%q) doesn't match origin (%q)", domain, t.Origin)
				continue
			}
			if err := eduserverAPI.SendTyping(ctx, t.eduAPI, typingPayload.UserID, typingPayload.RoomID, typingPayload.Typing, 30*1000); err != nil {
				util.GetLogger(ctx).WithError(err).Error("Failed to send typing event to edu server")
			}
		case gomatrixserverlib.MDirectToDevice:
			// https://matrix.org/docs/spec/server_server/r0.1.3#m-direct-to-device-schema
			var directPayload gomatrixserverlib.ToDeviceMessage
			if err := json.Unmarshal(e.Content, &directPayload); err != nil {
				util.GetLogger(ctx).WithError(err).Error("Failed to unmarshal send-to-device events")
				continue
			}
			for userID, byUser := range directPayload.Messages {
				for deviceID, message := range byUser {
					// TODO: check that the user and the device actually exist here
					if err := eduserverAPI.SendToDevice(ctx, t.eduAPI, directPayload.Sender, userID, deviceID, directPayload.Type, message); err != nil {
						util.GetLogger(ctx).WithError(err).WithFields(logrus.Fields{
							"sender":    directPayload.Sender,
							"user_id":   userID,
							"device_id": deviceID,
						}).Error("Failed to send send-to-device event to edu server")
					}
				}
			}
		case gomatrixserverlib.MDeviceListUpdate:
			t.processDeviceListUpdate(ctx, e)
		case gomatrixserverlib.MReceipt:
			// https://matrix.org/docs/spec/server_server/r0.1.4#receipts
			payload := map[string]eduserverAPI.FederationReceiptMRead{}

			if err := json.Unmarshal(e.Content, &payload); err != nil {
				util.GetLogger(ctx).WithError(err).Error("Failed to unmarshal receipt event")
				continue
			}

			for roomID, receipt := range payload {
				for userID, mread := range receipt.User {
					_, domain, err := gomatrixserverlib.SplitID('@', userID)
					if err != nil {
						util.GetLogger(ctx).WithError(err).Error("Failed to split domain from receipt event sender")
						continue
					}
					if t.Origin != domain {
						util.GetLogger(ctx).Warnf("Dropping receipt event where sender domain (%q) doesn't match origin (%q)", domain, t.Origin)
						continue
					}
					if err := t.processReceiptEvent(ctx, userID, roomID, "m.read", mread.Data.TS, mread.EventIDs); err != nil {
						util.GetLogger(ctx).WithError(err).WithFields(logrus.Fields{
							"sender":  t.Origin,
							"user_id": userID,
							"room_id": roomID,
							"events":  mread.EventIDs,
						}).Error("Failed to send receipt event to edu server")
						continue
					}
				}
			}
		case eduserverAPI.MSigningKeyUpdate:
			var updatePayload eduserverAPI.CrossSigningKeyUpdate
			if err := json.Unmarshal(e.Content, &updatePayload); err != nil {
				util.GetLogger(ctx).WithError(err).WithFields(logrus.Fields{
					"user_id": updatePayload.UserID,
				}).Error("Failed to send signing key update to edu server")
				continue
			}
			inputReq := &eduserverAPI.InputCrossSigningKeyUpdateRequest{
				CrossSigningKeyUpdate: updatePayload,
			}
			inputRes := &eduserverAPI.InputCrossSigningKeyUpdateResponse{}
			if err := t.eduAPI.InputCrossSigningKeyUpdate(ctx, inputReq, inputRes); err != nil {
				util.GetLogger(ctx).WithError(err).Error("Failed to unmarshal cross-signing update")
				continue
			}
		default:
			util.GetLogger(ctx).WithField("type", e.Type).Debug("Unhandled EDU")
		}
	}
}

// processReceiptEvent sends receipt events to the edu server
func (t *txnReq) processReceiptEvent(ctx context.Context,
	userID, roomID, receiptType string,
	timestamp gomatrixserverlib.Timestamp,
	eventIDs []string,
) error {
	// store every event
	for _, eventID := range eventIDs {
		req := eduserverAPI.InputReceiptEventRequest{
			InputReceiptEvent: eduserverAPI.InputReceiptEvent{
				UserID:    userID,
				RoomID:    roomID,
				EventID:   eventID,
				Type:      receiptType,
				Timestamp: timestamp,
			},
		}
		resp := eduserverAPI.InputReceiptEventResponse{}
		if err := t.eduAPI.InputReceiptEvent(ctx, &req, &resp); err != nil {
			return fmt.Errorf("unable to set receipt event: %w", err)
		}
	}

	return nil
}

func (t *txnReq) processDeviceListUpdate(ctx context.Context, e gomatrixserverlib.EDU) {
	var payload gomatrixserverlib.DeviceListUpdateEvent
	if err := json.Unmarshal(e.Content, &payload); err != nil {
		util.GetLogger(ctx).WithError(err).Error("Failed to unmarshal device list update event")
		return
	}
	var inputRes keyapi.InputDeviceListUpdateResponse
	t.keyAPI.InputDeviceListUpdate(context.Background(), &keyapi.InputDeviceListUpdateRequest{
		Event: payload,
	}, &inputRes)
	if inputRes.Error != nil {
		util.GetLogger(ctx).WithError(inputRes.Error).WithField("user_id", payload.UserID).Error("failed to InputDeviceListUpdate")
	}
}

func (t *txnReq) processEvent(_ context.Context, e *gomatrixserverlib.HeaderedEvent) error {
	t.work = "" // reset from previous event

	/*
		// Ask the roomserver if we know about the room and/or if we're joined
		// to it. If we aren't then we won't bother processing the event.
		joinedReq := api.QueryServerJoinedToRoomRequest{
			RoomID: e.RoomID(),
		}
		var joinedRes api.QueryServerJoinedToRoomResponse
		if err := t.rsAPI.QueryServerJoinedToRoom(ctx, &joinedReq, &joinedRes); err != nil {
			return fmt.Errorf("t.rsAPI.QueryServerJoinedToRoom: %w", err)
		}

		if !joinedRes.RoomExists || !joinedRes.IsInRoom {
			// We don't believe we're a member of this room, therefore there's
			// no point in wasting work trying to figure out what to do with
			// missing auth or prev events. Drop the event.
			return roomNotFoundError{e.RoomID()}
		}

		// Work out if the roomserver knows everything it needs to know to auth
		// the event. This includes the prev_events and auth_events.
		// NOTE! This is going to include prev_events that have an empty state
		// snapshot. This is because we will need to re-request the event, and
		// it's /state_ids, in order for it to exist in the roomserver correctly
		// before the roomserver tries to work out
		stateReq := api.QueryMissingAuthPrevEventsRequest{
			RoomID:       e.RoomID(),
			AuthEventIDs: nil, //e.AuthEventIDs(),
			PrevEventIDs: nil, //e.PrevEventIDs(),
		}
		var stateResp api.QueryMissingAuthPrevEventsResponse
		if err := t.rsAPI.QueryMissingAuthPrevEvents(ctx, &stateReq, &stateResp); err != nil {
			return fmt.Errorf("t.rsAPI.QueryMissingAuthPrevEvents: %w", err)
		}
	*/

	// pass the event to the roomserver which will do auth checks
	// If the event fail auth checks, gmsl.NotAllowed error will be returned which we be silently
	// discarded by the caller of this function
	return api.SendEvents(
		context.Background(),
		t.rsAPI,
		api.KindNew,
		[]*gomatrixserverlib.HeaderedEvent{e},
		t.Origin,
		api.DoNotSendToOtherServers,
		nil,
		false,
	)
<<<<<<< HEAD
=======
}

func (t *txnReq) retrieveMissingAuthEvents(
	ctx context.Context, e *gomatrixserverlib.Event, stateResp *api.QueryMissingAuthPrevEventsResponse,
) error {
	logger := util.GetLogger(ctx).WithField("event_id", e.EventID()).WithField("room_id", e.RoomID())

	missingAuthEvents := make(map[string]struct{})
	for _, missingAuthEventID := range stateResp.MissingAuthEventIDs {
		missingAuthEvents[missingAuthEventID] = struct{}{}
	}

withNextEvent:
	for missingAuthEventID := range missingAuthEvents {
	withNextServer:
		for _, server := range t.getServers(ctx, e.RoomID(), e) {
			logger.Infof("Retrieving missing auth event %q from %q", missingAuthEventID, server)
			tx, err := t.federation.GetEvent(ctx, server, missingAuthEventID)
			if err != nil {
				logger.WithError(err).Warnf("Failed to retrieve auth event %q", missingAuthEventID)
				if errors.Is(err, context.DeadlineExceeded) {
					return err
				}
				continue withNextServer
			}
			ev, err := gomatrixserverlib.NewEventFromUntrustedJSON(tx.PDUs[0], stateResp.RoomVersion)
			if err != nil {
				logger.WithError(err).Warnf("Failed to unmarshal auth event %q", missingAuthEventID)
				continue withNextServer
			}
			if err = api.SendInputRoomEvents(
				context.Background(),
				t.rsAPI,
				[]api.InputRoomEvent{
					{
						Kind:         api.KindOutlier,
						Event:        ev.Headered(stateResp.RoomVersion),
						AuthEventIDs: ev.AuthEventIDs(),
						SendAsServer: api.DoNotSendToOtherServers,
					},
				},
				false,
			); err != nil {
				return fmt.Errorf("api.SendEvents: %w", err)
			}
			t.hadEvent(ev.EventID(), true) // if the roomserver didn't know about the event before, it does now
			t.cacheAndReturn(ev.Headered(stateResp.RoomVersion))
			delete(missingAuthEvents, missingAuthEventID)
			continue withNextEvent
		}
	}

	if missing := len(missingAuthEvents); missing > 0 {
		return fmt.Errorf("event refers to %d auth_events which we failed to fetch", missing)
	}
	return nil
}

func checkAllowedByState(e *gomatrixserverlib.Event, stateEvents []*gomatrixserverlib.Event) error {
	authUsingState := gomatrixserverlib.NewAuthEvents(nil)
	for i := range stateEvents {
		err := authUsingState.AddEvent(stateEvents[i])
		if err != nil {
			return err
		}
	}
	return gomatrixserverlib.Allowed(e, &authUsingState)
}

func (t *txnReq) processEventWithMissingState(
	ctx context.Context, e *gomatrixserverlib.Event, roomVersion gomatrixserverlib.RoomVersion,
) error {
	// We are missing the previous events for this events.
	// This means that there is a gap in our view of the history of the
	// room. There two ways that we can handle such a gap:
	//   1) We can fill in the gap using /get_missing_events
	//   2) We can leave the gap and request the state of the room at
	//      this event from the remote server using either /state_ids
	//      or /state.
	// Synapse will attempt to do 1 and if that fails or if the gap is
	// too large then it will attempt 2.
	// Synapse will use /state_ids if possible since usually the state
	// is largely unchanged and it is more efficient to fetch a list of
	// event ids and then use /event to fetch the individual events.
	// However not all version of synapse support /state_ids so you may
	// need to fallback to /state.

	// Attempt to fill in the gap using /get_missing_events
	// This will either:
	// - fill in the gap completely then process event `e` returning no backwards extremity
	// - fail to fill in the gap and tell us to terminate the transaction err=not nil
	// - fail to fill in the gap and tell us to fetch state at the new backwards extremity, and to not terminate the transaction
	newEvents, err := t.getMissingEvents(ctx, e, roomVersion)
	if err != nil {
		return err
	}
	if len(newEvents) == 0 {
		return nil
	}

	backwardsExtremity := newEvents[0]
	newEvents = newEvents[1:]

	type respState struct {
		// A snapshot is considered trustworthy if it came from our own roomserver.
		// That's because the state will have been through state resolution once
		// already in QueryStateAfterEvent.
		trustworthy bool
		*gomatrixserverlib.RespState
	}

	// at this point we know we're going to have a gap: we need to work out the room state at the new backwards extremity.
	// Therefore, we cannot just query /state_ids with this event to get the state before. Instead, we need to query
	// the state AFTER all the prev_events for this event, then apply state resolution to that to get the state before the event.
	var states []*respState
	for _, prevEventID := range backwardsExtremity.PrevEventIDs() {
		// Look up what the state is after the backward extremity. This will either
		// come from the roomserver, if we know all the required events, or it will
		// come from a remote server via /state_ids if not.
		prevState, trustworthy, lerr := t.lookupStateAfterEvent(ctx, roomVersion, backwardsExtremity.RoomID(), prevEventID)
		if lerr != nil {
			util.GetLogger(ctx).WithError(lerr).Errorf("Failed to lookup state after prev_event: %s", prevEventID)
			return lerr
		}
		// Append the state onto the collected state. We'll run this through the
		// state resolution next.
		states = append(states, &respState{trustworthy, prevState})
	}

	// Now that we have collected all of the state from the prev_events, we'll
	// run the state through the appropriate state resolution algorithm for the
	// room if needed. This does a couple of things:
	// 1. Ensures that the state is deduplicated fully for each state-key tuple
	// 2. Ensures that we pick the latest events from both sets, in the case that
	//    one of the prev_events is quite a bit older than the others
	resolvedState := &gomatrixserverlib.RespState{}
	switch len(states) {
	case 0:
		extremityIsCreate := backwardsExtremity.Type() == gomatrixserverlib.MRoomCreate && backwardsExtremity.StateKeyEquals("")
		if !extremityIsCreate {
			// There are no previous states and this isn't the beginning of the
			// room - this is an error condition!
			util.GetLogger(ctx).Errorf("Failed to lookup any state after prev_events")
			return fmt.Errorf("expected %d states but got %d", len(backwardsExtremity.PrevEventIDs()), len(states))
		}
	case 1:
		// There's only one previous state - if it's trustworthy (came from a
		// local state snapshot which will already have been through state res),
		// use it as-is. There's no point in resolving it again.
		if states[0].trustworthy {
			resolvedState = states[0].RespState
			break
		}
		// Otherwise, if it isn't trustworthy (came from federation), run it through
		// state resolution anyway for safety, in case there are duplicates.
		fallthrough
	default:
		respStates := make([]*gomatrixserverlib.RespState, len(states))
		for i := range states {
			respStates[i] = states[i].RespState
		}
		// There's more than one previous state - run them all through state res
		t.roomsMu.Lock(e.RoomID())
		resolvedState, err = t.resolveStatesAndCheck(ctx, roomVersion, respStates, backwardsExtremity)
		t.roomsMu.Unlock(e.RoomID())
		if err != nil {
			util.GetLogger(ctx).WithError(err).Errorf("Failed to resolve state conflicts for event %s", backwardsExtremity.EventID())
			return err
		}
	}

	// First of all, send the backward extremity into the roomserver with the
	// newly resolved state. This marks the "oldest" point in the backfill and
	// sets the baseline state for any new events after this. We'll make a
	// copy of the hadEvents map so that it can be taken downstream without
	// worrying about concurrent map reads/writes, since t.hadEvents is meant
	// to be protected by a mutex.
	hadEvents := map[string]bool{}
	t.hadEventsMutex.Lock()
	for k, v := range t.hadEvents {
		hadEvents[k] = v
	}
	t.hadEventsMutex.Unlock()
	err = api.SendEventWithState(
		context.Background(),
		t.rsAPI,
		api.KindOld,
		resolvedState,
		backwardsExtremity.Headered(roomVersion),
		hadEvents,
		// Send the events to the roomserver asynchronously, so they will be
		// processed when the roomserver is able, without blocking here.
		true,
	)
	if err != nil {
		return fmt.Errorf("api.SendEventWithState: %w", err)
	}

	// Then send all of the newer backfilled events, of which will all be newer
	// than the backward extremity, into the roomserver without state. This way
	// they will automatically fast-forward based on the room state at the
	// extremity in the last step.
	headeredNewEvents := make([]*gomatrixserverlib.HeaderedEvent, len(newEvents))
	for i, newEvent := range newEvents {
		headeredNewEvents[i] = newEvent.Headered(roomVersion)
	}
	if err = api.SendEvents(
		context.Background(),
		t.rsAPI,
		api.KindOld,
		append(headeredNewEvents, e.Headered(roomVersion)),
		api.DoNotSendToOtherServers,
		nil,
		// Send the events to the roomserver asynchronously, so they will be
		// processed when the roomserver is able, without blocking here.
		true,
	); err != nil {
		return fmt.Errorf("api.SendEvents: %w", err)
	}

	return nil
}

// lookupStateAfterEvent returns the room state after `eventID`, which is the state before eventID with the state of `eventID` (if it's a state event)
// added into the mix.
func (t *txnReq) lookupStateAfterEvent(ctx context.Context, roomVersion gomatrixserverlib.RoomVersion, roomID, eventID string) (*gomatrixserverlib.RespState, bool, error) {
	// try doing all this locally before we resort to querying federation
	respState := t.lookupStateAfterEventLocally(ctx, roomID, eventID)
	if respState != nil {
		return respState, true, nil
	}

	respState, err := t.lookupStateBeforeEvent(ctx, roomVersion, roomID, eventID)
	if err != nil {
		return nil, false, fmt.Errorf("t.lookupStateBeforeEvent: %w", err)
	}

	// fetch the event we're missing and add it to the pile
	h, err := t.lookupEvent(ctx, roomVersion, roomID, eventID, false)
	switch err.(type) {
	case verifySigError:
		return respState, false, nil
	case nil:
		// do nothing
	default:
		return nil, false, fmt.Errorf("t.lookupEvent: %w", err)
	}
	h = t.cacheAndReturn(h)
	if h.StateKey() != nil {
		addedToState := false
		for i := range respState.StateEvents {
			se := respState.StateEvents[i]
			if se.Type() == h.Type() && se.StateKeyEquals(*h.StateKey()) {
				respState.StateEvents[i] = h.Unwrap()
				addedToState = true
				break
			}
		}
		if !addedToState {
			respState.StateEvents = append(respState.StateEvents, h.Unwrap())
		}
	}

	return respState, false, nil
}

func (t *txnReq) cacheAndReturn(ev *gomatrixserverlib.HeaderedEvent) *gomatrixserverlib.HeaderedEvent {
	t.haveEventsMutex.Lock()
	defer t.haveEventsMutex.Unlock()
	if cached, exists := t.haveEvents[ev.EventID()]; exists {
		return cached
	}
	t.haveEvents[ev.EventID()] = ev
	return ev
}

func (t *txnReq) lookupStateAfterEventLocally(ctx context.Context, roomID, eventID string) *gomatrixserverlib.RespState {
	var res api.QueryStateAfterEventsResponse
	err := t.rsAPI.QueryStateAfterEvents(ctx, &api.QueryStateAfterEventsRequest{
		RoomID:       roomID,
		PrevEventIDs: []string{eventID},
	}, &res)
	if err != nil || !res.PrevEventsExist {
		util.GetLogger(ctx).WithField("room_id", roomID).WithError(err).Warnf("failed to query state after %s locally, prev exists=%v", eventID, res.PrevEventsExist)
		return nil
	}
	stateEvents := make([]*gomatrixserverlib.HeaderedEvent, len(res.StateEvents))
	for i, ev := range res.StateEvents {
		// set the event from the haveEvents cache - this means we will share pointers with other prev_event branches for this
		// processEvent request, which is better for memory.
		stateEvents[i] = t.cacheAndReturn(ev)
		t.hadEvent(ev.EventID(), true)
	}
	// we should never access res.StateEvents again so we delete it here to make GC faster
	res.StateEvents = nil

	var authEvents []*gomatrixserverlib.Event
	missingAuthEvents := map[string]bool{}
	for _, ev := range stateEvents {
		t.haveEventsMutex.Lock()
		for _, ae := range ev.AuthEventIDs() {
			if aev, ok := t.haveEvents[ae]; ok {
				authEvents = append(authEvents, aev.Unwrap())
			} else {
				missingAuthEvents[ae] = true
			}
		}
		t.haveEventsMutex.Unlock()
	}
	// QueryStateAfterEvents does not return the auth events, so fetch them now. We know the roomserver has them else it wouldn't
	// have stored the event.
	if len(missingAuthEvents) > 0 {
		var missingEventList []string
		for evID := range missingAuthEvents {
			missingEventList = append(missingEventList, evID)
		}
		queryReq := api.QueryEventsByIDRequest{
			EventIDs: missingEventList,
		}
		util.GetLogger(ctx).WithField("count", len(missingEventList)).Infof("Fetching missing auth events")
		var queryRes api.QueryEventsByIDResponse
		if err = t.rsAPI.QueryEventsByID(ctx, &queryReq, &queryRes); err != nil {
			return nil
		}
		for i, ev := range queryRes.Events {
			authEvents = append(authEvents, t.cacheAndReturn(queryRes.Events[i]).Unwrap())
			t.hadEvent(ev.EventID(), true)
		}
		queryRes.Events = nil
	}

	return &gomatrixserverlib.RespState{
		StateEvents: gomatrixserverlib.UnwrapEventHeaders(stateEvents),
		AuthEvents:  authEvents,
	}
}

// lookuptStateBeforeEvent returns the room state before the event e, which is just /state_ids and/or /state depending on what
// the server supports.
func (t *txnReq) lookupStateBeforeEvent(ctx context.Context, roomVersion gomatrixserverlib.RoomVersion, roomID, eventID string) (
	*gomatrixserverlib.RespState, error) {

	// Attempt to fetch the missing state using /state_ids and /events
	return t.lookupMissingStateViaStateIDs(ctx, roomID, eventID, roomVersion)
}

func (t *txnReq) resolveStatesAndCheck(ctx context.Context, roomVersion gomatrixserverlib.RoomVersion, states []*gomatrixserverlib.RespState, backwardsExtremity *gomatrixserverlib.Event) (*gomatrixserverlib.RespState, error) {
	var authEventList []*gomatrixserverlib.Event
	var stateEventList []*gomatrixserverlib.Event
	for _, state := range states {
		authEventList = append(authEventList, state.AuthEvents...)
		stateEventList = append(stateEventList, state.StateEvents...)
	}
	resolvedStateEvents, err := gomatrixserverlib.ResolveConflicts(roomVersion, stateEventList, authEventList)
	if err != nil {
		return nil, err
	}
	// apply the current event
retryAllowedState:
	if err = checkAllowedByState(backwardsExtremity, resolvedStateEvents); err != nil {
		switch missing := err.(type) {
		case gomatrixserverlib.MissingAuthEventError:
			h, err2 := t.lookupEvent(ctx, roomVersion, backwardsExtremity.RoomID(), missing.AuthEventID, true)
			switch err2.(type) {
			case verifySigError:
				return &gomatrixserverlib.RespState{
					AuthEvents:  authEventList,
					StateEvents: resolvedStateEvents,
				}, nil
			case nil:
				// do nothing
			default:
				return nil, fmt.Errorf("missing auth event %s and failed to look it up: %w", missing.AuthEventID, err2)
			}
			util.GetLogger(ctx).Infof("fetched event %s", missing.AuthEventID)
			resolvedStateEvents = append(resolvedStateEvents, h.Unwrap())
			goto retryAllowedState
		default:
		}
		return nil, err
	}
	return &gomatrixserverlib.RespState{
		AuthEvents:  authEventList,
		StateEvents: resolvedStateEvents,
	}, nil
}

func (t *txnReq) getMissingEvents(ctx context.Context, e *gomatrixserverlib.Event, roomVersion gomatrixserverlib.RoomVersion) (newEvents []*gomatrixserverlib.Event, err error) {
	logger := util.GetLogger(ctx).WithField("event_id", e.EventID()).WithField("room_id", e.RoomID())
	needed := gomatrixserverlib.StateNeededForAuth([]*gomatrixserverlib.Event{e})
	// query latest events (our trusted forward extremities)
	req := api.QueryLatestEventsAndStateRequest{
		RoomID:       e.RoomID(),
		StateToFetch: needed.Tuples(),
	}
	var res api.QueryLatestEventsAndStateResponse
	if err = t.rsAPI.QueryLatestEventsAndState(ctx, &req, &res); err != nil {
		logger.WithError(err).Warn("Failed to query latest events")
		return nil, err
	}
	latestEvents := make([]string, len(res.LatestEvents))
	for i, ev := range res.LatestEvents {
		latestEvents[i] = res.LatestEvents[i].EventID
		t.hadEvent(ev.EventID, true)
	}

	var missingResp *gomatrixserverlib.RespMissingEvents
	servers := t.getServers(ctx, e.RoomID(), e)
	for _, server := range servers {
		var m gomatrixserverlib.RespMissingEvents
		if m, err = t.federation.LookupMissingEvents(ctx, server, e.RoomID(), gomatrixserverlib.MissingEvents{
			Limit: 20,
			// The latest event IDs that the sender already has. These are skipped when retrieving the previous events of latest_events.
			EarliestEvents: latestEvents,
			// The event IDs to retrieve the previous events for.
			LatestEvents: []string{e.EventID()},
		}, roomVersion); err == nil {
			missingResp = &m
			break
		} else {
			logger.WithError(err).Errorf("%s pushed us an event but %q did not respond to /get_missing_events", t.Origin, server)
			if errors.Is(err, context.DeadlineExceeded) {
				break
			}
		}
	}

	if missingResp == nil {
		logger.WithError(err).Errorf(
			"%s pushed us an event but %d server(s) couldn't give us details about prev_events via /get_missing_events - dropping this event until it can",
			t.Origin, len(servers),
		)
		return nil, missingPrevEventsError{
			eventID: e.EventID(),
			err:     err,
		}
	}

	// security: how we handle failures depends on whether or not this event will become the new forward extremity for the room.
	// There's 2 scenarios to consider:
	// - Case A: We got pushed an event and are now fetching missing prev_events. (isInboundTxn=true)
	// - Case B: We are fetching missing prev_events already and now fetching some more  (isInboundTxn=false)
	// In Case B, we know for sure that the event we are currently processing will not become the new forward extremity for the room,
	// as it was called in response to an inbound txn which had it as a prev_event.
	// In Case A, the event is a forward extremity, and could eventually become the _only_ forward extremity in the room. This is bad
	// because it means we would trust the state at that event to be the state for the entire room, and allows rooms to be hijacked.
	// https://github.com/matrix-org/synapse/pull/3456
	// https://github.com/matrix-org/synapse/blob/229eb81498b0fe1da81e9b5b333a0285acde9446/synapse/handlers/federation.py#L335
	// For now, we do not allow Case B, so reject the event.
	logger.Infof("get_missing_events returned %d events", len(missingResp.Events))

	// Make sure events from the missingResp are using the cache - missing events
	// will be added and duplicates will be removed.
	for i, ev := range missingResp.Events {
		missingResp.Events[i] = t.cacheAndReturn(ev.Headered(roomVersion)).Unwrap()
	}

	// topologically sort and sanity check that we are making forward progress
	newEvents = gomatrixserverlib.ReverseTopologicalOrdering(missingResp.Events, gomatrixserverlib.TopologicalOrderByPrevEvents)
	shouldHaveSomeEventIDs := e.PrevEventIDs()
	hasPrevEvent := false
Event:
	for _, pe := range shouldHaveSomeEventIDs {
		for _, ev := range newEvents {
			if ev.EventID() == pe {
				hasPrevEvent = true
				break Event
			}
		}
	}
	if !hasPrevEvent {
		err = fmt.Errorf("called /get_missing_events but server %s didn't return any prev_events with IDs %v", t.Origin, shouldHaveSomeEventIDs)
		logger.WithError(err).Errorf(
			"%s pushed us an event but couldn't give us details about prev_events via /get_missing_events - dropping this event until it can",
			t.Origin,
		)
		return nil, missingPrevEventsError{
			eventID: e.EventID(),
			err:     err,
		}
	}

	return newEvents, nil
}

func (t *txnReq) lookupMissingStateViaState(ctx context.Context, roomID, eventID string, roomVersion gomatrixserverlib.RoomVersion) (
	respState *gomatrixserverlib.RespState, err error) {
	state, err := t.federation.LookupState(ctx, t.Origin, roomID, eventID, roomVersion)
	if err != nil {
		return nil, err
	}
	// Check that the returned state is valid.
	if err := state.Check(ctx, t.keys, nil); err != nil {
		return nil, err
	}
	// Cache the results of this state lookup and deduplicate anything we already
	// have in the cache, freeing up memory.
	for i, ev := range state.AuthEvents {
		state.AuthEvents[i] = t.cacheAndReturn(ev.Headered(roomVersion)).Unwrap()
	}
	for i, ev := range state.StateEvents {
		state.StateEvents[i] = t.cacheAndReturn(ev.Headered(roomVersion)).Unwrap()
	}
	return &state, nil
}

func (t *txnReq) lookupMissingStateViaStateIDs(ctx context.Context, roomID, eventID string, roomVersion gomatrixserverlib.RoomVersion) (
	*gomatrixserverlib.RespState, error) {
	util.GetLogger(ctx).WithField("room_id", roomID).Infof("lookupMissingStateViaStateIDs %s", eventID)
	// fetch the state event IDs at the time of the event
	stateIDs, err := t.federation.LookupStateIDs(ctx, t.Origin, roomID, eventID)
	if err != nil {
		return nil, err
	}
	// work out which auth/state IDs are missing
	wantIDs := append(stateIDs.StateEventIDs, stateIDs.AuthEventIDs...)
	missing := make(map[string]bool)
	var missingEventList []string
	t.haveEventsMutex.Lock()
	for _, sid := range wantIDs {
		if _, ok := t.haveEvents[sid]; !ok {
			if !missing[sid] {
				missing[sid] = true
				missingEventList = append(missingEventList, sid)
			}
		}
	}
	t.haveEventsMutex.Unlock()

	// fetch as many as we can from the roomserver
	queryReq := api.QueryEventsByIDRequest{
		EventIDs: missingEventList,
	}
	var queryRes api.QueryEventsByIDResponse
	if err = t.rsAPI.QueryEventsByID(ctx, &queryReq, &queryRes); err != nil {
		return nil, err
	}
	for i, ev := range queryRes.Events {
		queryRes.Events[i] = t.cacheAndReturn(queryRes.Events[i])
		t.hadEvent(ev.EventID(), true)
		evID := queryRes.Events[i].EventID()
		if missing[evID] {
			delete(missing, evID)
		}
	}
	queryRes.Events = nil // allow it to be GCed

	concurrentRequests := 8
	missingCount := len(missing)
	util.GetLogger(ctx).WithField("room_id", roomID).WithField("event_id", eventID).Infof("lookupMissingStateViaStateIDs missing %d/%d events", missingCount, len(wantIDs))

	// If over 50% of the auth/state events from /state_ids are missing
	// then we'll just call /state instead, otherwise we'll just end up
	// hammering the remote side with /event requests unnecessarily.
	if missingCount > concurrentRequests && missingCount > len(wantIDs)/2 {
		util.GetLogger(ctx).WithFields(logrus.Fields{
			"missing":           missingCount,
			"event_id":          eventID,
			"room_id":           roomID,
			"total_state":       len(stateIDs.StateEventIDs),
			"total_auth_events": len(stateIDs.AuthEventIDs),
		}).Info("Fetching all state at event")
		return t.lookupMissingStateViaState(ctx, roomID, eventID, roomVersion)
	}

	if missingCount > 0 {
		util.GetLogger(ctx).WithFields(logrus.Fields{
			"missing":             missingCount,
			"event_id":            eventID,
			"room_id":             roomID,
			"total_state":         len(stateIDs.StateEventIDs),
			"total_auth_events":   len(stateIDs.AuthEventIDs),
			"concurrent_requests": concurrentRequests,
		}).Info("Fetching missing state at event")

		// Create a queue containing all of the missing event IDs that we want
		// to retrieve.
		pending := make(chan string, missingCount)
		for missingEventID := range missing {
			pending <- missingEventID
		}
		close(pending)

		// Define how many workers we should start to do this.
		if missingCount < concurrentRequests {
			concurrentRequests = missingCount
		}

		// Create the wait group.
		var fetchgroup sync.WaitGroup
		fetchgroup.Add(concurrentRequests)

		// This is the only place where we'll write to t.haveEvents from
		// multiple goroutines, and everywhere else is blocked on this
		// synchronous function anyway.
		var haveEventsMutex sync.Mutex

		// Define what we'll do in order to fetch the missing event ID.
		fetch := func(missingEventID string) {
			var h *gomatrixserverlib.HeaderedEvent
			h, err = t.lookupEvent(ctx, roomVersion, roomID, missingEventID, false)
			switch err.(type) {
			case verifySigError:
				return
			case nil:
				break
			default:
				util.GetLogger(ctx).WithFields(logrus.Fields{
					"event_id": missingEventID,
					"room_id":  roomID,
				}).Info("Failed to fetch missing event")
				return
			}
			haveEventsMutex.Lock()
			t.cacheAndReturn(h)
			haveEventsMutex.Unlock()
		}

		// Create the worker.
		worker := func(ch <-chan string) {
			defer fetchgroup.Done()
			for missingEventID := range ch {
				fetch(missingEventID)
			}
		}

		// Start the workers.
		for i := 0; i < concurrentRequests; i++ {
			go worker(pending)
		}

		// Wait for the workers to finish.
		fetchgroup.Wait()
	}

	resp, err := t.createRespStateFromStateIDs(stateIDs)
	return resp, err
}

func (t *txnReq) createRespStateFromStateIDs(stateIDs gomatrixserverlib.RespStateIDs) (
	*gomatrixserverlib.RespState, error) { // nolint:unparam
	t.haveEventsMutex.Lock()
	defer t.haveEventsMutex.Unlock()

	// create a RespState response using the response to /state_ids as a guide
	respState := gomatrixserverlib.RespState{}

	for i := range stateIDs.StateEventIDs {
		ev, ok := t.haveEvents[stateIDs.StateEventIDs[i]]
		if !ok {
			logrus.Warnf("Missing state event in createRespStateFromStateIDs: %s", stateIDs.StateEventIDs[i])
			continue
		}
		respState.StateEvents = append(respState.StateEvents, ev.Unwrap())
	}
	for i := range stateIDs.AuthEventIDs {
		ev, ok := t.haveEvents[stateIDs.AuthEventIDs[i]]
		if !ok {
			logrus.Warnf("Missing auth event in createRespStateFromStateIDs: %s", stateIDs.AuthEventIDs[i])
			continue
		}
		respState.AuthEvents = append(respState.AuthEvents, ev.Unwrap())
	}
	// We purposefully do not do auth checks on the returned events, as they will still
	// be processed in the exact same way, just as a 'rejected' event
	// TODO: Add a field to HeaderedEvent to indicate if the event is rejected.
	return &respState, nil
}

func (t *txnReq) lookupEvent(ctx context.Context, roomVersion gomatrixserverlib.RoomVersion, roomID, missingEventID string, localFirst bool) (*gomatrixserverlib.HeaderedEvent, error) {
	if localFirst {
		// fetch from the roomserver
		queryReq := api.QueryEventsByIDRequest{
			EventIDs: []string{missingEventID},
		}
		var queryRes api.QueryEventsByIDResponse
		if err := t.rsAPI.QueryEventsByID(ctx, &queryReq, &queryRes); err != nil {
			util.GetLogger(ctx).Warnf("Failed to query roomserver for missing event %s: %s - falling back to remote", missingEventID, err)
		} else if len(queryRes.Events) == 1 {
			return queryRes.Events[0], nil
		}
	}
	var event *gomatrixserverlib.Event
	found := false
	servers := t.getServers(ctx, roomID, nil)
	for _, serverName := range servers {
		txn, err := t.federation.GetEvent(ctx, serverName, missingEventID)
		if err != nil || len(txn.PDUs) == 0 {
			util.GetLogger(ctx).WithError(err).WithField("event_id", missingEventID).Warn("Failed to get missing /event for event ID")
			if errors.Is(err, context.DeadlineExceeded) {
				break
			}
			continue
		}
		event, err = gomatrixserverlib.NewEventFromUntrustedJSON(txn.PDUs[0], roomVersion)
		if err != nil {
			util.GetLogger(ctx).WithError(err).WithField("event_id", missingEventID).Warnf("Transaction: Failed to parse event JSON of event")
			continue
		}
		found = true
		break
	}
	if !found {
		util.GetLogger(ctx).WithField("event_id", missingEventID).Warnf("Failed to get missing /event for event ID from %d server(s)", len(servers))
		return nil, fmt.Errorf("wasn't able to find event via %d server(s)", len(servers))
	}
	if err := event.VerifyEventSignatures(ctx, t.keys); err != nil {
		util.GetLogger(ctx).WithError(err).Warnf("Transaction: Couldn't validate signature of event %q", event.EventID())
		return nil, verifySigError{event.EventID(), err}
	}
	return t.cacheAndReturn(event.Headered(roomVersion)), nil
>>>>>>> 161f1451
}<|MERGE_RESOLUTION|>--- conflicted
+++ resolved
@@ -613,718 +613,4 @@
 		nil,
 		false,
 	)
-<<<<<<< HEAD
-=======
-}
-
-func (t *txnReq) retrieveMissingAuthEvents(
-	ctx context.Context, e *gomatrixserverlib.Event, stateResp *api.QueryMissingAuthPrevEventsResponse,
-) error {
-	logger := util.GetLogger(ctx).WithField("event_id", e.EventID()).WithField("room_id", e.RoomID())
-
-	missingAuthEvents := make(map[string]struct{})
-	for _, missingAuthEventID := range stateResp.MissingAuthEventIDs {
-		missingAuthEvents[missingAuthEventID] = struct{}{}
-	}
-
-withNextEvent:
-	for missingAuthEventID := range missingAuthEvents {
-	withNextServer:
-		for _, server := range t.getServers(ctx, e.RoomID(), e) {
-			logger.Infof("Retrieving missing auth event %q from %q", missingAuthEventID, server)
-			tx, err := t.federation.GetEvent(ctx, server, missingAuthEventID)
-			if err != nil {
-				logger.WithError(err).Warnf("Failed to retrieve auth event %q", missingAuthEventID)
-				if errors.Is(err, context.DeadlineExceeded) {
-					return err
-				}
-				continue withNextServer
-			}
-			ev, err := gomatrixserverlib.NewEventFromUntrustedJSON(tx.PDUs[0], stateResp.RoomVersion)
-			if err != nil {
-				logger.WithError(err).Warnf("Failed to unmarshal auth event %q", missingAuthEventID)
-				continue withNextServer
-			}
-			if err = api.SendInputRoomEvents(
-				context.Background(),
-				t.rsAPI,
-				[]api.InputRoomEvent{
-					{
-						Kind:         api.KindOutlier,
-						Event:        ev.Headered(stateResp.RoomVersion),
-						AuthEventIDs: ev.AuthEventIDs(),
-						SendAsServer: api.DoNotSendToOtherServers,
-					},
-				},
-				false,
-			); err != nil {
-				return fmt.Errorf("api.SendEvents: %w", err)
-			}
-			t.hadEvent(ev.EventID(), true) // if the roomserver didn't know about the event before, it does now
-			t.cacheAndReturn(ev.Headered(stateResp.RoomVersion))
-			delete(missingAuthEvents, missingAuthEventID)
-			continue withNextEvent
-		}
-	}
-
-	if missing := len(missingAuthEvents); missing > 0 {
-		return fmt.Errorf("event refers to %d auth_events which we failed to fetch", missing)
-	}
-	return nil
-}
-
-func checkAllowedByState(e *gomatrixserverlib.Event, stateEvents []*gomatrixserverlib.Event) error {
-	authUsingState := gomatrixserverlib.NewAuthEvents(nil)
-	for i := range stateEvents {
-		err := authUsingState.AddEvent(stateEvents[i])
-		if err != nil {
-			return err
-		}
-	}
-	return gomatrixserverlib.Allowed(e, &authUsingState)
-}
-
-func (t *txnReq) processEventWithMissingState(
-	ctx context.Context, e *gomatrixserverlib.Event, roomVersion gomatrixserverlib.RoomVersion,
-) error {
-	// We are missing the previous events for this events.
-	// This means that there is a gap in our view of the history of the
-	// room. There two ways that we can handle such a gap:
-	//   1) We can fill in the gap using /get_missing_events
-	//   2) We can leave the gap and request the state of the room at
-	//      this event from the remote server using either /state_ids
-	//      or /state.
-	// Synapse will attempt to do 1 and if that fails or if the gap is
-	// too large then it will attempt 2.
-	// Synapse will use /state_ids if possible since usually the state
-	// is largely unchanged and it is more efficient to fetch a list of
-	// event ids and then use /event to fetch the individual events.
-	// However not all version of synapse support /state_ids so you may
-	// need to fallback to /state.
-
-	// Attempt to fill in the gap using /get_missing_events
-	// This will either:
-	// - fill in the gap completely then process event `e` returning no backwards extremity
-	// - fail to fill in the gap and tell us to terminate the transaction err=not nil
-	// - fail to fill in the gap and tell us to fetch state at the new backwards extremity, and to not terminate the transaction
-	newEvents, err := t.getMissingEvents(ctx, e, roomVersion)
-	if err != nil {
-		return err
-	}
-	if len(newEvents) == 0 {
-		return nil
-	}
-
-	backwardsExtremity := newEvents[0]
-	newEvents = newEvents[1:]
-
-	type respState struct {
-		// A snapshot is considered trustworthy if it came from our own roomserver.
-		// That's because the state will have been through state resolution once
-		// already in QueryStateAfterEvent.
-		trustworthy bool
-		*gomatrixserverlib.RespState
-	}
-
-	// at this point we know we're going to have a gap: we need to work out the room state at the new backwards extremity.
-	// Therefore, we cannot just query /state_ids with this event to get the state before. Instead, we need to query
-	// the state AFTER all the prev_events for this event, then apply state resolution to that to get the state before the event.
-	var states []*respState
-	for _, prevEventID := range backwardsExtremity.PrevEventIDs() {
-		// Look up what the state is after the backward extremity. This will either
-		// come from the roomserver, if we know all the required events, or it will
-		// come from a remote server via /state_ids if not.
-		prevState, trustworthy, lerr := t.lookupStateAfterEvent(ctx, roomVersion, backwardsExtremity.RoomID(), prevEventID)
-		if lerr != nil {
-			util.GetLogger(ctx).WithError(lerr).Errorf("Failed to lookup state after prev_event: %s", prevEventID)
-			return lerr
-		}
-		// Append the state onto the collected state. We'll run this through the
-		// state resolution next.
-		states = append(states, &respState{trustworthy, prevState})
-	}
-
-	// Now that we have collected all of the state from the prev_events, we'll
-	// run the state through the appropriate state resolution algorithm for the
-	// room if needed. This does a couple of things:
-	// 1. Ensures that the state is deduplicated fully for each state-key tuple
-	// 2. Ensures that we pick the latest events from both sets, in the case that
-	//    one of the prev_events is quite a bit older than the others
-	resolvedState := &gomatrixserverlib.RespState{}
-	switch len(states) {
-	case 0:
-		extremityIsCreate := backwardsExtremity.Type() == gomatrixserverlib.MRoomCreate && backwardsExtremity.StateKeyEquals("")
-		if !extremityIsCreate {
-			// There are no previous states and this isn't the beginning of the
-			// room - this is an error condition!
-			util.GetLogger(ctx).Errorf("Failed to lookup any state after prev_events")
-			return fmt.Errorf("expected %d states but got %d", len(backwardsExtremity.PrevEventIDs()), len(states))
-		}
-	case 1:
-		// There's only one previous state - if it's trustworthy (came from a
-		// local state snapshot which will already have been through state res),
-		// use it as-is. There's no point in resolving it again.
-		if states[0].trustworthy {
-			resolvedState = states[0].RespState
-			break
-		}
-		// Otherwise, if it isn't trustworthy (came from federation), run it through
-		// state resolution anyway for safety, in case there are duplicates.
-		fallthrough
-	default:
-		respStates := make([]*gomatrixserverlib.RespState, len(states))
-		for i := range states {
-			respStates[i] = states[i].RespState
-		}
-		// There's more than one previous state - run them all through state res
-		t.roomsMu.Lock(e.RoomID())
-		resolvedState, err = t.resolveStatesAndCheck(ctx, roomVersion, respStates, backwardsExtremity)
-		t.roomsMu.Unlock(e.RoomID())
-		if err != nil {
-			util.GetLogger(ctx).WithError(err).Errorf("Failed to resolve state conflicts for event %s", backwardsExtremity.EventID())
-			return err
-		}
-	}
-
-	// First of all, send the backward extremity into the roomserver with the
-	// newly resolved state. This marks the "oldest" point in the backfill and
-	// sets the baseline state for any new events after this. We'll make a
-	// copy of the hadEvents map so that it can be taken downstream without
-	// worrying about concurrent map reads/writes, since t.hadEvents is meant
-	// to be protected by a mutex.
-	hadEvents := map[string]bool{}
-	t.hadEventsMutex.Lock()
-	for k, v := range t.hadEvents {
-		hadEvents[k] = v
-	}
-	t.hadEventsMutex.Unlock()
-	err = api.SendEventWithState(
-		context.Background(),
-		t.rsAPI,
-		api.KindOld,
-		resolvedState,
-		backwardsExtremity.Headered(roomVersion),
-		hadEvents,
-		// Send the events to the roomserver asynchronously, so they will be
-		// processed when the roomserver is able, without blocking here.
-		true,
-	)
-	if err != nil {
-		return fmt.Errorf("api.SendEventWithState: %w", err)
-	}
-
-	// Then send all of the newer backfilled events, of which will all be newer
-	// than the backward extremity, into the roomserver without state. This way
-	// they will automatically fast-forward based on the room state at the
-	// extremity in the last step.
-	headeredNewEvents := make([]*gomatrixserverlib.HeaderedEvent, len(newEvents))
-	for i, newEvent := range newEvents {
-		headeredNewEvents[i] = newEvent.Headered(roomVersion)
-	}
-	if err = api.SendEvents(
-		context.Background(),
-		t.rsAPI,
-		api.KindOld,
-		append(headeredNewEvents, e.Headered(roomVersion)),
-		api.DoNotSendToOtherServers,
-		nil,
-		// Send the events to the roomserver asynchronously, so they will be
-		// processed when the roomserver is able, without blocking here.
-		true,
-	); err != nil {
-		return fmt.Errorf("api.SendEvents: %w", err)
-	}
-
-	return nil
-}
-
-// lookupStateAfterEvent returns the room state after `eventID`, which is the state before eventID with the state of `eventID` (if it's a state event)
-// added into the mix.
-func (t *txnReq) lookupStateAfterEvent(ctx context.Context, roomVersion gomatrixserverlib.RoomVersion, roomID, eventID string) (*gomatrixserverlib.RespState, bool, error) {
-	// try doing all this locally before we resort to querying federation
-	respState := t.lookupStateAfterEventLocally(ctx, roomID, eventID)
-	if respState != nil {
-		return respState, true, nil
-	}
-
-	respState, err := t.lookupStateBeforeEvent(ctx, roomVersion, roomID, eventID)
-	if err != nil {
-		return nil, false, fmt.Errorf("t.lookupStateBeforeEvent: %w", err)
-	}
-
-	// fetch the event we're missing and add it to the pile
-	h, err := t.lookupEvent(ctx, roomVersion, roomID, eventID, false)
-	switch err.(type) {
-	case verifySigError:
-		return respState, false, nil
-	case nil:
-		// do nothing
-	default:
-		return nil, false, fmt.Errorf("t.lookupEvent: %w", err)
-	}
-	h = t.cacheAndReturn(h)
-	if h.StateKey() != nil {
-		addedToState := false
-		for i := range respState.StateEvents {
-			se := respState.StateEvents[i]
-			if se.Type() == h.Type() && se.StateKeyEquals(*h.StateKey()) {
-				respState.StateEvents[i] = h.Unwrap()
-				addedToState = true
-				break
-			}
-		}
-		if !addedToState {
-			respState.StateEvents = append(respState.StateEvents, h.Unwrap())
-		}
-	}
-
-	return respState, false, nil
-}
-
-func (t *txnReq) cacheAndReturn(ev *gomatrixserverlib.HeaderedEvent) *gomatrixserverlib.HeaderedEvent {
-	t.haveEventsMutex.Lock()
-	defer t.haveEventsMutex.Unlock()
-	if cached, exists := t.haveEvents[ev.EventID()]; exists {
-		return cached
-	}
-	t.haveEvents[ev.EventID()] = ev
-	return ev
-}
-
-func (t *txnReq) lookupStateAfterEventLocally(ctx context.Context, roomID, eventID string) *gomatrixserverlib.RespState {
-	var res api.QueryStateAfterEventsResponse
-	err := t.rsAPI.QueryStateAfterEvents(ctx, &api.QueryStateAfterEventsRequest{
-		RoomID:       roomID,
-		PrevEventIDs: []string{eventID},
-	}, &res)
-	if err != nil || !res.PrevEventsExist {
-		util.GetLogger(ctx).WithField("room_id", roomID).WithError(err).Warnf("failed to query state after %s locally, prev exists=%v", eventID, res.PrevEventsExist)
-		return nil
-	}
-	stateEvents := make([]*gomatrixserverlib.HeaderedEvent, len(res.StateEvents))
-	for i, ev := range res.StateEvents {
-		// set the event from the haveEvents cache - this means we will share pointers with other prev_event branches for this
-		// processEvent request, which is better for memory.
-		stateEvents[i] = t.cacheAndReturn(ev)
-		t.hadEvent(ev.EventID(), true)
-	}
-	// we should never access res.StateEvents again so we delete it here to make GC faster
-	res.StateEvents = nil
-
-	var authEvents []*gomatrixserverlib.Event
-	missingAuthEvents := map[string]bool{}
-	for _, ev := range stateEvents {
-		t.haveEventsMutex.Lock()
-		for _, ae := range ev.AuthEventIDs() {
-			if aev, ok := t.haveEvents[ae]; ok {
-				authEvents = append(authEvents, aev.Unwrap())
-			} else {
-				missingAuthEvents[ae] = true
-			}
-		}
-		t.haveEventsMutex.Unlock()
-	}
-	// QueryStateAfterEvents does not return the auth events, so fetch them now. We know the roomserver has them else it wouldn't
-	// have stored the event.
-	if len(missingAuthEvents) > 0 {
-		var missingEventList []string
-		for evID := range missingAuthEvents {
-			missingEventList = append(missingEventList, evID)
-		}
-		queryReq := api.QueryEventsByIDRequest{
-			EventIDs: missingEventList,
-		}
-		util.GetLogger(ctx).WithField("count", len(missingEventList)).Infof("Fetching missing auth events")
-		var queryRes api.QueryEventsByIDResponse
-		if err = t.rsAPI.QueryEventsByID(ctx, &queryReq, &queryRes); err != nil {
-			return nil
-		}
-		for i, ev := range queryRes.Events {
-			authEvents = append(authEvents, t.cacheAndReturn(queryRes.Events[i]).Unwrap())
-			t.hadEvent(ev.EventID(), true)
-		}
-		queryRes.Events = nil
-	}
-
-	return &gomatrixserverlib.RespState{
-		StateEvents: gomatrixserverlib.UnwrapEventHeaders(stateEvents),
-		AuthEvents:  authEvents,
-	}
-}
-
-// lookuptStateBeforeEvent returns the room state before the event e, which is just /state_ids and/or /state depending on what
-// the server supports.
-func (t *txnReq) lookupStateBeforeEvent(ctx context.Context, roomVersion gomatrixserverlib.RoomVersion, roomID, eventID string) (
-	*gomatrixserverlib.RespState, error) {
-
-	// Attempt to fetch the missing state using /state_ids and /events
-	return t.lookupMissingStateViaStateIDs(ctx, roomID, eventID, roomVersion)
-}
-
-func (t *txnReq) resolveStatesAndCheck(ctx context.Context, roomVersion gomatrixserverlib.RoomVersion, states []*gomatrixserverlib.RespState, backwardsExtremity *gomatrixserverlib.Event) (*gomatrixserverlib.RespState, error) {
-	var authEventList []*gomatrixserverlib.Event
-	var stateEventList []*gomatrixserverlib.Event
-	for _, state := range states {
-		authEventList = append(authEventList, state.AuthEvents...)
-		stateEventList = append(stateEventList, state.StateEvents...)
-	}
-	resolvedStateEvents, err := gomatrixserverlib.ResolveConflicts(roomVersion, stateEventList, authEventList)
-	if err != nil {
-		return nil, err
-	}
-	// apply the current event
-retryAllowedState:
-	if err = checkAllowedByState(backwardsExtremity, resolvedStateEvents); err != nil {
-		switch missing := err.(type) {
-		case gomatrixserverlib.MissingAuthEventError:
-			h, err2 := t.lookupEvent(ctx, roomVersion, backwardsExtremity.RoomID(), missing.AuthEventID, true)
-			switch err2.(type) {
-			case verifySigError:
-				return &gomatrixserverlib.RespState{
-					AuthEvents:  authEventList,
-					StateEvents: resolvedStateEvents,
-				}, nil
-			case nil:
-				// do nothing
-			default:
-				return nil, fmt.Errorf("missing auth event %s and failed to look it up: %w", missing.AuthEventID, err2)
-			}
-			util.GetLogger(ctx).Infof("fetched event %s", missing.AuthEventID)
-			resolvedStateEvents = append(resolvedStateEvents, h.Unwrap())
-			goto retryAllowedState
-		default:
-		}
-		return nil, err
-	}
-	return &gomatrixserverlib.RespState{
-		AuthEvents:  authEventList,
-		StateEvents: resolvedStateEvents,
-	}, nil
-}
-
-func (t *txnReq) getMissingEvents(ctx context.Context, e *gomatrixserverlib.Event, roomVersion gomatrixserverlib.RoomVersion) (newEvents []*gomatrixserverlib.Event, err error) {
-	logger := util.GetLogger(ctx).WithField("event_id", e.EventID()).WithField("room_id", e.RoomID())
-	needed := gomatrixserverlib.StateNeededForAuth([]*gomatrixserverlib.Event{e})
-	// query latest events (our trusted forward extremities)
-	req := api.QueryLatestEventsAndStateRequest{
-		RoomID:       e.RoomID(),
-		StateToFetch: needed.Tuples(),
-	}
-	var res api.QueryLatestEventsAndStateResponse
-	if err = t.rsAPI.QueryLatestEventsAndState(ctx, &req, &res); err != nil {
-		logger.WithError(err).Warn("Failed to query latest events")
-		return nil, err
-	}
-	latestEvents := make([]string, len(res.LatestEvents))
-	for i, ev := range res.LatestEvents {
-		latestEvents[i] = res.LatestEvents[i].EventID
-		t.hadEvent(ev.EventID, true)
-	}
-
-	var missingResp *gomatrixserverlib.RespMissingEvents
-	servers := t.getServers(ctx, e.RoomID(), e)
-	for _, server := range servers {
-		var m gomatrixserverlib.RespMissingEvents
-		if m, err = t.federation.LookupMissingEvents(ctx, server, e.RoomID(), gomatrixserverlib.MissingEvents{
-			Limit: 20,
-			// The latest event IDs that the sender already has. These are skipped when retrieving the previous events of latest_events.
-			EarliestEvents: latestEvents,
-			// The event IDs to retrieve the previous events for.
-			LatestEvents: []string{e.EventID()},
-		}, roomVersion); err == nil {
-			missingResp = &m
-			break
-		} else {
-			logger.WithError(err).Errorf("%s pushed us an event but %q did not respond to /get_missing_events", t.Origin, server)
-			if errors.Is(err, context.DeadlineExceeded) {
-				break
-			}
-		}
-	}
-
-	if missingResp == nil {
-		logger.WithError(err).Errorf(
-			"%s pushed us an event but %d server(s) couldn't give us details about prev_events via /get_missing_events - dropping this event until it can",
-			t.Origin, len(servers),
-		)
-		return nil, missingPrevEventsError{
-			eventID: e.EventID(),
-			err:     err,
-		}
-	}
-
-	// security: how we handle failures depends on whether or not this event will become the new forward extremity for the room.
-	// There's 2 scenarios to consider:
-	// - Case A: We got pushed an event and are now fetching missing prev_events. (isInboundTxn=true)
-	// - Case B: We are fetching missing prev_events already and now fetching some more  (isInboundTxn=false)
-	// In Case B, we know for sure that the event we are currently processing will not become the new forward extremity for the room,
-	// as it was called in response to an inbound txn which had it as a prev_event.
-	// In Case A, the event is a forward extremity, and could eventually become the _only_ forward extremity in the room. This is bad
-	// because it means we would trust the state at that event to be the state for the entire room, and allows rooms to be hijacked.
-	// https://github.com/matrix-org/synapse/pull/3456
-	// https://github.com/matrix-org/synapse/blob/229eb81498b0fe1da81e9b5b333a0285acde9446/synapse/handlers/federation.py#L335
-	// For now, we do not allow Case B, so reject the event.
-	logger.Infof("get_missing_events returned %d events", len(missingResp.Events))
-
-	// Make sure events from the missingResp are using the cache - missing events
-	// will be added and duplicates will be removed.
-	for i, ev := range missingResp.Events {
-		missingResp.Events[i] = t.cacheAndReturn(ev.Headered(roomVersion)).Unwrap()
-	}
-
-	// topologically sort and sanity check that we are making forward progress
-	newEvents = gomatrixserverlib.ReverseTopologicalOrdering(missingResp.Events, gomatrixserverlib.TopologicalOrderByPrevEvents)
-	shouldHaveSomeEventIDs := e.PrevEventIDs()
-	hasPrevEvent := false
-Event:
-	for _, pe := range shouldHaveSomeEventIDs {
-		for _, ev := range newEvents {
-			if ev.EventID() == pe {
-				hasPrevEvent = true
-				break Event
-			}
-		}
-	}
-	if !hasPrevEvent {
-		err = fmt.Errorf("called /get_missing_events but server %s didn't return any prev_events with IDs %v", t.Origin, shouldHaveSomeEventIDs)
-		logger.WithError(err).Errorf(
-			"%s pushed us an event but couldn't give us details about prev_events via /get_missing_events - dropping this event until it can",
-			t.Origin,
-		)
-		return nil, missingPrevEventsError{
-			eventID: e.EventID(),
-			err:     err,
-		}
-	}
-
-	return newEvents, nil
-}
-
-func (t *txnReq) lookupMissingStateViaState(ctx context.Context, roomID, eventID string, roomVersion gomatrixserverlib.RoomVersion) (
-	respState *gomatrixserverlib.RespState, err error) {
-	state, err := t.federation.LookupState(ctx, t.Origin, roomID, eventID, roomVersion)
-	if err != nil {
-		return nil, err
-	}
-	// Check that the returned state is valid.
-	if err := state.Check(ctx, t.keys, nil); err != nil {
-		return nil, err
-	}
-	// Cache the results of this state lookup and deduplicate anything we already
-	// have in the cache, freeing up memory.
-	for i, ev := range state.AuthEvents {
-		state.AuthEvents[i] = t.cacheAndReturn(ev.Headered(roomVersion)).Unwrap()
-	}
-	for i, ev := range state.StateEvents {
-		state.StateEvents[i] = t.cacheAndReturn(ev.Headered(roomVersion)).Unwrap()
-	}
-	return &state, nil
-}
-
-func (t *txnReq) lookupMissingStateViaStateIDs(ctx context.Context, roomID, eventID string, roomVersion gomatrixserverlib.RoomVersion) (
-	*gomatrixserverlib.RespState, error) {
-	util.GetLogger(ctx).WithField("room_id", roomID).Infof("lookupMissingStateViaStateIDs %s", eventID)
-	// fetch the state event IDs at the time of the event
-	stateIDs, err := t.federation.LookupStateIDs(ctx, t.Origin, roomID, eventID)
-	if err != nil {
-		return nil, err
-	}
-	// work out which auth/state IDs are missing
-	wantIDs := append(stateIDs.StateEventIDs, stateIDs.AuthEventIDs...)
-	missing := make(map[string]bool)
-	var missingEventList []string
-	t.haveEventsMutex.Lock()
-	for _, sid := range wantIDs {
-		if _, ok := t.haveEvents[sid]; !ok {
-			if !missing[sid] {
-				missing[sid] = true
-				missingEventList = append(missingEventList, sid)
-			}
-		}
-	}
-	t.haveEventsMutex.Unlock()
-
-	// fetch as many as we can from the roomserver
-	queryReq := api.QueryEventsByIDRequest{
-		EventIDs: missingEventList,
-	}
-	var queryRes api.QueryEventsByIDResponse
-	if err = t.rsAPI.QueryEventsByID(ctx, &queryReq, &queryRes); err != nil {
-		return nil, err
-	}
-	for i, ev := range queryRes.Events {
-		queryRes.Events[i] = t.cacheAndReturn(queryRes.Events[i])
-		t.hadEvent(ev.EventID(), true)
-		evID := queryRes.Events[i].EventID()
-		if missing[evID] {
-			delete(missing, evID)
-		}
-	}
-	queryRes.Events = nil // allow it to be GCed
-
-	concurrentRequests := 8
-	missingCount := len(missing)
-	util.GetLogger(ctx).WithField("room_id", roomID).WithField("event_id", eventID).Infof("lookupMissingStateViaStateIDs missing %d/%d events", missingCount, len(wantIDs))
-
-	// If over 50% of the auth/state events from /state_ids are missing
-	// then we'll just call /state instead, otherwise we'll just end up
-	// hammering the remote side with /event requests unnecessarily.
-	if missingCount > concurrentRequests && missingCount > len(wantIDs)/2 {
-		util.GetLogger(ctx).WithFields(logrus.Fields{
-			"missing":           missingCount,
-			"event_id":          eventID,
-			"room_id":           roomID,
-			"total_state":       len(stateIDs.StateEventIDs),
-			"total_auth_events": len(stateIDs.AuthEventIDs),
-		}).Info("Fetching all state at event")
-		return t.lookupMissingStateViaState(ctx, roomID, eventID, roomVersion)
-	}
-
-	if missingCount > 0 {
-		util.GetLogger(ctx).WithFields(logrus.Fields{
-			"missing":             missingCount,
-			"event_id":            eventID,
-			"room_id":             roomID,
-			"total_state":         len(stateIDs.StateEventIDs),
-			"total_auth_events":   len(stateIDs.AuthEventIDs),
-			"concurrent_requests": concurrentRequests,
-		}).Info("Fetching missing state at event")
-
-		// Create a queue containing all of the missing event IDs that we want
-		// to retrieve.
-		pending := make(chan string, missingCount)
-		for missingEventID := range missing {
-			pending <- missingEventID
-		}
-		close(pending)
-
-		// Define how many workers we should start to do this.
-		if missingCount < concurrentRequests {
-			concurrentRequests = missingCount
-		}
-
-		// Create the wait group.
-		var fetchgroup sync.WaitGroup
-		fetchgroup.Add(concurrentRequests)
-
-		// This is the only place where we'll write to t.haveEvents from
-		// multiple goroutines, and everywhere else is blocked on this
-		// synchronous function anyway.
-		var haveEventsMutex sync.Mutex
-
-		// Define what we'll do in order to fetch the missing event ID.
-		fetch := func(missingEventID string) {
-			var h *gomatrixserverlib.HeaderedEvent
-			h, err = t.lookupEvent(ctx, roomVersion, roomID, missingEventID, false)
-			switch err.(type) {
-			case verifySigError:
-				return
-			case nil:
-				break
-			default:
-				util.GetLogger(ctx).WithFields(logrus.Fields{
-					"event_id": missingEventID,
-					"room_id":  roomID,
-				}).Info("Failed to fetch missing event")
-				return
-			}
-			haveEventsMutex.Lock()
-			t.cacheAndReturn(h)
-			haveEventsMutex.Unlock()
-		}
-
-		// Create the worker.
-		worker := func(ch <-chan string) {
-			defer fetchgroup.Done()
-			for missingEventID := range ch {
-				fetch(missingEventID)
-			}
-		}
-
-		// Start the workers.
-		for i := 0; i < concurrentRequests; i++ {
-			go worker(pending)
-		}
-
-		// Wait for the workers to finish.
-		fetchgroup.Wait()
-	}
-
-	resp, err := t.createRespStateFromStateIDs(stateIDs)
-	return resp, err
-}
-
-func (t *txnReq) createRespStateFromStateIDs(stateIDs gomatrixserverlib.RespStateIDs) (
-	*gomatrixserverlib.RespState, error) { // nolint:unparam
-	t.haveEventsMutex.Lock()
-	defer t.haveEventsMutex.Unlock()
-
-	// create a RespState response using the response to /state_ids as a guide
-	respState := gomatrixserverlib.RespState{}
-
-	for i := range stateIDs.StateEventIDs {
-		ev, ok := t.haveEvents[stateIDs.StateEventIDs[i]]
-		if !ok {
-			logrus.Warnf("Missing state event in createRespStateFromStateIDs: %s", stateIDs.StateEventIDs[i])
-			continue
-		}
-		respState.StateEvents = append(respState.StateEvents, ev.Unwrap())
-	}
-	for i := range stateIDs.AuthEventIDs {
-		ev, ok := t.haveEvents[stateIDs.AuthEventIDs[i]]
-		if !ok {
-			logrus.Warnf("Missing auth event in createRespStateFromStateIDs: %s", stateIDs.AuthEventIDs[i])
-			continue
-		}
-		respState.AuthEvents = append(respState.AuthEvents, ev.Unwrap())
-	}
-	// We purposefully do not do auth checks on the returned events, as they will still
-	// be processed in the exact same way, just as a 'rejected' event
-	// TODO: Add a field to HeaderedEvent to indicate if the event is rejected.
-	return &respState, nil
-}
-
-func (t *txnReq) lookupEvent(ctx context.Context, roomVersion gomatrixserverlib.RoomVersion, roomID, missingEventID string, localFirst bool) (*gomatrixserverlib.HeaderedEvent, error) {
-	if localFirst {
-		// fetch from the roomserver
-		queryReq := api.QueryEventsByIDRequest{
-			EventIDs: []string{missingEventID},
-		}
-		var queryRes api.QueryEventsByIDResponse
-		if err := t.rsAPI.QueryEventsByID(ctx, &queryReq, &queryRes); err != nil {
-			util.GetLogger(ctx).Warnf("Failed to query roomserver for missing event %s: %s - falling back to remote", missingEventID, err)
-		} else if len(queryRes.Events) == 1 {
-			return queryRes.Events[0], nil
-		}
-	}
-	var event *gomatrixserverlib.Event
-	found := false
-	servers := t.getServers(ctx, roomID, nil)
-	for _, serverName := range servers {
-		txn, err := t.federation.GetEvent(ctx, serverName, missingEventID)
-		if err != nil || len(txn.PDUs) == 0 {
-			util.GetLogger(ctx).WithError(err).WithField("event_id", missingEventID).Warn("Failed to get missing /event for event ID")
-			if errors.Is(err, context.DeadlineExceeded) {
-				break
-			}
-			continue
-		}
-		event, err = gomatrixserverlib.NewEventFromUntrustedJSON(txn.PDUs[0], roomVersion)
-		if err != nil {
-			util.GetLogger(ctx).WithError(err).WithField("event_id", missingEventID).Warnf("Transaction: Failed to parse event JSON of event")
-			continue
-		}
-		found = true
-		break
-	}
-	if !found {
-		util.GetLogger(ctx).WithField("event_id", missingEventID).Warnf("Failed to get missing /event for event ID from %d server(s)", len(servers))
-		return nil, fmt.Errorf("wasn't able to find event via %d server(s)", len(servers))
-	}
-	if err := event.VerifyEventSignatures(ctx, t.keys); err != nil {
-		util.GetLogger(ctx).WithError(err).Warnf("Transaction: Couldn't validate signature of event %q", event.EventID())
-		return nil, verifySigError{event.EventID(), err}
-	}
-	return t.cacheAndReturn(event.Headered(roomVersion)), nil
->>>>>>> 161f1451
 }