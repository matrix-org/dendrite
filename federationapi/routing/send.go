// Copyright 2017 Vector Creations Ltd
//
// Licensed under the Apache License, Version 2.0 (the "License");
// you may not use this file except in compliance with the License.
// You may obtain a copy of the License at
//
//     http://www.apache.org/licenses/LICENSE-2.0
//
// Unless required by applicable law or agreed to in writing, software
// distributed under the License is distributed on an "AS IS" BASIS,
// WITHOUT WARRANTIES OR CONDITIONS OF ANY KIND, either express or implied.
// See the License for the specific language governing permissions and
// limitations under the License.

package routing

import (
	"context"
	"encoding/json"
	"fmt"
	"net/http"

	"github.com/matrix-org/dendrite/clientapi/jsonerror"
	"github.com/matrix-org/dendrite/clientapi/producers"
	"github.com/matrix-org/dendrite/common/config"
	"github.com/matrix-org/dendrite/roomserver/api"
	"github.com/matrix-org/gomatrixserverlib"
	"github.com/matrix-org/util"
	"github.com/sirupsen/logrus"
)

// Send implements /_matrix/federation/v1/send/{txnID}
func Send(
	httpReq *http.Request,
	request *gomatrixserverlib.FederationRequest,
	txnID gomatrixserverlib.TransactionID,
	cfg *config.Dendrite,
	rsAPI api.RoomserverInternalAPI,
	producer *producers.RoomserverProducer,
	eduProducer *producers.EDUServerProducer,
	keys gomatrixserverlib.KeyRing,
	federation *gomatrixserverlib.FederationClient,
) util.JSONResponse {
	t := txnReq{
		context:     httpReq.Context(),
		rsAPI:       rsAPI,
		producer:    producer,
		eduProducer: eduProducer,
		keys:        keys,
		federation:  federation,
		haveEvents:  make(map[string]*gomatrixserverlib.HeaderedEvent),
		newEvents:   make(map[string]bool),
	}

	var txnEvents struct {
		PDUs []json.RawMessage       `json:"pdus"`
		EDUs []gomatrixserverlib.EDU `json:"edus"`
	}

	if err := json.Unmarshal(request.Content(), &txnEvents); err != nil {
		return util.JSONResponse{
			Code: http.StatusBadRequest,
			JSON: jsonerror.NotJSON("The request body could not be decoded into valid JSON. " + err.Error()),
		}
	}

	// TODO: Really we should have a function to convert FederationRequest to txnReq
	t.PDUs = txnEvents.PDUs
	t.EDUs = txnEvents.EDUs
	t.Origin = request.Origin()
	t.TransactionID = txnID
	t.Destination = cfg.Matrix.ServerName

	util.GetLogger(httpReq.Context()).Infof("Received transaction %q containing %d PDUs, %d EDUs", txnID, len(t.PDUs), len(t.EDUs))

	resp, err := t.processTransaction()
	if err != nil {
		util.GetLogger(httpReq.Context()).WithError(err).Error("t.processTransaction failed")
	}

	// https://matrix.org/docs/spec/server_server/r0.1.3#put-matrix-federation-v1-send-txnid
	// Status code 200:
	// The result of processing the transaction. The server is to use this response
	// even in the event of one or more PDUs failing to be processed.
	return util.JSONResponse{
		Code: http.StatusOK,
		JSON: resp,
	}
}

type txnReq struct {
	gomatrixserverlib.Transaction
	context     context.Context
	rsAPI       api.RoomserverInternalAPI
	producer    *producers.RoomserverProducer
	eduProducer *producers.EDUServerProducer
	keys        gomatrixserverlib.JSONVerifier
	federation  txnFederationClient
	// local cache of events for auth checks, etc - this may include events
	// which the roomserver is unaware of.
	haveEvents map[string]*gomatrixserverlib.HeaderedEvent
	// new events which the roomserver does not know about
	newEvents map[string]bool
}

// A subset of FederationClient functionality that txn requires. Useful for testing.
type txnFederationClient interface {
	LookupState(ctx context.Context, s gomatrixserverlib.ServerName, roomID string, eventID string, roomVersion gomatrixserverlib.RoomVersion) (
		res gomatrixserverlib.RespState, err error,
	)
	LookupStateIDs(ctx context.Context, s gomatrixserverlib.ServerName, roomID string, eventID string) (res gomatrixserverlib.RespStateIDs, err error)
	GetEvent(ctx context.Context, s gomatrixserverlib.ServerName, eventID string) (res gomatrixserverlib.Transaction, err error)
	LookupMissingEvents(ctx context.Context, s gomatrixserverlib.ServerName, roomID string, missing gomatrixserverlib.MissingEvents,
		roomVersion gomatrixserverlib.RoomVersion) (res gomatrixserverlib.RespMissingEvents, err error)
}

func (t *txnReq) processTransaction() (*gomatrixserverlib.RespSend, error) {
	results := make(map[string]gomatrixserverlib.PDUResult)

	var pdus []gomatrixserverlib.HeaderedEvent
	for _, pdu := range t.PDUs {
		var header struct {
			RoomID string `json:"room_id"`
		}
		if err := json.Unmarshal(pdu, &header); err != nil {
			util.GetLogger(t.context).WithError(err).Warn("Transaction: Failed to extract room ID from event")
			continue
		}
		verReq := api.QueryRoomVersionForRoomRequest{RoomID: header.RoomID}
		verRes := api.QueryRoomVersionForRoomResponse{}
		if err := t.rsAPI.QueryRoomVersionForRoom(t.context, &verReq, &verRes); err != nil {
			util.GetLogger(t.context).WithError(err).Warn("Transaction: Failed to query room version for room", verReq.RoomID)
			continue
		}
		event, err := gomatrixserverlib.NewEventFromUntrustedJSON(pdu, verRes.RoomVersion)
		if err != nil {
			util.GetLogger(t.context).WithError(err).Warnf("Transaction: Failed to parse event JSON of event %q", event.EventID())
			results[event.EventID()] = gomatrixserverlib.PDUResult{
				Error: err.Error(),
			}
			continue
		}
		if err = gomatrixserverlib.VerifyAllEventSignatures(t.context, []gomatrixserverlib.Event{event}, t.keys); err != nil {
			util.GetLogger(t.context).WithError(err).Warnf("Transaction: Couldn't validate signature of event %q", event.EventID())
			results[event.EventID()] = gomatrixserverlib.PDUResult{
				Error: err.Error(),
			}
			continue
		}
		pdus = append(pdus, event.Headered(verRes.RoomVersion))
	}

	// Process the events.
	for _, e := range pdus {
		err := t.processEvent(e.Unwrap(), true)
		if err != nil {
			// If the error is due to the event itself being bad then we skip
			// it and move onto the next event. We report an error so that the
			// sender knows that we have skipped processing it.
			//
			// However if the event is due to a temporary failure in our server
			// such as a database being unavailable then we should bail, and
			// hope that the sender will retry when we are feeling better.
			//
			// It is uncertain what we should do if an event fails because
			// we failed to fetch more information from the sending server.
			// For example if a request to /state fails.
			// If we skip the event then we risk missing the event until we
			// receive another event referencing it.
			// If we bail and stop processing then we risk wedging incoming
			// transactions from that server forever.
			switch err.(type) {
			case roomNotFoundError:
			case *gomatrixserverlib.NotAllowed:
			case missingPrevEventsError:
			default:
<<<<<<< HEAD
				// We shouldn't return 500s in response to an expired context.
				if err == context.Canceled || err == context.DeadlineExceeded {
					break
				}
=======
				util.GetLogger(t.context).Warnf("Processing %s failed: %s", e.EventID(), err)
>>>>>>> 106a335b
				// Any other error should be the result of a temporary error in
				// our server so we should bail processing the transaction entirely.
				return nil, err
			}
			results[e.EventID()] = gomatrixserverlib.PDUResult{
				Error: err.Error(),
			}
			util.GetLogger(t.context).WithError(err).WithField("event_id", e.EventID()).Warn("Failed to process incoming federation event, skipping it.")
		} else {
			results[e.EventID()] = gomatrixserverlib.PDUResult{}
		}
	}

	t.processEDUs(t.EDUs)
	util.GetLogger(t.context).Infof("Processed %d PDUs from transaction %q", len(results), t.TransactionID)
	return &gomatrixserverlib.RespSend{PDUs: results}, nil
}

type roomNotFoundError struct {
	roomID string
}
type unmarshalError struct {
	err error
}
type verifySigError struct {
	eventID string
	err     error
}
type missingPrevEventsError struct {
	eventID string
	err     error
}

func (e roomNotFoundError) Error() string { return fmt.Sprintf("room %q not found", e.roomID) }
func (e unmarshalError) Error() string    { return fmt.Sprintf("unable to parse event: %s", e.err) }
func (e verifySigError) Error() string {
	return fmt.Sprintf("unable to verify signature of event %q: %s", e.eventID, e.err)
}
func (e missingPrevEventsError) Error() string {
	return fmt.Sprintf("unable to get prev_events for event %q: %s", e.eventID, e.err)
}

func (t *txnReq) haveEventIDs() map[string]bool {
	result := make(map[string]bool, len(t.haveEvents))
	for eventID := range t.haveEvents {
		if t.newEvents[eventID] {
			continue
		}
		result[eventID] = true
	}
	return result
}

func (t *txnReq) processEDUs(edus []gomatrixserverlib.EDU) {
	for _, e := range edus {
		switch e.Type {
		case gomatrixserverlib.MTyping:
			// https://matrix.org/docs/spec/server_server/latest#typing-notifications
			var typingPayload struct {
				RoomID string `json:"room_id"`
				UserID string `json:"user_id"`
				Typing bool   `json:"typing"`
			}
			if err := json.Unmarshal(e.Content, &typingPayload); err != nil {
				util.GetLogger(t.context).WithError(err).Error("Failed to unmarshal typing event")
				continue
			}
			if err := t.eduProducer.SendTyping(t.context, typingPayload.UserID, typingPayload.RoomID, typingPayload.Typing, 30*1000); err != nil {
				util.GetLogger(t.context).WithError(err).Error("Failed to send typing event to edu server")
			}
		default:
			util.GetLogger(t.context).WithField("type", e.Type).Warn("unhandled edu")
		}
	}
}

func (t *txnReq) processEvent(e gomatrixserverlib.Event, isInboundTxn bool) error {
	prevEventIDs := e.PrevEventIDs()

	// Fetch the state needed to authenticate the event.
	needed := gomatrixserverlib.StateNeededForAuth([]gomatrixserverlib.Event{e})
	stateReq := api.QueryStateAfterEventsRequest{
		RoomID:       e.RoomID(),
		PrevEventIDs: prevEventIDs,
		StateToFetch: needed.Tuples(),
	}
	var stateResp api.QueryStateAfterEventsResponse
	if err := t.rsAPI.QueryStateAfterEvents(t.context, &stateReq, &stateResp); err != nil {
		return err
	}

	if !stateResp.RoomExists {
		// TODO: When synapse receives a message for a room it is not in it
		// asks the remote server for the state of the room so that it can
		// check if the remote server knows of a join "m.room.member" event
		// that this server is unaware of.
		// However generally speaking we should reject events for rooms we
		// aren't a member of.
		return roomNotFoundError{e.RoomID()}
	}

	if !stateResp.PrevEventsExist {
		return t.processEventWithMissingState(e, stateResp.RoomVersion, isInboundTxn)
	}

	// Check that the event is allowed by the state at the event.
	if err := checkAllowedByState(e, gomatrixserverlib.UnwrapEventHeaders(stateResp.StateEvents)); err != nil {
		return err
	}

	// pass the event to the roomserver
	_, err := t.producer.SendEvents(
		t.context,
		[]gomatrixserverlib.HeaderedEvent{
			e.Headered(stateResp.RoomVersion),
		},
		api.DoNotSendToOtherServers,
		nil,
	)
	return err
}

func checkAllowedByState(e gomatrixserverlib.Event, stateEvents []gomatrixserverlib.Event) error {
	authUsingState := gomatrixserverlib.NewAuthEvents(nil)
	for i := range stateEvents {
		err := authUsingState.AddEvent(&stateEvents[i])
		if err != nil {
			return err
		}
	}
	return gomatrixserverlib.Allowed(e, &authUsingState)
}

func (t *txnReq) processEventWithMissingState(e gomatrixserverlib.Event, roomVersion gomatrixserverlib.RoomVersion, isInboundTxn bool) error {
	// We are missing the previous events for this events.
	// This means that there is a gap in our view of the history of the
	// room. There two ways that we can handle such a gap:
	//   1) We can fill in the gap using /get_missing_events
	//   2) We can leave the gap and request the state of the room at
	//      this event from the remote server using either /state_ids
	//      or /state.
	// Synapse will attempt to do 1 and if that fails or if the gap is
	// too large then it will attempt 2.
	// Synapse will use /state_ids if possible since usually the state
	// is largely unchanged and it is more efficient to fetch a list of
	// event ids and then use /event to fetch the individual events.
	// However not all version of synapse support /state_ids so you may
	// need to fallback to /state.

	// Attempt to fill in the gap using /get_missing_events
	// This will either:
	// - fill in the gap completely then process event `e` returning no backwards extremity
	// - fail to fill in the gap and tell us to terminate the transaction err=not nil
	// - fail to fill in the gap and tell us to fetch state at the new backwards extremity, and to not terminate the transaction
	backwardsExtremity, err := t.getMissingEvents(e, roomVersion, isInboundTxn)
	if err != nil {
		return err
	}
	if backwardsExtremity == nil {
		// we filled in the gap!
		return nil
	}

	// at this point we know we're going to have a gap: we need to work out the room state at the new backwards extremity.
	// security: we have to do state resolution on the new backwards extremity (TODO: WHY)
	// Therefore, we cannot just query /state_ids with this event to get the state before. Instead, we need to query
	// the state AFTER all the prev_events for this event, then mix in our current room state and apply state resolution
	// to that to get the state before the event.
	var states []*gomatrixserverlib.RespState
	needed := gomatrixserverlib.StateNeededForAuth([]gomatrixserverlib.Event{*backwardsExtremity}).Tuples()
	for _, prevEventID := range backwardsExtremity.PrevEventIDs() {
		var prevState *gomatrixserverlib.RespState
		prevState, err = t.lookupStateAfterEvent(roomVersion, backwardsExtremity.RoomID(), prevEventID, needed)
		if err != nil {
			util.GetLogger(t.context).WithError(err).Errorf("Failed to lookup state after prev_event: %s", prevEventID)
			return err
		}
		states = append(states, prevState)
	}
	// mix in the current room state
	currState, err := t.lookupCurrentState(backwardsExtremity)
	if err != nil {
		util.GetLogger(t.context).WithError(err).Errorf("Failed to lookup current room state")
		return err
	}
	states = append(states, currState)
	resolvedState, err := t.resolveStatesAndCheck(roomVersion, states, backwardsExtremity)
	if err != nil {
		util.GetLogger(t.context).WithError(err).Errorf("Failed to resolve state conflicts for event %s", backwardsExtremity.EventID())
		return err
	}

	// pass the event along with the state to the roomserver using a background context so we don't
	// needlessly expire
	return t.producer.SendEventWithState(context.Background(), resolvedState, e.Headered(roomVersion), t.haveEventIDs())
}

// lookupStateAfterEvent returns the room state after `eventID`, which is the state before eventID with the state of `eventID` (if it's a state event)
// added into the mix.
func (t *txnReq) lookupStateAfterEvent(roomVersion gomatrixserverlib.RoomVersion, roomID, eventID string, needed []gomatrixserverlib.StateKeyTuple) (*gomatrixserverlib.RespState, error) {
	// try doing all this locally before we resort to querying federation
	respState := t.lookupStateAfterEventLocally(roomID, eventID, needed)
	if respState != nil {
		return respState, nil
	}

	respState, err := t.lookupStateBeforeEvent(roomVersion, roomID, eventID)
	if err != nil {
		return nil, err
	}

	// fetch the event we're missing and add it to the pile
	h, err := t.lookupEvent(roomVersion, eventID, false)
	if err != nil {
		return nil, err
	}
	t.haveEvents[h.EventID()] = h
	if h.StateKey() != nil {
		addedToState := false
		for i := range respState.StateEvents {
			se := respState.StateEvents[i]
			if se.Type() == h.Type() && se.StateKeyEquals(*h.StateKey()) {
				respState.StateEvents[i] = h.Unwrap()
				addedToState = true
				break
			}
		}
		if !addedToState {
			respState.StateEvents = append(respState.StateEvents, h.Unwrap())
		}
	}

	return respState, nil
}

func (t *txnReq) lookupStateAfterEventLocally(roomID, eventID string, needed []gomatrixserverlib.StateKeyTuple) *gomatrixserverlib.RespState {
	var res api.QueryStateAfterEventsResponse
	err := t.rsAPI.QueryStateAfterEvents(t.context, &api.QueryStateAfterEventsRequest{
		RoomID:       roomID,
		PrevEventIDs: []string{eventID},
		StateToFetch: needed,
	}, &res)
	if err != nil || !res.PrevEventsExist {
		util.GetLogger(t.context).WithError(err).Warnf("failed to query state after %s locally", eventID)
		return nil
	}
	for i, ev := range res.StateEvents {
		t.haveEvents[ev.EventID()] = &res.StateEvents[i]
	}
	var authEvents []gomatrixserverlib.Event
	missingAuthEvents := make(map[string]bool)
	for _, ev := range res.StateEvents {
		for _, ae := range ev.AuthEventIDs() {
			aev, ok := t.haveEvents[ae]
			if ok {
				authEvents = append(authEvents, aev.Unwrap())
			} else {
				missingAuthEvents[ae] = true
			}
		}
	}
	// QueryStateAfterEvents does not return the auth events, so fetch them now. We know the roomserver has them else it wouldn't
	// have stored the event.
	var missingEventList []string
	for evID := range missingAuthEvents {
		missingEventList = append(missingEventList, evID)
	}
	queryReq := api.QueryEventsByIDRequest{
		EventIDs: missingEventList,
	}
	util.GetLogger(t.context).Infof("Fetching missing auth events: %v", missingEventList)
	var queryRes api.QueryEventsByIDResponse
	if err = t.rsAPI.QueryEventsByID(t.context, &queryReq, &queryRes); err != nil {
		return nil
	}
	for i := range queryRes.Events {
		evID := queryRes.Events[i].EventID()
		t.haveEvents[evID] = &queryRes.Events[i]
		authEvents = append(authEvents, queryRes.Events[i].Unwrap())
	}

	evs := gomatrixserverlib.UnwrapEventHeaders(res.StateEvents)
	return &gomatrixserverlib.RespState{
		StateEvents: evs,
		AuthEvents:  authEvents,
	}
}

func (t *txnReq) lookupCurrentState(newEvent *gomatrixserverlib.Event) (*gomatrixserverlib.RespState, error) {
	// Ask the roomserver for information about this room
	queryReq := api.QueryLatestEventsAndStateRequest{
		RoomID:       newEvent.RoomID(),
		StateToFetch: gomatrixserverlib.StateNeededForAuth([]gomatrixserverlib.Event{*newEvent}).Tuples(),
	}
	var queryRes api.QueryLatestEventsAndStateResponse
	if err := t.rsAPI.QueryLatestEventsAndState(t.context, &queryReq, &queryRes); err != nil {
		return nil, fmt.Errorf("lookupCurrentState rsAPI.QueryLatestEventsAndState: %w", err)
	}
	evs := gomatrixserverlib.UnwrapEventHeaders(queryRes.StateEvents)
	return &gomatrixserverlib.RespState{
		StateEvents: evs,
		AuthEvents:  evs,
	}, nil
}

// lookuptStateBeforeEvent returns the room state before the event e, which is just /state_ids and/or /state depending on what
// the server supports.
func (t *txnReq) lookupStateBeforeEvent(roomVersion gomatrixserverlib.RoomVersion, roomID, eventID string) (
	respState *gomatrixserverlib.RespState, err error) {

	util.GetLogger(t.context).Infof("lookupStateBeforeEvent %s", eventID)

	// Attempt to fetch the missing state using /state_ids and /events
	respState, err = t.lookupMissingStateViaStateIDs(roomID, eventID, roomVersion)
	if err != nil {
		// Fallback to /state
		util.GetLogger(t.context).WithError(err).Warn("lookupStateBeforeEvent failed to /state_ids, falling back to /state")
		respState, err = t.lookupMissingStateViaState(roomID, eventID, roomVersion)
	}
	return
}

func (t *txnReq) resolveStatesAndCheck(roomVersion gomatrixserverlib.RoomVersion, states []*gomatrixserverlib.RespState, backwardsExtremity *gomatrixserverlib.Event) (*gomatrixserverlib.RespState, error) {
	var authEventList []gomatrixserverlib.Event
	var stateEventList []gomatrixserverlib.Event
	for _, state := range states {
		authEventList = append(authEventList, state.AuthEvents...)
		stateEventList = append(stateEventList, state.StateEvents...)
	}
	resolvedStateEvents, err := gomatrixserverlib.ResolveConflicts(roomVersion, stateEventList, authEventList)
	if err != nil {
		return nil, err
	}
	// apply the current event
retryAllowedState:
	if err = checkAllowedByState(*backwardsExtremity, resolvedStateEvents); err != nil {
		switch missing := err.(type) {
		case gomatrixserverlib.MissingAuthEventError:
			h, err2 := t.lookupEvent(roomVersion, missing.AuthEventID, true)
			if err2 != nil {
				return nil, fmt.Errorf("missing auth event %s and failed to look it up: %w", missing.AuthEventID, err2)
			}
			util.GetLogger(t.context).Infof("fetched event %s", missing.AuthEventID)
			resolvedStateEvents = append(resolvedStateEvents, h.Unwrap())
			goto retryAllowedState
		default:
		}
		return nil, err
	}
	return &gomatrixserverlib.RespState{
		AuthEvents:  authEventList,
		StateEvents: resolvedStateEvents,
	}, nil
}

// getMissingEvents returns a nil backwardsExtremity if missing events were fetched and handled, else returns the new backwards extremity which we should
// begin from. Returns an error only if we should terminate the transaction which initiated /get_missing_events
// This function recursively calls txnReq.processEvent with the missing events, which will be processed before this function returns.
// This means that we may recursively call this function, as we spider back up prev_events to the min depth.
func (t *txnReq) getMissingEvents(e gomatrixserverlib.Event, roomVersion gomatrixserverlib.RoomVersion, isInboundTxn bool) (backwardsExtremity *gomatrixserverlib.Event, err error) {
	if !isInboundTxn {
		// we've recursed here, so just take a state snapshot please!
		return &e, nil
	}
	logger := util.GetLogger(t.context).WithField("event_id", e.EventID()).WithField("room_id", e.RoomID())
	needed := gomatrixserverlib.StateNeededForAuth([]gomatrixserverlib.Event{e})
	// query latest events (our trusted forward extremities)
	req := api.QueryLatestEventsAndStateRequest{
		RoomID:       e.RoomID(),
		StateToFetch: needed.Tuples(),
	}
	var res api.QueryLatestEventsAndStateResponse
	if err = t.rsAPI.QueryLatestEventsAndState(t.context, &req, &res); err != nil {
		logger.WithError(err).Warn("Failed to query latest events")
		return &e, nil
	}
	latestEvents := make([]string, len(res.LatestEvents))
	for i := range res.LatestEvents {
		latestEvents[i] = res.LatestEvents[i].EventID
	}
	// this server just sent us an event for which we do not know its prev_events - ask that server for those prev_events.
	minDepth := int(res.Depth) - 20
	if minDepth < 0 {
		minDepth = 0
	}
	missingResp, err := t.federation.LookupMissingEvents(t.context, t.Origin, e.RoomID(), gomatrixserverlib.MissingEvents{
		Limit: 20,
		// synapse uses the min depth they've ever seen in that room
		MinDepth: minDepth,
		// The latest event IDs that the sender already has. These are skipped when retrieving the previous events of latest_events.
		EarliestEvents: latestEvents,
		// The event IDs to retrieve the previous events for.
		LatestEvents: []string{e.EventID()},
	}, roomVersion)

	// security: how we handle failures depends on whether or not this event will become the new forward extremity for the room.
	// There's 2 scenarios to consider:
	// - Case A: We got pushed an event and are now fetching missing prev_events. (isInboundTxn=true)
	// - Case B: We are fetching missing prev_events already and now fetching some more  (isInboundTxn=false)
	// In Case B, we know for sure that the event we are currently processing will not become the new forward extremity for the room,
	// as it was called in response to an inbound txn which had it as a prev_event.
	// In Case A, the event is a forward extremity, and could eventually become the _only_ forward extremity in the room. This is bad
	// because it means we would trust the state at that event to be the state for the entire room, and allows rooms to be hijacked.
	// https://github.com/matrix-org/synapse/pull/3456
	// https://github.com/matrix-org/synapse/blob/229eb81498b0fe1da81e9b5b333a0285acde9446/synapse/handlers/federation.py#L335
	// For now, we do not allow Case B, so reject the event.
	if err != nil {
		logger.WithError(err).Errorf(
			"%s pushed us an event but couldn't give us details about prev_events via /get_missing_events - dropping this event until it can",
			t.Origin,
		)
		return nil, missingPrevEventsError{
			eventID: e.EventID(),
			err:     err,
		}
	}
	logger.Infof("get_missing_events returned %d events", len(missingResp.Events))

	// topologically sort and sanity check that we are making forward progress
	newEvents := gomatrixserverlib.ReverseTopologicalOrdering(missingResp.Events, gomatrixserverlib.TopologicalOrderByPrevEvents)
	shouldHaveSomeEventIDs := e.PrevEventIDs()
	hasPrevEvent := false
Event:
	for _, pe := range shouldHaveSomeEventIDs {
		for _, ev := range newEvents {
			if ev.EventID() == pe {
				hasPrevEvent = true
				break Event
			}
		}
	}
	if !hasPrevEvent {
		err = fmt.Errorf("called /get_missing_events but server %s didn't return any prev_events with IDs %v", t.Origin, shouldHaveSomeEventIDs)
		logger.WithError(err).Errorf(
			"%s pushed us an event but couldn't give us details about prev_events via /get_missing_events - dropping this event until it can",
			t.Origin,
		)
		return nil, missingPrevEventsError{
			eventID: e.EventID(),
			err:     err,
		}
	}
	// process the missing events then the event which started this whole thing
	for _, ev := range append(newEvents, e) {
		err := t.processEvent(ev, false)
		if err != nil {
			return nil, err
		}
	}

	// we processed everything!
	return nil, nil
}

func (t *txnReq) lookupMissingStateViaState(roomID, eventID string, roomVersion gomatrixserverlib.RoomVersion) (
	respState *gomatrixserverlib.RespState, err error) {
	state, err := t.federation.LookupState(t.context, t.Origin, roomID, eventID, roomVersion)
	if err != nil {
		return nil, err
	}
	// Check that the returned state is valid.
	if err := state.Check(t.context, t.keys); err != nil {
		return nil, err
	}
	return &state, nil
}

func (t *txnReq) lookupMissingStateViaStateIDs(roomID, eventID string, roomVersion gomatrixserverlib.RoomVersion) (
	*gomatrixserverlib.RespState, error) {
	util.GetLogger(t.context).Infof("lookupMissingStateViaStateIDs %s", eventID)
	// fetch the state event IDs at the time of the event
	stateIDs, err := t.federation.LookupStateIDs(t.context, t.Origin, roomID, eventID)
	if err != nil {
		return nil, err
	}
	// work out which auth/state IDs are missing
	wantIDs := append(stateIDs.StateEventIDs, stateIDs.AuthEventIDs...)
	missing := make(map[string]bool)
	var missingEventList []string
	for _, sid := range wantIDs {
		if _, ok := t.haveEvents[sid]; !ok {
			if !missing[sid] {
				missing[sid] = true
				missingEventList = append(missingEventList, sid)
			}
		}
	}

	// fetch as many as we can from the roomserver
	queryReq := api.QueryEventsByIDRequest{
		EventIDs: missingEventList,
	}
	var queryRes api.QueryEventsByIDResponse
	if err = t.rsAPI.QueryEventsByID(t.context, &queryReq, &queryRes); err != nil {
		return nil, err
	}
	for i := range queryRes.Events {
		evID := queryRes.Events[i].EventID()
		t.haveEvents[evID] = &queryRes.Events[i]
		if missing[evID] {
			delete(missing, evID)
		}
	}

	util.GetLogger(t.context).WithFields(logrus.Fields{
		"missing":           len(missing),
		"event_id":          eventID,
		"room_id":           roomID,
		"total_state":       len(stateIDs.StateEventIDs),
		"total_auth_events": len(stateIDs.AuthEventIDs),
	}).Info("Fetching missing state at event")

	for missingEventID := range missing {
		var h *gomatrixserverlib.HeaderedEvent
		h, err = t.lookupEvent(roomVersion, missingEventID, false)
		if err != nil {
			return nil, err
		}
		t.haveEvents[h.EventID()] = h
	}
	resp, err := t.createRespStateFromStateIDs(stateIDs)
	return resp, err
}

func (t *txnReq) createRespStateFromStateIDs(stateIDs gomatrixserverlib.RespStateIDs) (
	*gomatrixserverlib.RespState, error) {
	// create a RespState response using the response to /state_ids as a guide
	respState := gomatrixserverlib.RespState{
		AuthEvents:  make([]gomatrixserverlib.Event, len(stateIDs.AuthEventIDs)),
		StateEvents: make([]gomatrixserverlib.Event, len(stateIDs.StateEventIDs)),
	}

	for i := range stateIDs.StateEventIDs {
		ev, ok := t.haveEvents[stateIDs.StateEventIDs[i]]
		if !ok {
			return nil, fmt.Errorf("missing state event %s", stateIDs.StateEventIDs[i])
		}
		respState.StateEvents[i] = ev.Unwrap()
	}
	for i := range stateIDs.AuthEventIDs {
		ev, ok := t.haveEvents[stateIDs.AuthEventIDs[i]]
		if !ok {
			return nil, fmt.Errorf("missing auth event %s", stateIDs.AuthEventIDs[i])
		}
		respState.AuthEvents[i] = ev.Unwrap()
	}
	// We purposefully do not do auth checks on the returned events, as they will still
	// be processed in the exact same way, just as a 'rejected' event
	// TODO: Add a field to HeaderedEvent to indicate if the event is rejected.
	return &respState, nil
}

func (t *txnReq) lookupEvent(roomVersion gomatrixserverlib.RoomVersion, missingEventID string, localFirst bool) (*gomatrixserverlib.HeaderedEvent, error) {
	if localFirst {
		// fetch from the roomserver
		queryReq := api.QueryEventsByIDRequest{
			EventIDs: []string{missingEventID},
		}
		var queryRes api.QueryEventsByIDResponse
		if err := t.rsAPI.QueryEventsByID(t.context, &queryReq, &queryRes); err != nil {
			util.GetLogger(t.context).Warnf("Failed to query roomserver for missing event %s: %s - falling back to remote", missingEventID, err)
		} else if len(queryRes.Events) == 1 {
			return &queryRes.Events[0], nil
		}
	}
	txn, err := t.federation.GetEvent(t.context, t.Origin, missingEventID)
	if err != nil || len(txn.PDUs) == 0 {
		util.GetLogger(t.context).WithError(err).WithField("event_id", missingEventID).Warn("failed to get missing /event for event ID")
		return nil, err
	}
	pdu := txn.PDUs[0]
	var event gomatrixserverlib.Event
	event, err = gomatrixserverlib.NewEventFromUntrustedJSON(pdu, roomVersion)
	if err != nil {
		util.GetLogger(t.context).WithError(err).Warnf("Transaction: Failed to parse event JSON of event %q", event.EventID())
		return nil, unmarshalError{err}
	}
	if err = gomatrixserverlib.VerifyAllEventSignatures(t.context, []gomatrixserverlib.Event{event}, t.keys); err != nil {
		util.GetLogger(t.context).WithError(err).Warnf("Transaction: Couldn't validate signature of event %q", event.EventID())
		return nil, verifySigError{event.EventID(), err}
	}
	h := event.Headered(roomVersion)
	t.newEvents[h.EventID()] = true
	return &h, nil
}<|MERGE_RESOLUTION|>--- conflicted
+++ resolved
@@ -174,14 +174,12 @@
 			case *gomatrixserverlib.NotAllowed:
 			case missingPrevEventsError:
 			default:
-<<<<<<< HEAD
 				// We shouldn't return 500s in response to an expired context.
 				if err == context.Canceled || err == context.DeadlineExceeded {
 					break
 				}
-=======
+
 				util.GetLogger(t.context).Warnf("Processing %s failed: %s", e.EventID(), err)
->>>>>>> 106a335b
 				// Any other error should be the result of a temporary error in
 				// our server so we should bail processing the transaction entirely.
 				return nil, err
