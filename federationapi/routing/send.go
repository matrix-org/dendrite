--- conflicted
+++ resolved
@@ -16,11 +16,7 @@
 
 import (
 	"context"
-<<<<<<< HEAD
-=======
 	"database/sql"
-	"encoding/json"
->>>>>>> 4df7e345
 	"fmt"
 	json "github.com/json-iterator/go"
 	"net/http"
