--- conflicted
+++ resolved
@@ -507,7 +507,6 @@
 					}
 				}
 			}
-<<<<<<< HEAD
 		case gomatrixserverlib.MPresence:
 			now := time.Now()
 			payload := eduserverAPI.FederationPresenceData{}
@@ -521,8 +520,6 @@
 					util.GetLogger(ctx).WithError(err).Error("unable to send presence data to edu server")
 				}
 			}
-
-=======
 		case eduserverAPI.MSigningKeyUpdate:
 			var updatePayload eduserverAPI.CrossSigningKeyUpdate
 			if err := json.Unmarshal(e.Content, &updatePayload); err != nil {
@@ -539,7 +536,6 @@
 				util.GetLogger(ctx).WithError(err).Error("Failed to unmarshal cross-signing update")
 				continue
 			}
->>>>>>> 329c9e67
 		default:
 			util.GetLogger(ctx).WithField("type", e.Type).Debug("Unhandled EDU")
 		}
