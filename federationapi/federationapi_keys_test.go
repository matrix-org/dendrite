package federationapi

import (
	"bytes"
	"context"
	"crypto/ed25519"
	"encoding/json"
	"fmt"
	"io/ioutil"
	"net/http"
	"os"
	"reflect"
	"testing"
	"time"

	"github.com/matrix-org/dendrite/federationapi/api"
	"github.com/matrix-org/dendrite/federationapi/routing"
	"github.com/matrix-org/dendrite/internal/caching"
	"github.com/matrix-org/dendrite/setup/base"
	"github.com/matrix-org/dendrite/setup/config"
	"github.com/matrix-org/gomatrixserverlib"
)

type server struct {
	name      gomatrixserverlib.ServerName        // server name
	validity  time.Duration                       // key validity duration from now
	config    *config.FederationAPI               // skeleton config, from TestMain
	fedclient *gomatrixserverlib.FederationClient // uses MockRoundTripper
	cache     *caching.Caches                     // server-specific cache
	api       api.FederationInternalAPI           // server-specific server key API
}

func (s *server) renew() {
	// This updates the validity period to be an hour in the
	// future, which is particularly useful in server A and
	// server C's cases which have validity either as now or
	// in the past.
	s.validity = time.Hour
	s.config.Matrix.KeyValidityPeriod = s.validity
}

var (
	serverKeyID = gomatrixserverlib.KeyID("ed25519:auto")
	serverA     = &server{name: "a.com", validity: time.Duration(0)} // expires now
	serverB     = &server{name: "b.com", validity: time.Hour}        // expires in an hour
	serverC     = &server{name: "c.com", validity: -time.Hour}       // expired an hour ago
)

var servers = map[string]*server{
	"a.com": serverA,
	"b.com": serverB,
	"c.com": serverC,
}

func TestMain(m *testing.M) {
	// Set up the server key API for each "server" that we
	// will use in our tests.
	for _, s := range servers {
		// Generate a new key.
		_, testPriv, err := ed25519.GenerateKey(nil)
		if err != nil {
			panic("can't generate identity key: " + err.Error())
		}

		// Create a new cache but don't enable prometheus!
		s.cache, err = caching.NewInMemoryLRUCache(false)
		if err != nil {
			panic("can't create cache: " + err.Error())
		}

		// Draw up just enough Dendrite config for the server key
		// API to work.
		cfg := &config.Dendrite{}
		cfg.Defaults(true)
		cfg.Global.ServerName = gomatrixserverlib.ServerName(s.name)
		cfg.Global.PrivateKey = testPriv
		cfg.Global.Kafka.UseNaffka = true
		cfg.Global.KeyID = serverKeyID
		cfg.Global.KeyValidityPeriod = s.validity
		cfg.FederationAPI.Database.ConnectionString = config.DataSource("file::memory:")
		s.config = &cfg.FederationAPI

		// Create a transport which redirects federation requests to
		// the mock round tripper. Since we're not *really* listening for
		// federation requests then this will return the key instead.
		transport := &http.Transport{}
		transport.RegisterProtocol("matrix", &MockRoundTripper{})

		// Create the federation client.
		s.fedclient = gomatrixserverlib.NewFederationClient(
			s.config.Matrix.ServerName, serverKeyID, testPriv,
			gomatrixserverlib.WithTransport(transport),
		)

		// Finally, build the server key APIs.
		sbase := base.NewBaseDendrite(cfg, "Monolith", base.NoCacheMetrics)
<<<<<<< HEAD
		s.api = NewInternalAPI(sbase, s.fedclient, nil, nil, s.cache, true)
=======
		s.api = NewInternalAPI(sbase, s.fedclient, nil, s.cache, nil, true)
>>>>>>> a47b12dc
	}

	// Now that we have built our server key APIs, start the
	// rest of the tests.
	os.Exit(m.Run())
}

type MockRoundTripper struct{}

func (m *MockRoundTripper) RoundTrip(req *http.Request) (res *http.Response, err error) {
	// Check if the request is looking for keys from a server that
	// we know about in the test. The only reason this should go wrong
	// is if the test is broken.
	s, ok := servers[req.Host]
	if !ok {
		return nil, fmt.Errorf("server not known: %s", req.Host)
	}

	// We're intercepting /matrix/key/v2/server requests here, so check
	// that the URL supplied in the request is for that.
	if req.URL.Path != "/_matrix/key/v2/server" {
		return nil, fmt.Errorf("unexpected request path: %s", req.URL.Path)
	}

	// Get the keys and JSON-ify them.
	keys := routing.LocalKeys(s.config)
	body, err := json.MarshalIndent(keys.JSON, "", "  ")
	if err != nil {
		return nil, err
	}

	// And respond.
	res = &http.Response{
		StatusCode: 200,
		Body:       ioutil.NopCloser(bytes.NewReader(body)),
	}
	return
}

func TestServersRequestOwnKeys(t *testing.T) {
	// Each server will request its own keys. There's no reason
	// for this to fail as each server should know its own keys.

	for name, s := range servers {
		req := gomatrixserverlib.PublicKeyLookupRequest{
			ServerName: s.name,
			KeyID:      serverKeyID,
		}
		res, err := s.api.FetchKeys(
			context.Background(),
			map[gomatrixserverlib.PublicKeyLookupRequest]gomatrixserverlib.Timestamp{
				req: gomatrixserverlib.AsTimestamp(time.Now()),
			},
		)
		if err != nil {
			t.Fatalf("server could not fetch own key: %s", err)
		}
		if _, ok := res[req]; !ok {
			t.Fatalf("server didn't return its own key in the results")
		}
		t.Logf("%s's key expires at %s\n", name, res[req].ValidUntilTS.Time())
	}
}

func TestCachingBehaviour(t *testing.T) {
	// Server A will request Server B's key, which has a validity
	// period of an hour from now. We should retrieve the key and
	// it should make it into the cache automatically.

	req := gomatrixserverlib.PublicKeyLookupRequest{
		ServerName: serverB.name,
		KeyID:      serverKeyID,
	}
	ts := gomatrixserverlib.AsTimestamp(time.Now())

	res, err := serverA.api.FetchKeys(
		context.Background(),
		map[gomatrixserverlib.PublicKeyLookupRequest]gomatrixserverlib.Timestamp{
			req: ts,
		},
	)
	if err != nil {
		t.Fatalf("server A failed to retrieve server B key: %s", err)
	}
	if len(res) != 1 {
		t.Fatalf("server B should have returned one key but instead returned %d keys", len(res))
	}
	if _, ok := res[req]; !ok {
		t.Fatalf("server B isn't included in the key fetch response")
	}

	// At this point, if the previous key request was a success,
	// then the cache should now contain the key. Check if that's
	// the case - if it isn't then there's something wrong with
	// the cache implementation or we failed to get the key.

	cres, ok := serverA.cache.GetServerKey(req, ts)
	if !ok {
		t.Fatalf("server B key should be in cache but isn't")
	}
	if !reflect.DeepEqual(cres, res[req]) {
		t.Fatalf("the cached result from server B wasn't what server B gave us")
	}

	// If we ask the cache for the same key but this time for an event
	// that happened in +30 minutes. Since the validity period is for
	// another hour, then we should get a response back from the cache.

	_, ok = serverA.cache.GetServerKey(
		req,
		gomatrixserverlib.AsTimestamp(time.Now().Add(time.Minute*30)),
	)
	if !ok {
		t.Fatalf("server B key isn't in cache when it should be (+30 minutes)")
	}

	// If we ask the cache for the same key but this time for an event
	// that happened in +90 minutes then we should expect to get no
	// cache result. This is because the cache shouldn't return a result
	// that is obviously past the validity of the event.

	_, ok = serverA.cache.GetServerKey(
		req,
		gomatrixserverlib.AsTimestamp(time.Now().Add(time.Minute*90)),
	)
	if ok {
		t.Fatalf("server B key is in cache when it shouldn't be (+90 minutes)")
	}
}

func TestRenewalBehaviour(t *testing.T) {
	// Server A will request Server C's key but their validity period
	// is an hour in the past. We'll retrieve the key as, even though it's
	// past its validity, it will be able to verify past events.

	req := gomatrixserverlib.PublicKeyLookupRequest{
		ServerName: serverC.name,
		KeyID:      serverKeyID,
	}

	res, err := serverA.api.FetchKeys(
		context.Background(),
		map[gomatrixserverlib.PublicKeyLookupRequest]gomatrixserverlib.Timestamp{
			req: gomatrixserverlib.AsTimestamp(time.Now()),
		},
	)
	if err != nil {
		t.Fatalf("server A failed to retrieve server C key: %s", err)
	}
	if len(res) != 1 {
		t.Fatalf("server C should have returned one key but instead returned %d keys", len(res))
	}
	if _, ok := res[req]; !ok {
		t.Fatalf("server C isn't included in the key fetch response")
	}

	// If we ask the cache for the server key for an event that happened
	// 90 minutes ago then we should get a cache result, as the key hadn't
	// passed its validity by that point. The fact that the key is now in
	// the cache is, in itself, proof that we successfully retrieved the
	// key before.

	oldcached, ok := serverA.cache.GetServerKey(
		req,
		gomatrixserverlib.AsTimestamp(time.Now().Add(-time.Minute*90)),
	)
	if !ok {
		t.Fatalf("server C key isn't in cache when it should be (-90 minutes)")
	}

	// If we now ask the cache for the same key but this time for an event
	// that only happened 30 minutes ago then we shouldn't get a cached
	// result, as the event happened after the key validity expired. This
	// is really just for sanity checking.

	_, ok = serverA.cache.GetServerKey(
		req,
		gomatrixserverlib.AsTimestamp(time.Now().Add(-time.Minute*30)),
	)
	if ok {
		t.Fatalf("server B key is in cache when it shouldn't be (-30 minutes)")
	}

	// We're now going to kick server C into renewing its key. Since we're
	// happy at this point that the key that we already have is from the past
	// then repeating a key fetch should cause us to try and renew the key.
	// If so, then the new key will end up in our cache.

	serverC.renew()

	res, err = serverA.api.FetchKeys(
		context.Background(),
		map[gomatrixserverlib.PublicKeyLookupRequest]gomatrixserverlib.Timestamp{
			req: gomatrixserverlib.AsTimestamp(time.Now()),
		},
	)
	if err != nil {
		t.Fatalf("server A failed to retrieve server C key: %s", err)
	}
	if len(res) != 1 {
		t.Fatalf("server C should have returned one key but instead returned %d keys", len(res))
	}
	if _, ok = res[req]; !ok {
		t.Fatalf("server C isn't included in the key fetch response")
	}

	// We're now going to ask the cache what the new key validity is. If
	// it is still the same as the previous validity then we've failed to
	// retrieve the renewed key. If it's newer then we've successfully got
	// the renewed key.

	newcached, ok := serverA.cache.GetServerKey(
		req,
		gomatrixserverlib.AsTimestamp(time.Now().Add(-time.Minute*30)),
	)
	if !ok {
		t.Fatalf("server B key isn't in cache when it shouldn't be (post-renewal)")
	}
	if oldcached.ValidUntilTS >= newcached.ValidUntilTS {
		t.Fatalf("the server B key should have been renewed but wasn't")
	}
	t.Log(res)
}<|MERGE_RESOLUTION|>--- conflicted
+++ resolved
@@ -94,11 +94,7 @@
 
 		// Finally, build the server key APIs.
 		sbase := base.NewBaseDendrite(cfg, "Monolith", base.NoCacheMetrics)
-<<<<<<< HEAD
-		s.api = NewInternalAPI(sbase, s.fedclient, nil, nil, s.cache, true)
-=======
-		s.api = NewInternalAPI(sbase, s.fedclient, nil, s.cache, nil, true)
->>>>>>> a47b12dc
+		s.api = NewInternalAPI(sbase, s.fedclient, nil, nil, s.cache, nil, true)
 	}
 
 	// Now that we have built our server key APIs, start the
