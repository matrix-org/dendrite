// Copyright 2022 The Matrix.org Foundation C.I.C.
//
// Licensed under the Apache License, Version 2.0 (the "License");
// you may not use this file except in compliance with the License.
// You may obtain a copy of the License at
//
//     http://www.apache.org/licenses/LICENSE-2.0
//
// Unless required by applicable law or agreed to in writing, software
// distributed under the License is distributed on an "AS IS" BASIS,
// WITHOUT WARRANTIES OR CONDITIONS OF ANY KIND, either express or implied.
// See the License for the specific language governing permissions and
// limitations under the License.

package producers

import (
	"context"
	"encoding/json"
	"strconv"
	"time"

	"github.com/matrix-org/dendrite/setup/jetstream"
	"github.com/matrix-org/dendrite/syncapi/types"
	userapi "github.com/matrix-org/dendrite/userapi/api"
	"github.com/matrix-org/gomatrixserverlib"
	"github.com/nats-io/nats.go"
	log "github.com/sirupsen/logrus"
)

// SyncAPIProducer produces events for the sync API server to consume
type SyncAPIProducer struct {
	TopicReceiptEvent      string
	TopicSendToDeviceEvent string
	TopicTypingEvent       string
	TopicPresenceEvent     string
	JetStream              nats.JetStreamContext
	ServerName             gomatrixserverlib.ServerName
	UserAPI                userapi.UserInternalAPI
}

func (p *SyncAPIProducer) SendReceipt(
	ctx context.Context,
	userID, roomID, eventID, receiptType string, timestamp gomatrixserverlib.Timestamp,
) error {
	m := &nats.Msg{
		Subject: p.TopicReceiptEvent,
		Header:  nats.Header{},
	}
	m.Header.Set(jetstream.UserID, userID)
	m.Header.Set(jetstream.RoomID, roomID)
	m.Header.Set(jetstream.EventID, eventID)
	m.Header.Set("type", receiptType)
	m.Header.Set("timestamp", strconv.Itoa(int(timestamp)))

	log.WithFields(log.Fields{}).Tracef("Producing to topic '%s'", p.TopicReceiptEvent)
	_, err := p.JetStream.PublishMsg(m, nats.Context(ctx))
	return err
}

func (p *SyncAPIProducer) SendToDevice(
	ctx context.Context, sender, userID, deviceID, eventType string,
	message interface{},
) error {
	devices := []string{}
	_, domain, err := gomatrixserverlib.SplitID('@', userID)
	if err != nil {
		return err
	}

	// If the event is targeted locally then we want to expand the wildcard
	// out into individual device IDs so that we can send them to each respective
	// device. If the event isn't targeted locally then we can't expand the
	// wildcard as we don't know about the remote devices, so instead we leave it
	// as-is, so that the federation sender can send it on with the wildcard intact.
	if domain == p.ServerName && deviceID == "*" {
		var res userapi.QueryDevicesResponse
		err = p.UserAPI.QueryDevices(context.TODO(), &userapi.QueryDevicesRequest{
			UserID: userID,
		}, &res)
		if err != nil {
			return err
		}
		for _, dev := range res.Devices {
			devices = append(devices, dev.ID)
		}
	} else {
		devices = append(devices, deviceID)
	}

	js, err := json.Marshal(message)
	if err != nil {
		return err
	}

	log.WithFields(log.Fields{
		"user_id":     userID,
		"num_devices": len(devices),
		"type":        eventType,
	}).Tracef("Producing to topic '%s'", p.TopicSendToDeviceEvent)
	for _, device := range devices {
		ote := &types.OutputSendToDeviceEvent{
			UserID:   userID,
			DeviceID: device,
			SendToDeviceEvent: gomatrixserverlib.SendToDeviceEvent{
				Sender:  sender,
				Type:    eventType,
				Content: js,
			},
		}

		eventJSON, err := json.Marshal(ote)
		if err != nil {
			log.WithError(err).Error("sendToDevice failed json.Marshal")
			return err
		}
		m := &nats.Msg{
			Subject: p.TopicSendToDeviceEvent,
			Data:    eventJSON,
			Header:  nats.Header{},
		}
		m.Header.Set("sender", sender)
		m.Header.Set(jetstream.UserID, userID)

		if _, err = p.JetStream.PublishMsg(m, nats.Context(ctx)); err != nil {
			log.WithError(err).Error("sendToDevice failed t.Producer.SendMessage")
			return err
		}
	}
	return nil
}

func (p *SyncAPIProducer) SendTyping(
	ctx context.Context, userID, roomID string, typing bool, timeoutMS int64,
) error {
	m := &nats.Msg{
		Subject: p.TopicTypingEvent,
		Header:  nats.Header{},
	}
	m.Header.Set(jetstream.UserID, userID)
	m.Header.Set(jetstream.RoomID, roomID)
	m.Header.Set("typing", strconv.FormatBool(typing))
	m.Header.Set("timeout_ms", strconv.Itoa(int(timeoutMS)))
	_, err := p.JetStream.PublishMsg(m, nats.Context(ctx))
	return err
}

func (p *SyncAPIProducer) SendPresence(
<<<<<<< HEAD
	ctx context.Context, userID, presence string, statusMsg *string, lastActiveAgo int64,
) error {
	m := nats.NewMsg(p.TopicPresenceEvent)
	m.Header.Set(jetstream.UserID, userID)
	m.Header.Set("presence", presence)
=======
	ctx context.Context, userID string, presence types.Presence, statusMsg *string, lastActiveAgo int64,
) error {
	m := nats.NewMsg(p.TopicPresenceEvent)
	m.Header.Set(jetstream.UserID, userID)
	m.Header.Set("presence", presence.String())
>>>>>>> faf3b8c7
	if statusMsg != nil {
		m.Header.Set("status_msg", *statusMsg)
	}
	lastActiveTS := gomatrixserverlib.AsTimestamp(time.Now().Add(-(time.Duration(lastActiveAgo) * time.Millisecond)))

	m.Header.Set("last_active_ts", strconv.Itoa(int(lastActiveTS)))
	log.Debugf("Sending presence to syncAPI: %+v", m.Header)
	_, err := p.JetStream.PublishMsg(m, nats.Context(ctx))
	return err
}<|MERGE_RESOLUTION|>--- conflicted
+++ resolved
@@ -146,19 +146,11 @@
 }
 
 func (p *SyncAPIProducer) SendPresence(
-<<<<<<< HEAD
-	ctx context.Context, userID, presence string, statusMsg *string, lastActiveAgo int64,
-) error {
-	m := nats.NewMsg(p.TopicPresenceEvent)
-	m.Header.Set(jetstream.UserID, userID)
-	m.Header.Set("presence", presence)
-=======
 	ctx context.Context, userID string, presence types.Presence, statusMsg *string, lastActiveAgo int64,
 ) error {
 	m := nats.NewMsg(p.TopicPresenceEvent)
 	m.Header.Set(jetstream.UserID, userID)
 	m.Header.Set("presence", presence.String())
->>>>>>> faf3b8c7
 	if statusMsg != nil {
 		m.Header.Set("status_msg", *statusMsg)
 	}
