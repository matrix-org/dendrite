--- conflicted
+++ resolved
@@ -8,14 +8,7 @@
 
 mkdir -p .downloads
 
-<<<<<<< HEAD
-# The mirror to download kafka from is picked from the list of mirrors at
-# https://www.apache.org/dyn/closer.cgi?path=/kafka/2.1.0/kafka_2.11-2.1.0.tgz
-# TODO: Check the signature since we are downloading over HTTP.
-MIRROR=https://archive.apache.org/dist/kafka/2.1.0/kafka_2.11-2.1.0.tgz
-=======
 KAFKA_URL=http://archive.apache.org/dist/kafka/2.1.0/kafka_2.11-2.1.0.tgz
->>>>>>> e1ec98e2
 
 # Only download the kafka if it isn't already downloaded.
 test -f .downloads/kafka.tgz || wget $KAFKA_URL -O .downloads/kafka.tgz
