--- conflicted
+++ resolved
@@ -38,14 +38,10 @@
 // Due to Setup being used to call many other functions, a gocyclo nolint is
 // applied:
 // nolint: gocyclo
-<<<<<<< HEAD
-func Setup(apiMux *mux.Router, deviceDB devices.Database, publicRoomsDB storage.Database, queryAPI api.RoomserverQueryAPI) {
-=======
 func Setup(
-	apiMux *mux.Router, deviceDB devices.Database, publicRoomsDB storage.Database,
+	apiMux *mux.Router, deviceDB devices.Database, publicRoomsDB storage.Database, queryAPI api.RoomserverQueryAPI,
 	fedClient *gomatrixserverlib.FederationClient, extRoomsProvider types.ExternalPublicRoomsProvider,
 ) {
->>>>>>> f2030286
 	r0mux := apiMux.PathPrefix(pathPrefixR0).Subrouter()
 
 	authData := auth.Data{
