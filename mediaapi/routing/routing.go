--- conflicted
+++ resolved
@@ -53,24 +53,10 @@
 	activeThumbnailGeneration := &types.ActiveThumbnailGeneration{
 		PathToResult: map[string]*types.ThumbnailGenerationResult{},
 	}
-<<<<<<< HEAD
-	authData := auth.Data{
-		AccountDB:   nil,
-		DeviceDB:    deviceDB,
-		AppServices: nil,
-	}
-
-	// TODO: Add AS support
-	r0mux.Handle("/upload", common.MakeAuthAPI(
-		"upload", authData,
-		func(req *http.Request, dev *authtypes.Device) util.JSONResponse {
-			return Upload(req, cfg, dev, db, activeThumbnailGeneration)
-=======
 	r0mux.Handle("/upload", httputil.MakeAuthAPI(
 		"upload", userAPI,
-		func(req *http.Request, _ *userapi.Device) util.JSONResponse {
-			return Upload(req, cfg, db, activeThumbnailGeneration)
->>>>>>> 002fe05a
+		func(req *http.Request, dev *userapi.Device) util.JSONResponse {
+			return Upload(req, cfg, dev, db, activeThumbnailGeneration)
 		},
 	)).Methods(http.MethodPost, http.MethodOptions)
 
