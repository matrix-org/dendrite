--- conflicted
+++ resolved
@@ -50,7 +50,7 @@
 	golang.org/x/term v0.0.0-20220919170432-7a66f970e087
 	gopkg.in/h2non/bimg.v1 v1.1.9
 	gopkg.in/yaml.v2 v2.4.0
-	gotest.tools/v3 v3.0.3
+	gotest.tools/v3 v3.4.0
 	nhooyr.io/websocket v1.8.7
 )
 
@@ -128,10 +128,6 @@
 	gopkg.in/macaroon.v2 v2.1.0 // indirect
 	gopkg.in/tomb.v1 v1.0.0-20141024135613-dd632973f1e7 // indirect
 	gopkg.in/yaml.v3 v3.0.1 // indirect
-<<<<<<< HEAD
-=======
-	gotest.tools/v3 v3.4.0 // indirect
->>>>>>> 3aa92efa
 )
 
 go 1.18