GET /register yields a set of flows
POST /register can create a user
POST /register downcases capitals in usernames
POST /register rejects registration of usernames with '!'
POST /register rejects registration of usernames with '"'
POST /register rejects registration of usernames with ':'
POST /register rejects registration of usernames with '?'
POST /register rejects registration of usernames with '\'
POST /register rejects registration of usernames with '@'
POST /register rejects registration of usernames with '['
POST /register rejects registration of usernames with ']'
POST /register rejects registration of usernames with '{'
POST /register rejects registration of usernames with '|'
POST /register rejects registration of usernames with '}'
POST /register rejects registration of usernames with '£'
POST /register rejects registration of usernames with 'é'
POST /register rejects registration of usernames with '\n'
POST /register rejects registration of usernames with '''
POST /register allows registration of usernames with 'q'
POST /register allows registration of usernames with '3'
POST /register allows registration of usernames with '.'
POST /register allows registration of usernames with '_'
POST /register allows registration of usernames with '='
POST /register allows registration of usernames with '-'
POST /register allows registration of usernames with '/'
GET /login yields a set of flows
POST /login can log in as a user
POST /login returns the same device_id as that in the request
POST /login can log in as a user with just the local part of the id
POST /login as non-existing user is rejected
POST /login wrong password is rejected
GET /events initially
GET /initialSync initially
Version responds 200 OK with valid structure
PUT /profile/:user_id/displayname sets my name
GET /profile/:user_id/displayname publicly accessible
PUT /profile/:user_id/avatar_url sets my avatar
GET /profile/:user_id/avatar_url publicly accessible
GET /device/{deviceId} gives a 404 for unknown devices
PUT /device/{deviceId} gives a 404 for unknown devices
GET /device/{deviceId}
GET /devices
PUT /device/{deviceId} updates device fields
DELETE /device/{deviceId}
DELETE /device/{deviceId} requires UI auth user to match device owner
DELETE /device/{deviceId} with no body gives a 401
POST /createRoom makes a public room
POST /createRoom makes a private room
POST /createRoom makes a private room with invites
POST /createRoom makes a room with a name
POST /createRoom makes a room with a topic
Can /sync newly created room
GET /rooms/:room_id/state/m.room.member/:user_id fetches my membership
GET /rooms/:room_id/state/m.room.power_levels fetches powerlevels
POST /join/:room_alias can join a room
POST /join/:room_id can join a room
POST /join/:room_id can join a room with custom content
POST /join/:room_alias can join a room with custom content
POST /rooms/:room_id/join can join a room
POST /rooms/:room_id/leave can leave a room
POST /rooms/:room_id/invite can send an invite
POST /rooms/:room_id/ban can ban a user
POST /rooms/:room_id/send/:event_type sends a message
PUT /rooms/:room_id/send/:event_type/:txn_id sends a message
PUT /rooms/:room_id/send/:event_type/:txn_id deduplicates the same txn id
GET /rooms/:room_id/state/m.room.power_levels can fetch levels
PUT /rooms/:room_id/state/m.room.power_levels can set levels
PUT power_levels should not explode if the old power levels were empty
GET /rooms/:room_id/state/m.room.member/:user_id?format=event fetches my membership event
GET /rooms/:room_id/joined_members fetches my membership
Both GET and PUT work
POST /rooms/:room_id/read_markers can create read marker
User signups are forbidden from starting with '_'
Request to logout with invalid an access token is rejected
Request to logout without an access token is rejected
Room creation reports m.room.create to myself
Room creation reports m.room.member to myself
Outbound federation rejects send_join responses with no m.room.create event
Outbound federation rejects m.room.create events with an unknown room version
Invited user can see room metadata
# Blacklisted because these tests call /v3/events which we don't implement
# New room members see their own join event
# Existing members see new members' join events
setting 'm.room.power_levels' respects room powerlevel
Unprivileged users can set m.room.topic if it only needs level 0
Users cannot set ban powerlevel higher than their own
Users cannot set kick powerlevel higher than their own
Users cannot set redact powerlevel higher than their own
Can get rooms/{roomId}/members for a departed room (SPEC-216)
3pid invite join with wrong but valid signature are rejected
3pid invite join valid signature but revoked keys are rejected
3pid invite join valid signature but unreachable ID server are rejected
Room members can join a room with an overridden displayname
Real non-joined user cannot call /events on shared room
Real non-joined user cannot call /events on invited room
Real non-joined user cannot call /events on joined room
Real non-joined user cannot call /events on default room
Real non-joined users can get state for world_readable rooms
Real non-joined users can get individual state for world_readable rooms
#Real non-joined users can get individual state for world_readable rooms after leaving
Real non-joined users cannot send messages to guest_access rooms if not joined
Can't forget room you're still in
Can get rooms/{roomId}/members
Can create filter
Can download filter
Lazy loading parameters in the filter are strictly boolean
Can sync
Can sync a joined room
Newly joined room is included in an incremental sync
User is offline if they set_presence=offline in their sync
Changes to state are included in an incremental sync
A change to displayname should appear in incremental /sync
Current state appears in timeline in private history
Current state appears in timeline in private history with many messages before
Rooms a user is invited to appear in an initial sync
Rooms a user is invited to appear in an incremental sync
Sync can be polled for updates
Sync is woken up for leaves
Newly left rooms appear in the leave section of incremental sync
Rooms can be created with an initial invite list (SYN-205)
We should see our own leave event, even if history_visibility is restricted (SYN-662)
We should see our own leave event when rejecting an invite, even if history_visibility is restricted (riot-web/3462)
Newly left rooms appear in the leave section of gapped sync
Previously left rooms don't appear in the leave section of sync
Left rooms appear in the leave section of full state sync
Newly banned rooms appear in the leave section of incremental sync
Newly banned rooms appear in the leave section of incremental sync
local user can join room with version 1
User can invite local user to room with version 1
Can upload device keys
Should reject keys claiming to belong to a different user
Can query device keys using POST
Can query remote device keys using POST
Can query specific device keys using POST
query for user with no keys returns empty key dict
Can claim one time key using POST
Can claim remote one time key using POST
Local device key changes appear in v2 /sync
New users appear in /keys/changes
Local delete device changes appear in v2 /sync
Local new device changes appear in v2 /sync
Local update device changes appear in v2 /sync
Get left notifs for other users in sync and /keys/changes when user leaves
Local device key changes get to remote servers
Server correctly handles incoming m.device_list_update
If remote user leaves room, changes device and rejoins we see update in sync
If remote user leaves room, changes device and rejoins we see update in /keys/changes
If remote user leaves room we no longer receive device updates
If a device list update goes missing, the server resyncs on the next one
Server correctly resyncs when client query keys and there is no remote cache
Server correctly resyncs when server leaves and rejoins a room
Device list doesn't change if remote server is down
Can add account data
Can add account data to room
Can get account data without syncing
Can get room account data without syncing
#Latest account data appears in v2 /sync
New account data appears in incremental v2 /sync
Checking local federation server
Inbound federation can query profile data
Outbound federation can send room-join requests
Outbound federation can send events
# SyTest currently only implements the v1 endpoints for /send_join and /send_leave,
# whereas Dendrite only supports the v2 endpoints for those, so let's ignore this
# test for now.
#Inbound federation can backfill events
# SyTest currently only implements the v1 endpoints for /send_join and /send_leave,
# whereas Dendrite only supports the v2 endpoints for those, so let's ignore this
# test for now.
#Backfill checks the events requested belong to the room
Can upload without a file name
Can download without a file name locally
Can upload with ASCII file name
Can send image in room message
AS cannot create users outside its own namespace
Regular users cannot register within the AS namespace
AS can't set displayname for random users
AS user (not ghost) can join room without registering, with user_id query param
Changing the actions of an unknown default rule fails with 404
Changing the actions of an unknown rule fails with 404
Enabling an unknown default rule fails with 404
Trying to get push rules with unknown rule_id fails with 404
Events come down the correct room
# SyTest currently only implements the v1 endpoints for /send_join and /send_leave,
# whereas Dendrite only supports the v2 endpoints for those, so let's ignore this
# test for now.
#Inbound federation can receive v1 room-join requests
Typing events appear in initial sync
Typing events appear in incremental sync
Typing events appear in gapped sync
Inbound federation of state requires event_id as a mandatory paramater
Inbound federation of state_ids requires event_id as a mandatory paramater
POST /register returns the same device_id as that in the request
POST /createRoom with creation content
User can create and send/receive messages in a room with version 1
POST /createRoom ignores attempts to set the room version via creation_content
Inbound federation rejects remote attempts to join local users to rooms
Inbound federation rejects remote attempts to kick local users to rooms
Full state sync includes joined rooms
A message sent after an initial sync appears in the timeline of an incremental sync.
Can add tag
Can remove tag
Can list tags for a room
Tags appear in an initial v2 /sync
Newly updated tags appear in an incremental v2 /sync
Deleted tags appear in an incremental v2 /sync
/event/ on non world readable room does not work
Outbound federation can query profile data
/event/ on joined room works
/event/ does not allow access to events before the user joined
Federation key API allows unsigned requests for keys
GET /publicRooms lists rooms
GET /publicRooms includes avatar URLs
Can paginate public room list
GET /publicRooms lists newly-created room
Name/topic keys are correct
GET /directory/room/:room_alias yields room ID
PUT /directory/room/:room_alias creates alias
Room aliases can contain Unicode
Creators can delete alias
Regular users cannot create room aliases within the AS namespace
Deleting a non-existent alias should return a 404
Users can't delete other's aliases
Outbound federation can query room alias directory
Can deactivate account
Can't deactivate account with wrong password
After deactivating account, can't log in with password
After deactivating account, can't log in with an email
Remote room alias queries can handle Unicode
Newly joined room is included in an incremental sync after invite
Inbound /v1/make_join rejects remote attempts to join local users to rooms
Local room members see posted message events
Fetching eventstream a second time doesn't yield the message again
Local non-members don't see posted message events
Remote room members also see posted message events
Lazy loading parameters in the filter are strictly boolean
remote user can join room with version 1
Inbound federation can query room alias directory
Outbound federation can query v2 /send_join
Inbound federation can receive v2 /send_join
Message history can be paginated
Backfill works correctly with history visibility set to joined
Guest user cannot call /events globally
Guest users can join guest_access rooms
Guest user can set display names
Guest user cannot upgrade other users
Guest non-joined user cannot call /events on shared room
Guest non-joined user cannot call /events on invited room
Guest non-joined user cannot call /events on joined room
Guest non-joined user cannot call /events on default room
Guest non-joined users can get state for world_readable rooms
Guest non-joined users can get individual state for world_readable rooms
Guest non-joined users cannot room initalSync for non-world_readable rooms
Guest non-joined users can get individual state for world_readable rooms after leaving
Guest non-joined users cannot send messages to guest_access rooms if not joined
Real non-joined users cannot room initalSync for non-world_readable rooms
Push rules come down in an initial /sync
Regular users can add and delete aliases in the default room configuration
GET /v3/capabilities is not public
GET /joined_rooms lists newly-created room
/joined_rooms returns only joined rooms
Message history can be paginated over federation
GET /rooms/:room_id/messages returns a message
Remote user can backfill in a room with version 1
POST /createRoom creates a room with the given version
POST /createRoom rejects attempts to create rooms with numeric versions
POST /createRoom rejects attempts to create rooms with unknown versions
Regular users can add and delete aliases when m.room.aliases is restricted
User can create and send/receive messages in a room with version 2
local user can join room with version 2
remote user can join room with version 2
User can invite local user to room with version 2
Remote user can backfill in a room with version 2
Inbound federation accepts attempts to join v2 rooms from servers with support
Outbound federation can send invites via v2 API
Outbound federation can send invites via v1 API
Inbound federation can receive invites via v1 API
Inbound federation can receive invites via v2 API
User can create and send/receive messages in a room with version 3
local user can join room with version 3
Remote user can backfill in a room with version 3
User can create and send/receive messages in a room with version 4
local user can join room with version 4
remote user can join room with version 3
remote user can join room with version 4
Remote user can backfill in a room with version 4
Outbound federation can send invites via v2 API
User can invite local user to room with version 3
User can invite local user to room with version 4
A pair of servers can establish a join in a v2 room
Can logout all devices
State from remote users is included in the timeline in an incremental sync
User can invite remote user to room with version 1
User can invite remote user to room with version 2
User can invite remote user to room with version 3
User can invite remote user to room with version 4
User can create and send/receive messages in a room with version 5
local user can join room with version 5
User can invite local user to room with version 5
remote user can join room with version 5
User can invite remote user to room with version 5
Remote user can backfill in a room with version 5
Inbound federation can receive v1 /send_join
Inbound federation can get state for a room
Inbound federation of state requires event_id as a mandatory paramater
Inbound federation can get state_ids for a room
Inbound federation of state_ids requires event_id as a mandatory paramater
Federation rejects inbound events where the prev_events cannot be found
Alternative server names do not cause a routing loop
Events whose auth_events are in the wrong room do not mess up the room state
Inbound federation can return events
Inbound federation can return missing events for world_readable visibility
Inbound federation can return missing events for invite visibility
Inbound federation can get public room list
POST /rooms/:room_id/redact/:event_id as power user redacts message
POST /rooms/:room_id/redact/:event_id as original message sender redacts message
POST /rooms/:room_id/redact/:event_id as random user does not redact message
POST /redact disallows redaction of event in different room
An event which redacts itself should be ignored
A pair of events which redact each other should be ignored
Redaction of a redaction redacts the redaction reason
An event which redacts an event in a different room should be ignored
Can receive redactions from regular users over federation in room version 1
Can receive redactions from regular users over federation in room version 2
Can receive redactions from regular users over federation in room version 3
Can receive redactions from regular users over federation in room version 4
Can receive redactions from regular users over federation in room version 5
Can receive redactions from regular users over federation in room version 6
Outbound federation can backfill events
Inbound federation can backfill events
Backfill checks the events requested belong to the room
Backfilled events whose prev_events are in a different room do not allow cross-room back-pagination
Outbound federation can request missing events
New room members see their own join event
Existing members see new members' join events
Inbound federation can receive events
Inbound federation can receive redacted events
Can logout current device
Can send a message directly to a device using PUT /sendToDevice
Can recv a device message using /sync
Can recv device messages until they are acknowledged
Device messages with the same txn_id are deduplicated
Device messages wake up /sync
Can recv device messages over federation
Device messages over federation wake up /sync
Can send messages with a wildcard device id
Can send messages with a wildcard device id to two devices
Wildcard device messages wake up /sync
Wildcard device messages over federation wake up /sync
Can send a to-device message to two users which both receive it using /sync
User can create and send/receive messages in a room with version 6
local user can join room with version 6
User can invite local user to room with version 6
remote user can join room with version 6
User can invite remote user to room with version 6
Remote user can backfill in a room with version 6
Inbound: send_join rejects invalid JSON for room version 6
Outbound federation rejects backfill containing invalid JSON for events in room version 6
Invalid JSON integers
Invalid JSON special values
Invalid JSON floats
Outbound federation will ignore a missing event with bad JSON for room version 6
Server correctly handles transactions that break edu limits
Server rejects invalid JSON in a version 6 room
Can download without a file name over federation
POST /media/v3/upload can create an upload
GET /media/v3/download can fetch the value again
Remote users can join room by alias
Alias creators can delete alias with no ops
Alias creators can delete canonical alias with no ops
Room members can override their displayname on a room-specific basis
displayname updates affect room member events
avatar_url updates affect room member events
Real non-joined users can get individual state for world_readable rooms after leaving
Can upload with Unicode file name
POSTed media can be thumbnailed
Remote media can be thumbnailed
Can download with Unicode file name locally
Can download file 'ascii'
Can download file 'name with spaces'
Can download file 'name;with;semicolons'
Can download specifying a different ASCII file name
Can download with Unicode file name over federation
Can download specifying a different Unicode file name
Inbound /v1/send_join rejects joins from other servers
Outbound federation can query v1 /send_join
Inbound /v1/send_join rejects incorrectly-signed joins
POST /rooms/:room_id/state/m.room.name sets name
GET /rooms/:room_id/state/m.room.name gets name
POST /rooms/:room_id/state/m.room.topic sets topic
GET /rooms/:room_id/state/m.room.topic gets topic
GET /rooms/:room_id/state fetches entire room state
Setting room topic reports m.room.topic to myself
setting 'm.room.name' respects room powerlevel
Syncing a new room with a large timeline limit isn't limited
Getting state checks the events requested belong to the room
Getting state IDs checks the events requested belong to the room
Can invite users to invite-only rooms
Uninvited users cannot join the room
Users cannot invite themselves to a room
Users cannot invite a user that is already in the room
Invited user can reject invite
PUT /rooms/:room_id/typing/:user_id sets typing notification
Typing notification sent to local room members
Typing notifications also sent to remote room members
Typing can be explicitly stopped
Banned user is kicked and may not rejoin until unbanned
Inbound federation rejects attempts to join v1 rooms from servers without v1 support
Inbound federation rejects attempts to join v2 rooms from servers lacking version support
Inbound federation rejects attempts to join v2 rooms from servers only supporting v1
Outbound federation passes make_join failures through to the client
Outbound federation correctly handles unsupported room versions
Remote users may not join unfederated rooms
Non-numeric ports in server names are rejected
Invited user can reject invite over federation
Invited user can reject invite over federation for empty room
Invited user can reject invite over federation several times
Can reject invites over federation for rooms with version 1
Can reject invites over federation for rooms with version 2
Can reject invites over federation for rooms with version 3
Can reject invites over federation for rooms with version 4
Can reject invites over federation for rooms with version 5
Can reject invites over federation for rooms with version 6
Event size limits
Can sync a room with a single message
Can sync a room with a message with a transaction id
A full_state incremental update returns only recent timeline
A prev_batch token can be used in the v1 messages API
We don't send redundant membership state across incremental syncs by default
Typing notifications don't leak
Users cannot kick users from a room they are not in
User appears in user directory
User directory correctly update on display name change
User in shared private room does appear in user directory
User in dir while user still shares private rooms
Can get 'm.room.name' state for a departed room (SPEC-216)
Banned servers cannot send events
Banned servers cannot /make_join
Banned servers cannot /send_join
Banned servers cannot /make_leave
Banned servers cannot /send_leave
Banned servers cannot /invite
Banned servers cannot get room state
Banned servers cannot /event_auth
Banned servers cannot get missing events
Banned servers cannot get room state ids
Banned servers cannot backfill
Inbound /v1/send_leave rejects leaves from other servers
Guest users can accept invites to private rooms over federation
AS user (not ghost) can join room without registering
Can search public room list
Can get remote public room list
Asking for a remote rooms list, but supplying the local server's name, returns the local rooms list
After changing password, can't log in with old password
After changing password, can log in with new password
After changing password, existing session still works
After changing password, different sessions can optionally be kept
After changing password, a different session no longer works by default
Read markers appear in incremental v2 /sync
Read markers appear in initial v2 /sync
Read markers can be updated
Local users can peek into world_readable rooms by room ID
We can't peek into rooms with shared history_visibility
We can't peek into rooms with invited history_visibility
We can't peek into rooms with joined history_visibility
Local users can peek by room alias
Peeked rooms only turn up in the sync for the device who peeked them
Room state at a rejected message event is the same as its predecessor
Room state at a rejected state event is the same as its predecessor
Inbound federation correctly soft fails events
Inbound federation accepts a second soft-failed event
Federation key API can act as a notary server via a POST request
Federation key API can act as a notary server via a GET request
Inbound /make_join rejects attempts to join rooms where all users have left
Inbound federation rejects invites which include invalid JSON for room version 6
Inbound federation rejects invite rejections which include invalid JSON for room version 6
GET /capabilities is present and well formed for registered user
m.room.history_visibility == "joined" allows/forbids appropriately for Guest users
m.room.history_visibility == "joined" allows/forbids appropriately for Real users
POST rejects invalid utf-8 in JSON
Users cannot kick users who have already left a room
Event with an invalid signature in the send_join response should not cause room join to fail
Inbound federation rejects typing notifications from wrong remote
POST /rooms/:room_id/receipt can create receipts
Receipts must be m.read
Read receipts appear in initial v2 /sync
New read receipts appear in incremental v2 /sync
Outbound federation sends receipts
Inbound federation rejects receipts from wrong remote
Should not be able to take over the room by pretending there is no PL event
Can get rooms/{roomId}/state for a departed room (SPEC-216)
Users cannot set notifications powerlevel higher than their own
Forgetting room does not show up in v2 /sync
Can forget room you've been kicked from
/whois
/joined_members return joined members
A next_batch token can be used in the v1 messages API
Users receive device_list updates for their own devices
m.room.history_visibility == "world_readable" allows/forbids appropriately for Guest users
m.room.history_visibility == "world_readable" allows/forbids appropriately for Real users
State is included in the timeline in the initial sync
State from remote users is included in the state in the initial sync
Changes to state are included in an gapped incremental sync
A full_state incremental update returns all state
Can pass a JSON filter as a query parameter
Local room members can get room messages
Remote room members can get room messages
Guest users can send messages to guest_access rooms if joined
AS can create a user
AS can create a user with an underscore
AS can create a user with inhibit_login
AS can set avatar for ghosted users
AS can set displayname for ghosted users
Ghost user must register before joining room
Can generate a openid access_token that can be exchanged for information about a user
Invalid openid access tokens are rejected
Requests to userinfo without access tokens are rejected
'ban' event respects room powerlevel
Non-present room members cannot ban others
POST /_synapse/admin/v1/register with shared secret
POST /_synapse/admin/v1/register admin with shared secret
POST /_synapse/admin/v1/register with shared secret downcases capitals
POST /_synapse/admin/v1/register with shared secret disallows symbols
Membership event with an invalid displayname in the send_join response should not cause room join to fail
Inbound federation rejects incorrectly-signed invite rejections
Inbound federation can receive invite rejections
Inbound federation can receive invite and reject when remote replies with a 403
Inbound federation can receive invite and reject when remote replies with a 500
Inbound federation can receive invite and reject when remote is unreachable
Remote servers cannot set power levels in rooms without existing powerlevels
Remote servers should reject attempts by non-creators to set the power levels
Federation handles empty auth_events in state_ids sanely
Key notary server should return an expired key if it can't find any others
Key notary server must not overwrite a valid key with a spurious result from the origin server
GET /rooms/:room_id/aliases lists aliases
Only room members can list aliases of a room
Users with sufficient power-level can delete other's aliases
Can create backup version
Can update backup version
Responds correctly when backup is empty
Can backup keys
Can update keys with better versions
Will not update keys with worse versions
Will not back up to an old backup version
Can create more than 10 backup versions
Can delete backup
Deleted & recreated backups are empty
Can upload self-signing keys
Fails to upload self-signing keys with no auth
Fails to upload self-signing key without master key
can fetch self-signing keys over federation
Changing master key notifies local users
Changing user-signing key notifies local users
Inbound federation correctly handles soft failed events as extremities
Can read configuration endpoint
User can create and send/receive messages in a room with version 7
local user can join room with version 7
User can invite local user to room with version 7
remote user can join room with version 7
User can invite remote user to room with version 7
Remote user can backfill in a room with version 7
Can reject invites over federation for rooms with version 7
Can receive redactions from regular users over federation in room version 7
Federation publicRoom Name/topic keys are correct
Remote invited user can see room metadata
Can re-join room if re-invited
A prev_batch token from incremental sync can be used in the v1 messages API
Inbound federation rejects invites which are not signed by the sender
Invited user can reject invite over federation several times
Test that we can be reinvited to a room we created
User can create and send/receive messages in a room with version 8
local user can join room with version 8
User can invite local user to room with version 8
remote user can join room with version 8
User can invite remote user to room with version 8
Remote user can backfill in a room with version 8
Can reject invites over federation for rooms with version 8
Can receive redactions from regular users over federation in room version 8
User can create and send/receive messages in a room with version 9
local user can join room with version 9
User can invite local user to room with version 9
remote user can join room with version 9
User can invite remote user to room with version 9
Remote user can backfill in a room with version 9
Can reject invites over federation for rooms with version 9
Can receive redactions from regular users over federation in room version 9
Pushers created with a different access token are deleted on password change
Pushers created with a the same access token are not deleted on password change
Can fetch a user's pushers
Can add global push rule for room
Can add global push rule for sender
Can add global push rule for content
Can add global push rule for override
Can add global push rule for underride
Can add global push rule for content
New rules appear before old rules by default
Can add global push rule before an existing rule
Can add global push rule after an existing rule
Can delete a push rule
Can disable a push rule
Adding the same push rule twice is idempotent
Can change the actions of default rules
Can change the actions of a user specified rule
Adding a push rule wakes up an incremental /sync
Disabling a push rule wakes up an incremental /sync
Enabling a push rule wakes up an incremental /sync
Setting actions for a push rule wakes up an incremental /sync
Can enable/disable default rules
Trying to add push rule with missing template fails with 400
Trying to add push rule with missing rule_id fails with 400
Trying to add push rule with empty rule_id fails with 400
Trying to add push rule with invalid template fails with 400
Trying to add push rule with rule_id with slashes fails with 400
Trying to add push rule with override rule without conditions fails with 400
Trying to add push rule with underride rule without conditions fails with 400
Trying to add push rule with condition without kind fails with 400
Trying to add push rule with content rule without pattern fails with 400
Trying to add push rule with no actions fails with 400
Trying to add push rule with invalid action fails with 400
Trying to add push rule with invalid attr fails with 400
Trying to add push rule with invalid value for enabled fails with 400
Trying to get push rules with no trailing slash fails with 400
Trying to get push rules with scope without trailing slash fails with 400
Trying to get push rules with template without tailing slash fails with 400
Trying to get push rules with unknown scope fails with 400
Trying to get push rules with unknown template fails with 400
Trying to get push rules with unknown attribute fails with 400
Getting push rules doesn't corrupt the cache SYN-390
Test that a message is pushed
Invites are pushed
Rooms with names are correctly named in pushes
Rooms with canonical alias are correctly named in pushed
Rooms with many users are correctly pushed
Don't get pushed for rooms you've muted
Rejected events are not pushed
Test that rejected pushers are removed.
Trying to add push rule with no scope fails with 400
Trying to add push rule with invalid scope fails with 400
Forward extremities remain so even after the next events are populated as outliers
If a device list update goes missing, the server resyncs on the next one
uploading self-signing key notifies over federation
uploading signed devices gets propagated over federation
Device list doesn't change if remote server is down
/context/ on joined room works
/context/ on non world readable room does not work
/context/ returns correct number of events
GET /rooms/:room_id/messages lazy loads members correctly
Can query remote device keys using POST after notification
Device deletion propagates over federation
Get left notifs in sync and /keys/changes when other user leaves
Remote banned user is kicked and may not rejoin until unbanned
registration remembers parameters
registration accepts non-ascii passwords
registration with inhibit_login inhibits login
The operation must be consistent through an interactive authentication session
Multiple calls to /sync should not cause 500 errors
Canonical alias can be set
Canonical alias can include alt_aliases
Can delete canonical alias
AS can make room aliases
/context/ with lazy_load_members filter works
/upgrade creates a new room
/upgrade should preserve room visibility for public rooms
/upgrade should preserve room visibility for private rooms
/upgrade copies the power levels to the new room
/upgrade preserves the power level of the upgrading user in old and new rooms
/upgrade copies important state to the new room
/upgrade copies ban events to the new room
local user has push rules copied to upgraded room
remote user has push rules copied to upgraded room
/upgrade moves aliases to the new room
/upgrade preserves room federation ability
/upgrade restricts power levels in the old room
/upgrade restricts power levels in the old room when the old PLs are unusual
/upgrade to an unknown version is rejected
/upgrade is rejected if the user can't send state events
/upgrade of a bogus room fails gracefully
Cannot send tombstone event that points to the same room
Room summary counts change when membership changes
GET /presence/:user_id/status fetches initial status
PUT /presence/:user_id/status updates my presence
Presence change reports an event to myself
Existing members see new members' presence
#Existing members see new member's presence
Newly joined room includes presence in incremental sync
Get presence for newly joined members in incremental sync
User sees their own presence in a sync
User sees updates to presence from other users in the incremental sync.
Presence changes are reported to local room members
Presence changes are also reported to remote room members
Presence changes to UNAVAILABLE are reported to local room members
Presence changes to UNAVAILABLE are reported to remote room members
New federated private chats get full presence information (SYN-115)
/upgrade copies >100 power levels to the new room
Room state after a rejected message event is the same as before
Room state after a rejected state event is the same as before
Ignore user in existing room
Ignore invite in full sync
Ignore invite in incremental sync
A filtered timeline reaches its limit
A change to displayname should not result in a full state sync
<<<<<<< HEAD
The only membership state included in an initial sync is for all the senders in the timeline
The only membership state included in an incremental sync is for senders in the timeline
Old members are included in gappy incr LL sync if they start speaking
We do send redundant membership state across incremental syncs if asked
Rejecting invite over federation doesn't break incremental /sync
Gapped incremental syncs include all state changes
Old leaves are present in gapped incremental syncs
Leaves are present in non-gapped incremental syncs
Members from the gap are included in gappy incr LL sync
=======
Can fetch images in room
>>>>>>> 1140f399
<|MERGE_RESOLUTION|>--- conflicted
+++ resolved
@@ -699,7 +699,7 @@
 Ignore invite in incremental sync
 A filtered timeline reaches its limit
 A change to displayname should not result in a full state sync
-<<<<<<< HEAD
+Can fetch images in room
 The only membership state included in an initial sync is for all the senders in the timeline
 The only membership state included in an incremental sync is for senders in the timeline
 Old members are included in gappy incr LL sync if they start speaking
@@ -708,7 +708,4 @@
 Gapped incremental syncs include all state changes
 Old leaves are present in gapped incremental syncs
 Leaves are present in non-gapped incremental syncs
-Members from the gap are included in gappy incr LL sync
-=======
-Can fetch images in room
->>>>>>> 1140f399
+Members from the gap are included in gappy incr LL sync