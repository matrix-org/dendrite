GET /register yields a set of flows
POST /register can create a user
POST /register downcases capitals in usernames
POST /register rejects registration of usernames with '!'
POST /register rejects registration of usernames with '"'
POST /register rejects registration of usernames with ':'
POST /register rejects registration of usernames with '?'
POST /register rejects registration of usernames with '\'
POST /register rejects registration of usernames with '@'
POST /register rejects registration of usernames with '['
POST /register rejects registration of usernames with ']'
POST /register rejects registration of usernames with '{'
POST /register rejects registration of usernames with '|'
POST /register rejects registration of usernames with '}'
POST /register rejects registration of usernames with '£'
POST /register rejects registration of usernames with 'é'
POST /register rejects registration of usernames with '\n'
POST /register rejects registration of usernames with '''
POST /register allows registration of usernames with 'q'
POST /register allows registration of usernames with '3'
POST /register allows registration of usernames with '.'
POST /register allows registration of usernames with '_'
POST /register allows registration of usernames with '='
POST /register allows registration of usernames with '-'
POST /register allows registration of usernames with '/'
GET /login yields a set of flows
POST /login can log in as a user
POST /login returns the same device_id as that in the request
POST /login can log in as a user with just the local part of the id
POST /login as non-existing user is rejected
POST /login wrong password is rejected
GET /events initially
GET /initialSync initially
Version responds 200 OK with valid structure
PUT /profile/:user_id/displayname sets my name
GET /profile/:user_id/displayname publicly accessible
PUT /profile/:user_id/avatar_url sets my avatar
GET /profile/:user_id/avatar_url publicly accessible
GET /device/{deviceId} gives a 404 for unknown devices
PUT /device/{deviceId} gives a 404 for unknown devices
GET /device/{deviceId}
GET /devices
PUT /device/{deviceId} updates device fields
DELETE /device/{deviceId}
DELETE /device/{deviceId} requires UI auth user to match device owner
DELETE /device/{deviceId} with no body gives a 401
POST /createRoom makes a public room
POST /createRoom makes a private room
POST /createRoom makes a private room with invites
POST /createRoom makes a room with a name
POST /createRoom makes a room with a topic
Can /sync newly created room
GET /rooms/:room_id/state/m.room.member/:user_id fetches my membership
GET /rooms/:room_id/state/m.room.power_levels fetches powerlevels
POST /join/:room_alias can join a room
POST /join/:room_id can join a room
POST /join/:room_id can join a room with custom content
POST /join/:room_alias can join a room with custom content
POST /rooms/:room_id/join can join a room
POST /rooms/:room_id/leave can leave a room
POST /rooms/:room_id/invite can send an invite
POST /rooms/:room_id/ban can ban a user
POST /rooms/:room_id/send/:event_type sends a message
PUT /rooms/:room_id/send/:event_type/:txn_id sends a message
PUT /rooms/:room_id/send/:event_type/:txn_id deduplicates the same txn id
GET /rooms/:room_id/state/m.room.power_levels can fetch levels
PUT /rooms/:room_id/state/m.room.power_levels can set levels
PUT power_levels should not explode if the old power levels were empty
GET /rooms/:room_id/state/m.room.member/:user_id?format=event fetches my membership event
GET /rooms/:room_id/joined_members fetches my membership
Both GET and PUT work
POST /rooms/:room_id/read_markers can create read marker
User signups are forbidden from starting with '_'
Request to logout with invalid an access token is rejected
Request to logout without an access token is rejected
Room creation reports m.room.create to myself
Room creation reports m.room.member to myself
Outbound federation rejects send_join responses with no m.room.create event
Outbound federation rejects m.room.create events with an unknown room version
Invited user can see room metadata
# Blacklisted because these tests call /r0/events which we don't implement
# New room members see their own join event
# Existing members see new members' join events
setting 'm.room.power_levels' respects room powerlevel
Unprivileged users can set m.room.topic if it only needs level 0
Users cannot set ban powerlevel higher than their own
Users cannot set kick powerlevel higher than their own
Users cannot set redact powerlevel higher than their own
Can get rooms/{roomId}/members for a departed room (SPEC-216)
3pid invite join with wrong but valid signature are rejected
3pid invite join valid signature but revoked keys are rejected
3pid invite join valid signature but unreachable ID server are rejected
Room members can join a room with an overridden displayname
Real non-joined user cannot call /events on shared room
Real non-joined user cannot call /events on invited room
Real non-joined user cannot call /events on joined room
Real non-joined user cannot call /events on default room
Real non-joined users can get state for world_readable rooms
Real non-joined users can get individual state for world_readable rooms
#Real non-joined users can get individual state for world_readable rooms after leaving
Real non-joined users cannot send messages to guest_access rooms if not joined
Can't forget room you're still in
Can get rooms/{roomId}/members
Can create filter
Can download filter
Lazy loading parameters in the filter are strictly boolean
Can sync
Can sync a joined room
Newly joined room is included in an incremental sync
User is offline if they set_presence=offline in their sync
Changes to state are included in an incremental sync
A change to displayname should appear in incremental /sync
Current state appears in timeline in private history
Current state appears in timeline in private history with many messages before
Rooms a user is invited to appear in an initial sync
Rooms a user is invited to appear in an incremental sync
Sync can be polled for updates
Sync is woken up for leaves
Newly left rooms appear in the leave section of incremental sync
Rooms can be created with an initial invite list (SYN-205)
We should see our own leave event, even if history_visibility is restricted (SYN-662)
We should see our own leave event when rejecting an invite, even if history_visibility is restricted (riot-web/3462)
Newly left rooms appear in the leave section of gapped sync
Previously left rooms don't appear in the leave section of sync
Left rooms appear in the leave section of full state sync
Newly banned rooms appear in the leave section of incremental sync
Newly banned rooms appear in the leave section of incremental sync
local user can join room with version 1
User can invite local user to room with version 1
Can upload device keys
Should reject keys claiming to belong to a different user
Can query device keys using POST
Can query remote device keys using POST
Can query specific device keys using POST
query for user with no keys returns empty key dict
Can claim one time key using POST
Can claim remote one time key using POST
Local device key changes appear in v2 /sync
Local device key changes appear in /keys/changes
New users appear in /keys/changes
Local delete device changes appear in v2 /sync
Local new device changes appear in v2 /sync
Local update device changes appear in v2 /sync
Get left notifs for other users in sync and /keys/changes when user leaves
Local device key changes get to remote servers
Server correctly handles incoming m.device_list_update
If remote user leaves room, changes device and rejoins we see update in sync
If remote user leaves room, changes device and rejoins we see update in /keys/changes
If remote user leaves room we no longer receive device updates
If a device list update goes missing, the server resyncs on the next one
Server correctly resyncs when client query keys and there is no remote cache
Server correctly resyncs when server leaves and rejoins a room
Device list doesn't change if remote server is down
Can add account data
Can add account data to room
Can get account data without syncing
Can get room account data without syncing
#Latest account data appears in v2 /sync
New account data appears in incremental v2 /sync
Checking local federation server
Inbound federation can query profile data
Outbound federation can send room-join requests
Outbound federation can send events
# SyTest currently only implements the v1 endpoints for /send_join and /send_leave,
# whereas Dendrite only supports the v2 endpoints for those, so let's ignore this
# test for now.
#Inbound federation can backfill events
# SyTest currently only implements the v1 endpoints for /send_join and /send_leave,
# whereas Dendrite only supports the v2 endpoints for those, so let's ignore this
# test for now.
#Backfill checks the events requested belong to the room
Can upload without a file name
Can download without a file name locally
Can upload with ASCII file name
Can send image in room message
AS cannot create users outside its own namespace
Regular users cannot register within the AS namespace
AS can't set displayname for random users
AS user (not ghost) can join room without registering, with user_id query param
Changing the actions of an unknown default rule fails with 404
Changing the actions of an unknown rule fails with 404
Enabling an unknown default rule fails with 404
Trying to get push rules with unknown rule_id fails with 404
Events come down the correct room
# SyTest currently only implements the v1 endpoints for /send_join and /send_leave,
# whereas Dendrite only supports the v2 endpoints for those, so let's ignore this
# test for now.
#Inbound federation can receive v1 room-join requests
Typing events appear in initial sync
Typing events appear in incremental sync
Typing events appear in gapped sync
Inbound federation of state requires event_id as a mandatory paramater
Inbound federation of state_ids requires event_id as a mandatory paramater
POST /register returns the same device_id as that in the request
POST /createRoom with creation content
User can create and send/receive messages in a room with version 1
POST /createRoom ignores attempts to set the room version via creation_content
Inbound federation rejects remote attempts to join local users to rooms
Inbound federation rejects remote attempts to kick local users to rooms
Full state sync includes joined rooms
A message sent after an initial sync appears in the timeline of an incremental sync.
Can add tag
Can remove tag
Can list tags for a room
Tags appear in an initial v2 /sync
Newly updated tags appear in an incremental v2 /sync
Deleted tags appear in an incremental v2 /sync
/event/ on non world readable room does not work
Outbound federation can query profile data
/event/ on joined room works
/event/ does not allow access to events before the user joined
Federation key API allows unsigned requests for keys
GET /publicRooms lists rooms
GET /publicRooms includes avatar URLs
Can paginate public room list
GET /publicRooms lists newly-created room
Name/topic keys are correct
GET /directory/room/:room_alias yields room ID
PUT /directory/room/:room_alias creates alias
Room aliases can contain Unicode
Creators can delete alias
Regular users cannot create room aliases within the AS namespace
Deleting a non-existent alias should return a 404
Users can't delete other's aliases
Outbound federation can query room alias directory
Can deactivate account
Can't deactivate account with wrong password
After deactivating account, can't log in with password
After deactivating account, can't log in with an email
Remote room alias queries can handle Unicode
Newly joined room is included in an incremental sync after invite
Inbound /v1/make_join rejects remote attempts to join local users to rooms
Local room members see posted message events
Fetching eventstream a second time doesn't yield the message again
Local non-members don't see posted message events
Remote room members also see posted message events
Lazy loading parameters in the filter are strictly boolean
remote user can join room with version 1
Inbound federation can query room alias directory
Outbound federation can query v2 /send_join
Inbound federation can receive v2 /send_join
Message history can be paginated
Getting messages going forward is limited for a departed room (SPEC-216)
Backfill works correctly with history visibility set to joined
Guest user cannot call /events globally
Guest users can join guest_access rooms
Guest user can set display names
Guest user cannot upgrade other users
Guest non-joined user cannot call /events on shared room
Guest non-joined user cannot call /events on invited room
Guest non-joined user cannot call /events on joined room
Guest non-joined user cannot call /events on default room
Guest non-joined users can get state for world_readable rooms
Guest non-joined users can get individual state for world_readable rooms
Guest non-joined users cannot room initalSync for non-world_readable rooms
Guest non-joined users can get individual state for world_readable rooms after leaving
Guest non-joined users cannot send messages to guest_access rooms if not joined
Real non-joined users cannot room initalSync for non-world_readable rooms
Push rules come down in an initial /sync
Regular users can add and delete aliases in the default room configuration
GET /r0/capabilities is not public
GET /joined_rooms lists newly-created room
/joined_rooms returns only joined rooms
Message history can be paginated over federation
GET /rooms/:room_id/messages returns a message
Remote user can backfill in a room with version 1
POST /createRoom creates a room with the given version
POST /createRoom rejects attempts to create rooms with numeric versions
POST /createRoom rejects attempts to create rooms with unknown versions
Regular users can add and delete aliases when m.room.aliases is restricted
User can create and send/receive messages in a room with version 2
local user can join room with version 2
remote user can join room with version 2
User can invite local user to room with version 2
Remote user can backfill in a room with version 2
Inbound federation accepts attempts to join v2 rooms from servers with support
Outbound federation can send invites via v2 API
Outbound federation can send invites via v1 API
Inbound federation can receive invites via v1 API
Inbound federation can receive invites via v2 API
User can create and send/receive messages in a room with version 3
local user can join room with version 3
Remote user can backfill in a room with version 3
User can create and send/receive messages in a room with version 4
local user can join room with version 4
remote user can join room with version 3
remote user can join room with version 4
Remote user can backfill in a room with version 4
# We don't support ignores yet, so ignore this for now - ha ha.
# Ignore invite in incremental sync
Outbound federation can send invites via v2 API
User can invite local user to room with version 3
User can invite local user to room with version 4
A pair of servers can establish a join in a v2 room
Can logout all devices
State from remote users is included in the timeline in an incremental sync
User can invite remote user to room with version 1
User can invite remote user to room with version 2
User can invite remote user to room with version 3
User can invite remote user to room with version 4
User can create and send/receive messages in a room with version 5
local user can join room with version 5
User can invite local user to room with version 5
remote user can join room with version 5
User can invite remote user to room with version 5
Remote user can backfill in a room with version 5
Inbound federation can receive v1 /send_join
Inbound federation can get state for a room
Inbound federation of state requires event_id as a mandatory paramater
Inbound federation can get state_ids for a room
Inbound federation of state_ids requires event_id as a mandatory paramater
Federation rejects inbound events where the prev_events cannot be found
Alternative server names do not cause a routing loop
Events whose auth_events are in the wrong room do not mess up the room state
Inbound federation can return events
Inbound federation can return missing events for world_readable visibility
Inbound federation can return missing events for invite visibility
Inbound federation can get public room list
POST /rooms/:room_id/redact/:event_id as power user redacts message
POST /rooms/:room_id/redact/:event_id as original message sender redacts message
POST /rooms/:room_id/redact/:event_id as random user does not redact message
POST /redact disallows redaction of event in different room
An event which redacts itself should be ignored
A pair of events which redact each other should be ignored
Redaction of a redaction redacts the redaction reason
An event which redacts an event in a different room should be ignored
Can receive redactions from regular users over federation in room version 1
Can receive redactions from regular users over federation in room version 2
Can receive redactions from regular users over federation in room version 3
Can receive redactions from regular users over federation in room version 4
Can receive redactions from regular users over federation in room version 5
Can receive redactions from regular users over federation in room version 6
Outbound federation can backfill events
Inbound federation can backfill events
Backfill checks the events requested belong to the room
Backfilled events whose prev_events are in a different room do not allow cross-room back-pagination
Outbound federation can request missing events
New room members see their own join event
Existing members see new members' join events
Inbound federation can receive events
Inbound federation can receive redacted events
Can logout current device
Can send a message directly to a device using PUT /sendToDevice 
Can recv a device message using /sync 
Can recv device messages until they are acknowledged 
Device messages with the same txn_id are deduplicated 
Device messages wake up /sync 
Can recv device messages over federation 
Device messages over federation wake up /sync 
Can send messages with a wildcard device id 
Can send messages with a wildcard device id to two devices 
Wildcard device messages wake up /sync 
Wildcard device messages over federation wake up /sync 
Can send a to-device message to two users which both receive it using /sync
User can create and send/receive messages in a room with version 6
local user can join room with version 6
User can invite local user to room with version 6
remote user can join room with version 6
User can invite remote user to room with version 6
Remote user can backfill in a room with version 6
Inbound: send_join rejects invalid JSON for room version 6
Outbound federation rejects backfill containing invalid JSON for events in room version 6
Invalid JSON integers
Invalid JSON special values
Invalid JSON floats
Outbound federation will ignore a missing event with bad JSON for room version 6
Server correctly handles transactions that break edu limits
Server rejects invalid JSON in a version 6 room
Can download without a file name over federation
POST /media/r0/upload can create an upload
GET /media/r0/download can fetch the value again
Remote users can join room by alias
Alias creators can delete alias with no ops
Alias creators can delete canonical alias with no ops
Room members can override their displayname on a room-specific basis
displayname updates affect room member events
avatar_url updates affect room member events
Real non-joined users can get individual state for world_readable rooms after leaving
Can upload with Unicode file name
POSTed media can be thumbnailed
Remote media can be thumbnailed
Can download with Unicode file name locally
Can download file 'ascii'
Can download file 'name with spaces'
Can download file 'name;with;semicolons'
Can download specifying a different ASCII file name
Can download with Unicode file name over federation
Can download specifying a different Unicode file name
Inbound /v1/send_join rejects joins from other servers
Outbound federation can query v1 /send_join
Inbound /v1/send_join rejects incorrectly-signed joins
POST /rooms/:room_id/state/m.room.name sets name
GET /rooms/:room_id/state/m.room.name gets name
POST /rooms/:room_id/state/m.room.topic sets topic
GET /rooms/:room_id/state/m.room.topic gets topic
GET /rooms/:room_id/state fetches entire room state
Setting room topic reports m.room.topic to myself
setting 'm.room.name' respects room powerlevel
Syncing a new room with a large timeline limit isn't limited
Getting state checks the events requested belong to the room
Getting state IDs checks the events requested belong to the room
Can invite users to invite-only rooms
Uninvited users cannot join the room
Users cannot invite themselves to a room
Users cannot invite a user that is already in the room
Invited user can reject invite
PUT /rooms/:room_id/typing/:user_id sets typing notification
Typing notification sent to local room members
Typing notifications also sent to remote room members
Typing can be explicitly stopped
Banned user is kicked and may not rejoin until unbanned
Inbound federation rejects attempts to join v1 rooms from servers without v1 support
Inbound federation rejects attempts to join v2 rooms from servers lacking version support
Inbound federation rejects attempts to join v2 rooms from servers only supporting v1
Outbound federation passes make_join failures through to the client
Outbound federation correctly handles unsupported room versions
Remote users may not join unfederated rooms
Non-numeric ports in server names are rejected
Invited user can reject invite over federation
Invited user can reject invite over federation for empty room
Invited user can reject invite over federation several times
Can reject invites over federation for rooms with version 1
Can reject invites over federation for rooms with version 2
Can reject invites over federation for rooms with version 3
Can reject invites over federation for rooms with version 4
Can reject invites over federation for rooms with version 5
Can reject invites over federation for rooms with version 6
Event size limits
Can sync a room with a single message
Can sync a room with a message with a transaction id
A full_state incremental update returns only recent timeline
A prev_batch token can be used in the v1 messages API
We don't send redundant membership state across incremental syncs by default
Typing notifications don't leak
Users cannot kick users from a room they are not in
User appears in user directory
User directory correctly update on display name change
User in shared private room does appear in user directory
User in dir while user still shares private rooms
Can get 'm.room.name' state for a departed room (SPEC-216)
Banned servers cannot send events
Banned servers cannot /make_join
Banned servers cannot /send_join
Banned servers cannot /make_leave
Banned servers cannot /send_leave
Banned servers cannot /invite
Banned servers cannot get room state
Banned servers cannot /event_auth
Banned servers cannot get missing events
Banned servers cannot get room state ids
Banned servers cannot backfill
Inbound /v1/send_leave rejects leaves from other servers
Guest users can accept invites to private rooms over federation
AS user (not ghost) can join room without registering
Can search public room list
Can get remote public room list
Asking for a remote rooms list, but supplying the local server's name, returns the local rooms list
After changing password, can't log in with old password
After changing password, can log in with new password
After changing password, existing session still works
After changing password, different sessions can optionally be kept
After changing password, a different session no longer works by default
Read markers appear in incremental v2 /sync
Read markers appear in initial v2 /sync
Read markers can be updated
Local users can peek into world_readable rooms by room ID
We can't peek into rooms with shared history_visibility
We can't peek into rooms with invited history_visibility
We can't peek into rooms with joined history_visibility
Local users can peek by room alias
Peeked rooms only turn up in the sync for the device who peeked them
Room state at a rejected message event is the same as its predecessor
Room state at a rejected state event is the same as its predecessor
Inbound federation correctly soft fails events
Inbound federation accepts a second soft-failed event
Federation key API can act as a notary server via a POST request
Federation key API can act as a notary server via a GET request
Inbound /make_join rejects attempts to join rooms where all users have left
Inbound federation rejects invites which include invalid JSON for room version 6
Inbound federation rejects invite rejections which include invalid JSON for room version 6
GET /capabilities is present and well formed for registered user 
m.room.history_visibility == "joined" allows/forbids appropriately for Guest users
m.room.history_visibility == "joined" allows/forbids appropriately for Real users
POST rejects invalid utf-8 in JSON
Users cannot kick users who have already left a room
Event with an invalid signature in the send_join response should not cause room join to fail
Inbound federation rejects typing notifications from wrong remote
POST /rooms/:room_id/receipt can create receipts
Receipts must be m.read
Read receipts appear in initial v2 /sync
New read receipts appear in incremental v2 /sync
Outbound federation sends receipts
Inbound federation rejects receipts from wrong remote
Should not be able to take over the room by pretending there is no PL event
Can get rooms/{roomId}/state for a departed room (SPEC-216)
Users cannot set notifications powerlevel higher than their own
Forgetting room does not show up in v2 /sync
Can forget room you've been kicked from
/whois
/joined_members return joined members
A next_batch token can be used in the v1 messages API
Users receive device_list updates for their own devices
m.room.history_visibility == "world_readable" allows/forbids appropriately for Guest users
m.room.history_visibility == "world_readable" allows/forbids appropriately for Real users
State is included in the timeline in the initial sync
State from remote users is included in the state in the initial sync
Changes to state are included in an gapped incremental sync
A full_state incremental update returns all state
Can pass a JSON filter as a query parameter
Local room members can get room messages
Remote room members can get room messages
Guest users can send messages to guest_access rooms if joined
AS can create a user
AS can create a user with an underscore
AS can create a user with inhibit_login
AS can set avatar for ghosted users
AS can set displayname for ghosted users
Ghost user must register before joining room
Inviting an AS-hosted user asks the AS server
Can generate a openid access_token that can be exchanged for information about a user
Invalid openid access tokens are rejected
Requests to userinfo without access tokens are rejected
'ban' event respects room powerlevel
Non-present room members cannot ban others
POST /_synapse/admin/v1/register with shared secret
POST /_synapse/admin/v1/register admin with shared secret
POST /_synapse/admin/v1/register with shared secret downcases capitals
POST /_synapse/admin/v1/register with shared secret disallows symbols
Membership event with an invalid displayname in the send_join response should not cause room join to fail
Inbound federation rejects incorrectly-signed invite rejections
Inbound federation can receive invite rejections
Inbound federation can receive invite and reject when remote replies with a 403
Inbound federation can receive invite and reject when remote replies with a 500
Inbound federation can receive invite and reject when remote is unreachable
Remote servers cannot set power levels in rooms without existing powerlevels
Remote servers should reject attempts by non-creators to set the power levels
Federation handles empty auth_events in state_ids sanely
Key notary server should return an expired key if it can't find any others
Key notary server must not overwrite a valid key with a spurious result from the origin server
GET /rooms/:room_id/aliases lists aliases
Only room members can list aliases of a room
Users with sufficient power-level can delete other's aliases
Can create backup version
Can update backup version
Responds correctly when backup is empty
Can backup keys
Can update keys with better versions
Will not update keys with worse versions
Will not back up to an old backup version
Can create more than 10 backup versions
Can delete backup
Deleted & recreated backups are empty
<<<<<<< HEAD
GET /presence/:user_id/status fetches initial status
PUT /presence/:user_id/status updates my presence
Presence change reports an event to myself
=======
Can upload self-signing keys
Fails to upload self-signing keys with no auth
Fails to upload self-signing key without master key
>>>>>>> eb0efa46
<|MERGE_RESOLUTION|>--- conflicted
+++ resolved
@@ -550,12 +550,9 @@
 Can create more than 10 backup versions
 Can delete backup
 Deleted & recreated backups are empty
-<<<<<<< HEAD
 GET /presence/:user_id/status fetches initial status
 PUT /presence/:user_id/status updates my presence
 Presence change reports an event to myself
-=======
 Can upload self-signing keys
 Fails to upload self-signing keys with no auth
-Fails to upload self-signing key without master key
->>>>>>> eb0efa46
+Fails to upload self-signing key without master key