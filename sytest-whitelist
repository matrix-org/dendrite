--- conflicted
+++ resolved
@@ -762,11 +762,8 @@
 /upgrade preserves direct room state
 local user has tags copied to the new room
 remote user has tags copied to the new room
-<<<<<<< HEAD
+/upgrade moves remote aliases to the new room
+Local and remote users' homeservers remove a room from their public directory on upgrade
 Guest users denied access over federation if guest access prohibited
 Guest users are kicked from guest_access rooms on revocation of guest_access
-Guest users are kicked from guest_access rooms on revocation of guest_access over federation
-=======
-/upgrade moves remote aliases to the new room
-Local and remote users' homeservers remove a room from their public directory on upgrade
->>>>>>> 31f56ac3
+Guest users are kicked from guest_access rooms on revocation of guest_access over federation