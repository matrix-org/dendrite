--- conflicted
+++ resolved
@@ -540,10 +540,6 @@
 GET /rooms/:room_id/aliases lists aliases
 Only room members can list aliases of a room
 Users with sufficient power-level can delete other's aliases
-<<<<<<< HEAD
-GET /presence/:user_id/status fetches initial status
-PUT /presence/:user_id/status updates my presence
-=======
 Can create backup version
 Can update backup version
 Responds correctly when backup is empty
@@ -554,4 +550,5 @@
 Can create more than 10 backup versions
 Can delete backup
 Deleted & recreated backups are empty
->>>>>>> 9e461800
+GET /presence/:user_id/status fetches initial status
+PUT /presence/:user_id/status updates my presence