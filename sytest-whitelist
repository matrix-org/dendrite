--- conflicted
+++ resolved
@@ -559,15 +559,12 @@
 Changing master key notifies local users
 Changing user-signing key notifies local users
 Inbound federation correctly handles soft failed events as extremities
-<<<<<<< HEAD
 Existing members see new members' presence
 Presence changes are reported to local room members
 Presence changes are also reported to remote room members
 Presence changes to UNAVAILABLE are reported to local room members
 Presence changes to UNAVAILABLE are reported to remote room members
-=======
 Can read configuration endpoint
->>>>>>> 11f588b0
 User can create and send/receive messages in a room with version 7
 local user can join room with version 7
 User can invite local user to room with version 7
