--- conflicted
+++ resolved
@@ -556,9 +556,7 @@
 Changing master key notifies local users
 Changing user-signing key notifies local users
 Inbound federation correctly handles soft failed events as extremities
-<<<<<<< HEAD
 Can read configuration endpoint
-=======
 User can create and send/receive messages in a room with version 7
 local user can join room with version 7
 User can invite local user to room with version 7
@@ -573,5 +571,4 @@
 A prev_batch token from incremental sync can be used in the v1 messages API
 Inbound federation rejects invites which are not signed by the sender
 Invited user can reject invite over federation several times
-Test that we can be reinvited to a room we created
->>>>>>> dec05c33
+Test that we can be reinvited to a room we created