--- conflicted
+++ resolved
@@ -716,7 +716,9 @@
 Unnamed room comes with a name summary
 Named room comes with just joined member count summary
 Room summary only has 5 heroes
-<<<<<<< HEAD
+Setting state twice is idempotent
+Joining room twice is idempotent
+Inbound federation can return missing events for shared visibility
 Joining room twice is idempotent
 Getting messages going forward is limited for a departed room (SPEC-216)
 m.room.history_visibility == "shared" allows/forbids appropriately for Guest users
@@ -724,9 +726,4 @@
 m.room.history_visibility == "default" allows/forbids appropriately for Guest users
 m.room.history_visibility == "shared" allows/forbids appropriately for Real users
 m.room.history_visibility == "invited" allows/forbids appropriately for Real users
-m.room.history_visibility == "default" allows/forbids appropriately for Real users
-=======
-Setting state twice is idempotent
-Joining room twice is idempotent
-Inbound federation can return missing events for shared visibility
->>>>>>> 3e9c734d
+m.room.history_visibility == "default" allows/forbids appropriately for Real users