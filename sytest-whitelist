GET /register yields a set of flows
POST /register can create a user
POST /register downcases capitals in usernames
POST /register rejects registration of usernames with '!'
POST /register rejects registration of usernames with '"'
POST /register rejects registration of usernames with ':'
POST /register rejects registration of usernames with '?'
POST /register rejects registration of usernames with '\'
POST /register rejects registration of usernames with '@'
POST /register rejects registration of usernames with '['
POST /register rejects registration of usernames with ']'
POST /register rejects registration of usernames with '{'
POST /register rejects registration of usernames with '|'
POST /register rejects registration of usernames with '}'
POST /register rejects registration of usernames with '£'
POST /register rejects registration of usernames with 'é'
POST /register rejects registration of usernames with '\n'
POST /register rejects registration of usernames with '''
POST /register allows registration of usernames with 'q'
POST /register allows registration of usernames with '3'
POST /register allows registration of usernames with '.'
POST /register allows registration of usernames with '_'
POST /register allows registration of usernames with '='
POST /register allows registration of usernames with '-'
POST /register allows registration of usernames with '/'
GET /login yields a set of flows
POST /login can log in as a user
POST /login returns the same device_id as that in the request
POST /login can log in as a user with just the local part of the id
POST /login as non-existing user is rejected
POST /login wrong password is rejected
GET /events initially
GET /initialSync initially
Version responds 200 OK with valid structure
PUT /profile/:user_id/displayname sets my name
GET /profile/:user_id/displayname publicly accessible
PUT /profile/:user_id/avatar_url sets my avatar
GET /profile/:user_id/avatar_url publicly accessible
GET /device/{deviceId} gives a 404 for unknown devices
PUT /device/{deviceId} gives a 404 for unknown devices
GET /device/{deviceId}
GET /devices
PUT /device/{deviceId} updates device fields
DELETE /device/{deviceId}
DELETE /device/{deviceId} requires UI auth user to match device owner
DELETE /device/{deviceId} with no body gives a 401
POST /createRoom makes a public room
POST /createRoom makes a private room
POST /createRoom makes a private room with invites
POST /createRoom makes a room with a name
POST /createRoom makes a room with a topic
Can /sync newly created room
GET /rooms/:room_id/state/m.room.member/:user_id fetches my membership
GET /rooms/:room_id/state/m.room.power_levels fetches powerlevels
POST /join/:room_alias can join a room
POST /join/:room_id can join a room
POST /join/:room_id can join a room with custom content
POST /join/:room_alias can join a room with custom content
POST /rooms/:room_id/join can join a room
POST /rooms/:room_id/leave can leave a room
POST /rooms/:room_id/invite can send an invite
POST /rooms/:room_id/ban can ban a user
POST /rooms/:room_id/send/:event_type sends a message
PUT /rooms/:room_id/send/:event_type/:txn_id sends a message
PUT /rooms/:room_id/send/:event_type/:txn_id deduplicates the same txn id
GET /rooms/:room_id/state/m.room.power_levels can fetch levels
PUT /rooms/:room_id/state/m.room.power_levels can set levels
PUT power_levels should not explode if the old power levels were empty
GET /rooms/:room_id/state/m.room.member/:user_id?format=event fetches my membership event
GET /rooms/:room_id/joined_members fetches my membership
Both GET and PUT work
POST /rooms/:room_id/read_markers can create read marker
User signups are forbidden from starting with '_'
Request to logout with invalid an access token is rejected
Request to logout without an access token is rejected
Room creation reports m.room.create to myself
Room creation reports m.room.member to myself
Outbound federation rejects send_join responses with no m.room.create event
Outbound federation rejects m.room.create events with an unknown room version
Invited user can see room metadata
# Blacklisted because these tests call /v3/events which we don't implement
# New room members see their own join event
# Existing members see new members' join events
setting 'm.room.power_levels' respects room powerlevel
Unprivileged users can set m.room.topic if it only needs level 0
Users cannot set ban powerlevel higher than their own
Users cannot set kick powerlevel higher than their own
Users cannot set redact powerlevel higher than their own
Can get rooms/{roomId}/members for a departed room (SPEC-216)
3pid invite join with wrong but valid signature are rejected
3pid invite join valid signature but revoked keys are rejected
3pid invite join valid signature but unreachable ID server are rejected
Room members can join a room with an overridden displayname
Real non-joined user cannot call /events on shared room
Real non-joined user cannot call /events on invited room
Real non-joined user cannot call /events on joined room
Real non-joined user cannot call /events on default room
Real non-joined users can get state for world_readable rooms
Real non-joined users can get individual state for world_readable rooms
#Real non-joined users can get individual state for world_readable rooms after leaving
Real non-joined users cannot send messages to guest_access rooms if not joined
Can't forget room you're still in
Can get rooms/{roomId}/members
Can create filter
Can download filter
Lazy loading parameters in the filter are strictly boolean
Can sync
Can sync a joined room
Newly joined room is included in an incremental sync
User is offline if they set_presence=offline in their sync
Changes to state are included in an incremental sync
A change to displayname should appear in incremental /sync
Rooms a user is invited to appear in an initial sync
Rooms a user is invited to appear in an incremental sync
Sync can be polled for updates
Sync is woken up for leaves
Newly left rooms appear in the leave section of incremental sync
Rooms can be created with an initial invite list (SYN-205)
We should see our own leave event, even if history_visibility is restricted (SYN-662)
We should see our own leave event when rejecting an invite, even if history_visibility is restricted (riot-web/3462)
Newly left rooms appear in the leave section of gapped sync
Previously left rooms don't appear in the leave section of sync
Left rooms appear in the leave section of full state sync
Newly banned rooms appear in the leave section of incremental sync
Newly banned rooms appear in the leave section of incremental sync
local user can join room with version 1
User can invite local user to room with version 1
Can upload device keys
Should reject keys claiming to belong to a different user
Can query device keys using POST
Can query remote device keys using POST
Can query specific device keys using POST
query for user with no keys returns empty key dict
Can claim one time key using POST
Can claim remote one time key using POST
Local device key changes appear in v2 /sync
New users appear in /keys/changes
Local delete device changes appear in v2 /sync
Local new device changes appear in v2 /sync
Local update device changes appear in v2 /sync
Get left notifs for other users in sync and /keys/changes when user leaves
Local device key changes get to remote servers
Server correctly handles incoming m.device_list_update
If remote user leaves room, changes device and rejoins we see update in sync
If remote user leaves room, changes device and rejoins we see update in /keys/changes
If remote user leaves room we no longer receive device updates
Server correctly resyncs when client query keys and there is no remote cache
Server correctly resyncs when server leaves and rejoins a room
Device list doesn't change if remote server is down
Can add account data
Can add account data to room
Can get account data without syncing
Can get room account data without syncing
Latest account data appears in v2 /sync
New account data appears in incremental v2 /sync
Checking local federation server
Inbound federation can query profile data
Outbound federation can send room-join requests
Outbound federation can send events
# SyTest currently only implements the v1 endpoints for /send_join and /send_leave,
# whereas Dendrite only supports the v2 endpoints for those, so let's ignore this
# test for now.
#Inbound federation can backfill events
# SyTest currently only implements the v1 endpoints for /send_join and /send_leave,
# whereas Dendrite only supports the v2 endpoints for those, so let's ignore this
# test for now.
#Backfill checks the events requested belong to the room
Can upload without a file name
Can download without a file name locally
Can upload with ASCII file name
Can send image in room message
AS cannot create users outside its own namespace
Regular users cannot register within the AS namespace
AS can't set displayname for random users
AS user (not ghost) can join room without registering, with user_id query param
Changing the actions of an unknown default rule fails with 404
Changing the actions of an unknown rule fails with 404
Enabling an unknown default rule fails with 404
Trying to get push rules with unknown rule_id fails with 404
Events come down the correct room
# SyTest currently only implements the v1 endpoints for /send_join and /send_leave,
# whereas Dendrite only supports the v2 endpoints for those, so let's ignore this
# test for now.
#Inbound federation can receive v1 room-join requests
Typing events appear in initial sync
Typing events appear in incremental sync
Typing events appear in gapped sync
Inbound federation of state requires event_id as a mandatory paramater
Inbound federation of state_ids requires event_id as a mandatory paramater
POST /register returns the same device_id as that in the request
POST /createRoom with creation content
User can create and send/receive messages in a room with version 1
POST /createRoom ignores attempts to set the room version via creation_content
Inbound federation rejects remote attempts to join local users to rooms
Inbound federation rejects remote attempts to kick local users to rooms
Full state sync includes joined rooms
A message sent after an initial sync appears in the timeline of an incremental sync.
Can add tag
Can remove tag
Can list tags for a room
Tags appear in an initial v2 /sync
Newly updated tags appear in an incremental v2 /sync
Deleted tags appear in an incremental v2 /sync
/event/ on non world readable room does not work
Outbound federation can query profile data
/event/ on joined room works
Federation key API allows unsigned requests for keys
GET /publicRooms lists rooms
GET /publicRooms includes avatar URLs
Can paginate public room list
GET /publicRooms lists newly-created room
Name/topic keys are correct
GET /directory/room/:room_alias yields room ID
PUT /directory/room/:room_alias creates alias
Room aliases can contain Unicode
Creators can delete alias
Regular users cannot create room aliases within the AS namespace
Deleting a non-existent alias should return a 404
Users can't delete other's aliases
Outbound federation can query room alias directory
Can deactivate account
Can't deactivate account with wrong password
After deactivating account, can't log in with password
After deactivating account, can't log in with an email
Remote room alias queries can handle Unicode
Newly joined room is included in an incremental sync after invite
Inbound /v1/make_join rejects remote attempts to join local users to rooms
Local room members see posted message events
Fetching eventstream a second time doesn't yield the message again
Local non-members don't see posted message events
Remote room members also see posted message events
Lazy loading parameters in the filter are strictly boolean
remote user can join room with version 1
Inbound federation can query room alias directory
Outbound federation can query v2 /send_join
Inbound federation can receive v2 /send_join
Message history can be paginated
Backfill works correctly with history visibility set to joined
Guest user cannot call /events globally
Guest user can set display names
Guest user cannot upgrade other users
Guest non-joined user cannot call /events on shared room
Guest non-joined user cannot call /events on invited room
Guest non-joined user cannot call /events on joined room
Guest non-joined user cannot call /events on default room
Guest non-joined users can get state for world_readable rooms
Guest non-joined users can get individual state for world_readable rooms
Guest non-joined users cannot room initalSync for non-world_readable rooms
Guest non-joined users can get individual state for world_readable rooms after leaving
Guest non-joined users cannot send messages to guest_access rooms if not joined
Real non-joined users cannot room initalSync for non-world_readable rooms
Push rules come down in an initial /sync
Regular users can add and delete aliases in the default room configuration
GET /v3/capabilities is not public
GET /joined_rooms lists newly-created room
/joined_rooms returns only joined rooms
Message history can be paginated over federation
GET /rooms/:room_id/messages returns a message
Remote user can backfill in a room with version 1
POST /createRoom creates a room with the given version
POST /createRoom rejects attempts to create rooms with numeric versions
POST /createRoom rejects attempts to create rooms with unknown versions
Regular users can add and delete aliases when m.room.aliases is restricted
User can create and send/receive messages in a room with version 2
local user can join room with version 2
remote user can join room with version 2
User can invite local user to room with version 2
Remote user can backfill in a room with version 2
Inbound federation accepts attempts to join v2 rooms from servers with support
Outbound federation can send invites via v2 API
Outbound federation can send invites via v1 API
Inbound federation can receive invites via v1 API
Inbound federation can receive invites via v2 API
User can create and send/receive messages in a room with version 3
local user can join room with version 3
Remote user can backfill in a room with version 3
User can create and send/receive messages in a room with version 4
local user can join room with version 4
remote user can join room with version 3
remote user can join room with version 4
Remote user can backfill in a room with version 4
Outbound federation can send invites via v2 API
User can invite local user to room with version 3
User can invite local user to room with version 4
A pair of servers can establish a join in a v2 room
Can logout all devices
State from remote users is included in the timeline in an incremental sync
User can invite remote user to room with version 1
User can invite remote user to room with version 2
User can invite remote user to room with version 3
User can invite remote user to room with version 4
User can create and send/receive messages in a room with version 5
local user can join room with version 5
User can invite local user to room with version 5
remote user can join room with version 5
User can invite remote user to room with version 5
Remote user can backfill in a room with version 5
Inbound federation can receive v1 /send_join
Inbound federation can get state for a room
Inbound federation of state requires event_id as a mandatory paramater
Inbound federation can get state_ids for a room
Inbound federation of state_ids requires event_id as a mandatory paramater
Federation rejects inbound events where the prev_events cannot be found
Alternative server names do not cause a routing loop
Events whose auth_events are in the wrong room do not mess up the room state
Inbound federation can return events
Inbound federation can return missing events for world_readable visibility
Inbound federation can return missing events for invited visibility
Inbound federation can get public room list
PUT /rooms/:room_id/redact/:event_id/:txn_id as power user redacts message
PUT /rooms/:room_id/redact/:event_id/:txn_id as original message sender redacts message
PUT /rooms/:room_id/redact/:event_id/:txn_id as random user does not redact message
PUT /redact disallows redaction of event in different room
An event which redacts itself should be ignored
A pair of events which redact each other should be ignored
Redaction of a redaction redacts the redaction reason
An event which redacts an event in a different room should be ignored
Can receive redactions from regular users over federation in room version 1
Can receive redactions from regular users over federation in room version 2
Can receive redactions from regular users over federation in room version 3
Can receive redactions from regular users over federation in room version 4
Can receive redactions from regular users over federation in room version 5
Can receive redactions from regular users over federation in room version 6
Outbound federation can backfill events
Inbound federation can backfill events
Backfill checks the events requested belong to the room
Backfilled events whose prev_events are in a different room do not allow cross-room back-pagination
Outbound federation can request missing events
New room members see their own join event
Existing members see new members' join events
Inbound federation can receive events
Inbound federation can receive redacted events
Can logout current device
Can send a message directly to a device using PUT /sendToDevice
Can recv a device message using /sync
Can recv device messages until they are acknowledged
Device messages with the same txn_id are deduplicated
Device messages wake up /sync
Can recv device messages over federation
Device messages over federation wake up /sync
Can send messages with a wildcard device id
Can send messages with a wildcard device id to two devices
Wildcard device messages wake up /sync
Wildcard device messages over federation wake up /sync
Can send a to-device message to two users which both receive it using /sync
User can create and send/receive messages in a room with version 6
local user can join room with version 6
User can invite local user to room with version 6
remote user can join room with version 6
User can invite remote user to room with version 6
Remote user can backfill in a room with version 6
Inbound: send_join rejects invalid JSON for room version 6
Outbound federation rejects backfill containing invalid JSON for events in room version 6
Invalid JSON integers
Invalid JSON special values
Invalid JSON floats
Outbound federation will ignore a missing event with bad JSON for room version 6
Server correctly handles transactions that break edu limits
Server rejects invalid JSON in a version 6 room
Can download without a file name over federation
POST /media/v3/upload can create an upload
GET /media/v3/download can fetch the value again
Remote users can join room by alias
Alias creators can delete alias with no ops
Alias creators can delete canonical alias with no ops
Room members can override their displayname on a room-specific basis
displayname updates affect room member events
avatar_url updates affect room member events
Real non-joined users can get individual state for world_readable rooms after leaving
Can upload with Unicode file name
POSTed media can be thumbnailed
Remote media can be thumbnailed
Can download with Unicode file name locally
Can download file 'ascii'
Can download file 'name with spaces'
Can download file 'name;with;semicolons'
Can download specifying a different ASCII file name
Can download with Unicode file name over federation
Can download specifying a different Unicode file name
Inbound /v1/send_join rejects joins from other servers
Outbound federation can query v1 /send_join
Inbound /v1/send_join rejects incorrectly-signed joins
POST /rooms/:room_id/state/m.room.name sets name
GET /rooms/:room_id/state/m.room.name gets name
POST /rooms/:room_id/state/m.room.topic sets topic
GET /rooms/:room_id/state/m.room.topic gets topic
GET /rooms/:room_id/state fetches entire room state
Setting room topic reports m.room.topic to myself
setting 'm.room.name' respects room powerlevel
Syncing a new room with a large timeline limit isn't limited
Getting state checks the events requested belong to the room
Getting state IDs checks the events requested belong to the room
Can invite users to invite-only rooms
Uninvited users cannot join the room
Users cannot invite themselves to a room
Users cannot invite a user that is already in the room
Invited user can reject invite
PUT /rooms/:room_id/typing/:user_id sets typing notification
Typing notification sent to local room members
Typing notifications also sent to remote room members
Typing can be explicitly stopped
Banned user is kicked and may not rejoin until unbanned
Inbound federation rejects attempts to join v1 rooms from servers without v1 support
Inbound federation rejects attempts to join v2 rooms from servers lacking version support
Inbound federation rejects attempts to join v2 rooms from servers only supporting v1
Outbound federation passes make_join failures through to the client
Outbound federation correctly handles unsupported room versions
Remote users may not join unfederated rooms
Non-numeric ports in server names are rejected
Invited user can reject invite over federation
Invited user can reject invite over federation for empty room
Invited user can reject invite over federation several times
Can reject invites over federation for rooms with version 1
Can reject invites over federation for rooms with version 2
Can reject invites over federation for rooms with version 3
Can reject invites over federation for rooms with version 4
Can reject invites over federation for rooms with version 5
Can reject invites over federation for rooms with version 6
Event size limits
Can sync a room with a single message
Can sync a room with a message with a transaction id
A full_state incremental update returns only recent timeline
A prev_batch token can be used in the v1 messages API
We don't send redundant membership state across incremental syncs by default
Typing notifications don't leak
Users cannot kick users from a room they are not in
User appears in user directory
User directory correctly update on display name change
User in shared private room does appear in user directory
User in dir while user still shares private rooms
Can get 'm.room.name' state for a departed room (SPEC-216)
Banned servers cannot send events
Banned servers cannot /make_join
Banned servers cannot /send_join
Banned servers cannot /make_leave
Banned servers cannot /send_leave
Banned servers cannot /invite
Banned servers cannot get room state
Banned servers cannot /event_auth
Banned servers cannot get missing events
Banned servers cannot get room state ids
Banned servers cannot backfill
Inbound /v1/send_leave rejects leaves from other servers
Guest users can accept invites to private rooms over federation
AS user (not ghost) can join room without registering
Can search public room list
Can get remote public room list
Asking for a remote rooms list, but supplying the local server's name, returns the local rooms list
After changing password, can't log in with old password
After changing password, can log in with new password
After changing password, existing session still works
After changing password, different sessions can optionally be kept
After changing password, a different session no longer works by default
Read markers appear in incremental v2 /sync
Read markers appear in initial v2 /sync
Read markers can be updated
We can't peek into rooms with shared history_visibility
We can't peek into rooms with invited history_visibility
We can't peek into rooms with joined history_visibility
Local users can peek by room alias
Peeked rooms only turn up in the sync for the device who peeked them
Room state at a rejected message event is the same as its predecessor
Room state at a rejected state event is the same as its predecessor
Inbound federation correctly soft fails events
Inbound federation accepts a second soft-failed event
Federation key API can act as a notary server via a POST request
Federation key API can act as a notary server via a GET request
Inbound /make_join rejects attempts to join rooms where all users have left
Inbound federation rejects invites which include invalid JSON for room version 6
Inbound federation rejects invite rejections which include invalid JSON for room version 6
GET /capabilities is present and well formed for registered user
m.room.history_visibility == "joined" allows/forbids appropriately for Guest users
m.room.history_visibility == "joined" allows/forbids appropriately for Real users
POST rejects invalid utf-8 in JSON
Users cannot kick users who have already left a room
Event with an invalid signature in the send_join response should not cause room join to fail
Inbound federation rejects typing notifications from wrong remote
POST /rooms/:room_id/receipt can create receipts
Receipts must be m.read
Read receipts appear in initial v2 /sync
New read receipts appear in incremental v2 /sync
Outbound federation sends receipts
Inbound federation rejects receipts from wrong remote
Should not be able to take over the room by pretending there is no PL event
Can get rooms/{roomId}/state for a departed room (SPEC-216)
Users cannot set notifications powerlevel higher than their own
Forgetting room does not show up in v2 /sync
Can forget room you've been kicked from
/whois
/joined_members return joined members
A next_batch token can be used in the v1 messages API
Users receive device_list updates for their own devices
m.room.history_visibility == "world_readable" allows/forbids appropriately for Guest users
m.room.history_visibility == "world_readable" allows/forbids appropriately for Real users
State is included in the timeline in the initial sync
State from remote users is included in the state in the initial sync
Changes to state are included in an gapped incremental sync
A full_state incremental update returns all state
Can pass a JSON filter as a query parameter
Local room members can get room messages
Remote room members can get room messages
Guest users can send messages to guest_access rooms if joined
AS can create a user
AS can create a user with an underscore
AS can create a user with inhibit_login
AS can set avatar for ghosted users
AS can set displayname for ghosted users
Ghost user must register before joining room
Can generate a openid access_token that can be exchanged for information about a user
Invalid openid access tokens are rejected
Requests to userinfo without access tokens are rejected
'ban' event respects room powerlevel
Non-present room members cannot ban others
POST /_synapse/admin/v1/register with shared secret
POST /_synapse/admin/v1/register admin with shared secret
POST /_synapse/admin/v1/register with shared secret downcases capitals
POST /_synapse/admin/v1/register with shared secret disallows symbols
Membership event with an invalid displayname in the send_join response should not cause room join to fail
Inbound federation rejects incorrectly-signed invite rejections
Inbound federation can receive invite rejections
Inbound federation can receive invite and reject when remote replies with a 403
Inbound federation can receive invite and reject when remote replies with a 500
Inbound federation can receive invite and reject when remote is unreachable
Remote servers cannot set power levels in rooms without existing powerlevels
Remote servers should reject attempts by non-creators to set the power levels
Federation handles empty auth_events in state_ids sanely
Key notary server should return an expired key if it can't find any others
Key notary server must not overwrite a valid key with a spurious result from the origin server
GET /rooms/:room_id/aliases lists aliases
Only room members can list aliases of a room
Users with sufficient power-level can delete other's aliases
Can create backup version
Can update backup version
Responds correctly when backup is empty
Can backup keys
Can update keys with better versions
Will not update keys with worse versions
Will not back up to an old backup version
Can create more than 10 backup versions
Can delete backup
Deleted & recreated backups are empty
Can upload self-signing keys
Fails to upload self-signing keys with no auth
Fails to upload self-signing key without master key
can fetch self-signing keys over federation
Changing master key notifies local users
Changing user-signing key notifies local users
Inbound federation correctly handles soft failed events as extremities
Can read configuration endpoint
User can create and send/receive messages in a room with version 7
local user can join room with version 7
User can invite local user to room with version 7
remote user can join room with version 7
User can invite remote user to room with version 7
Remote user can backfill in a room with version 7
Can reject invites over federation for rooms with version 7
Can receive redactions from regular users over federation in room version 7
Federation publicRoom Name/topic keys are correct
Remote invited user can see room metadata
Can re-join room if re-invited
A prev_batch token from incremental sync can be used in the v1 messages API
Inbound federation rejects invites which are not signed by the sender
Invited user can reject invite over federation several times
Test that we can be reinvited to a room we created
User can create and send/receive messages in a room with version 8
local user can join room with version 8
User can invite local user to room with version 8
remote user can join room with version 8
User can invite remote user to room with version 8
Remote user can backfill in a room with version 8
Can reject invites over federation for rooms with version 8
Can receive redactions from regular users over federation in room version 8
User can create and send/receive messages in a room with version 9
local user can join room with version 9
User can invite local user to room with version 9
remote user can join room with version 9
User can invite remote user to room with version 9
Remote user can backfill in a room with version 9
Can reject invites over federation for rooms with version 9
Can receive redactions from regular users over federation in room version 9
Pushers created with a different access token are deleted on password change
Pushers created with a the same access token are not deleted on password change
Can fetch a user's pushers
Can add global push rule for room
Can add global push rule for sender
Can add global push rule for content
Can add global push rule for override
Can add global push rule for underride
Can add global push rule for content
New rules appear before old rules by default
Can add global push rule before an existing rule
Can add global push rule after an existing rule
Can delete a push rule
Can disable a push rule
Adding the same push rule twice is idempotent
Can change the actions of default rules
Can change the actions of a user specified rule
Adding a push rule wakes up an incremental /sync
Disabling a push rule wakes up an incremental /sync
Enabling a push rule wakes up an incremental /sync
Setting actions for a push rule wakes up an incremental /sync
Can enable/disable default rules
Trying to add push rule with missing template fails with 400
Trying to add push rule with missing rule_id fails with 400
Trying to add push rule with empty rule_id fails with 400
Trying to add push rule with invalid template fails with 400
Trying to add push rule with rule_id with slashes fails with 400
Trying to add push rule with override rule without conditions fails with 400
Trying to add push rule with underride rule without conditions fails with 400
Trying to add push rule with condition without kind fails with 400
Trying to add push rule with content rule without pattern fails with 400
Trying to add push rule with no actions fails with 400
Trying to add push rule with invalid action fails with 400
Trying to add push rule with invalid attr fails with 400
Trying to add push rule with invalid value for enabled fails with 400
Trying to get push rules with no trailing slash fails with 400
Trying to get push rules with scope without trailing slash fails with 400
Trying to get push rules with template without tailing slash fails with 400
Trying to get push rules with unknown scope fails with 400
Trying to get push rules with unknown template fails with 400
Trying to get push rules with unknown attribute fails with 400
Getting push rules doesn't corrupt the cache SYN-390
Test that a message is pushed
Invites are pushed
Rooms with names are correctly named in pushes
Rooms with canonical alias are correctly named in pushed
Rooms with many users are correctly pushed
Don't get pushed for rooms you've muted
Rejected events are not pushed
Test that rejected pushers are removed.
Trying to add push rule with no scope fails with 400
Trying to add push rule with invalid scope fails with 400
Forward extremities remain so even after the next events are populated as outliers
uploading self-signing key notifies over federation
uploading signed devices gets propagated over federation
Device list doesn't change if remote server is down
/context/ on joined room works
/context/ on non world readable room does not work
/context/ returns correct number of events
GET /rooms/:room_id/messages lazy loads members correctly
Can query remote device keys using POST after notification
Device deletion propagates over federation
Get left notifs in sync and /keys/changes when other user leaves
Remote banned user is kicked and may not rejoin until unbanned
registration remembers parameters
registration accepts non-ascii passwords
registration with inhibit_login inhibits login
The operation must be consistent through an interactive authentication session
Multiple calls to /sync should not cause 500 errors
Canonical alias can be set
Canonical alias can include alt_aliases
Can delete canonical alias
AS can make room aliases
/context/ with lazy_load_members filter works
/upgrade creates a new room
/upgrade should preserve room visibility for public rooms
/upgrade should preserve room visibility for private rooms
/upgrade copies the power levels to the new room
/upgrade preserves the power level of the upgrading user in old and new rooms
/upgrade copies important state to the new room
/upgrade copies ban events to the new room
local user has push rules copied to upgraded room
remote user has push rules copied to upgraded room
/upgrade moves aliases to the new room
/upgrade preserves room federation ability
/upgrade restricts power levels in the old room
/upgrade restricts power levels in the old room when the old PLs are unusual
/upgrade to an unknown version is rejected
/upgrade is rejected if the user can't send state events
/upgrade of a bogus room fails gracefully
Cannot send tombstone event that points to the same room
Room summary counts change when membership changes
GET /presence/:user_id/status fetches initial status
PUT /presence/:user_id/status updates my presence
Presence change reports an event to myself
Existing members see new members' presence
Get presence for newly joined members in incremental sync
User sees their own presence in a sync
User sees updates to presence from other users in the incremental sync.
Presence changes are reported to local room members
Presence changes are also reported to remote room members
Presence changes to UNAVAILABLE are reported to local room members
Presence changes to UNAVAILABLE are reported to remote room members
New federated private chats get full presence information (SYN-115)
/upgrade copies >100 power levels to the new room
Room state after a rejected message event is the same as before
Room state after a rejected state event is the same as before
Ignore user in existing room
Ignore invite in full sync
Ignore invite in incremental sync
A filtered timeline reaches its limit
A change to displayname should not result in a full state sync
Can fetch images in room
The only membership state included in an initial sync is for all the senders in the timeline
The only membership state included in an incremental sync is for senders in the timeline
Old members are included in gappy incr LL sync if they start speaking
We do send redundant membership state across incremental syncs if asked
Rejecting invite over federation doesn't break incremental /sync
Gapped incremental syncs include all state changes
Old leaves are present in gapped incremental syncs
Leaves are present in non-gapped incremental syncs
Members from the gap are included in gappy incr LL sync
Presence can be set from sync
/state returns M_NOT_FOUND for a rejected message event
/state_ids returns M_NOT_FOUND for a rejected message event
/state returns M_NOT_FOUND for a rejected state event
/state_ids returns M_NOT_FOUND for a rejected state event
PUT /rooms/:room_id/redact/:event_id/:txn_id is idempotent
Unnamed room comes with a name summary
Named room comes with just joined member count summary
Room summary only has 5 heroes
registration is idempotent, with username specified
Setting state twice is idempotent
Joining room twice is idempotent
Inbound federation can return missing events for shared visibility
Inbound federation ignores redactions from invalid servers room > v3
Joining room twice is idempotent
Getting messages going forward is limited for a departed room (SPEC-216)
m.room.history_visibility == "shared" allows/forbids appropriately for Guest users
m.room.history_visibility == "invited" allows/forbids appropriately for Guest users
m.room.history_visibility == "default" allows/forbids appropriately for Guest users
m.room.history_visibility == "shared" allows/forbids appropriately for Real users
m.room.history_visibility == "invited" allows/forbids appropriately for Real users
m.room.history_visibility == "default" allows/forbids appropriately for Real users
Guest users can sync from world_readable guest_access rooms if joined
Guest users can sync from shared guest_access rooms if joined
Guest users can sync from invited guest_access rooms if joined
Guest users can sync from joined guest_access rooms if joined
Guest users can sync from default guest_access rooms if joined
Real users can sync from world_readable guest_access rooms if joined
Real users can sync from shared guest_access rooms if joined
Real users can sync from invited guest_access rooms if joined
Real users can sync from joined guest_access rooms if joined
Real users can sync from default guest_access rooms if joined
Only see history_visibility changes on boundaries
Current state appears in timeline in private history
Current state appears in timeline in private history with many messages before
Local users can peek into world_readable rooms by room ID
Newly joined room includes presence in incremental sync
User in private room doesn't appear in user directory
User joining then leaving public room appears and dissappears from directory
User in remote room doesn't appear in user directory after server left room
User in shared private room does appear in user directory until leave
<<<<<<< HEAD
Existing members see new member's presence
Inbound federation can return missing events for joined visibility
outliers whose auth_events are in a different room are correctly rejected
Messages that notify from another user increment notification_count
Messages that highlight from another user increment unread highlight count
=======
Existing members see new member's presence
>>>>>>> 34c6a63d
<|MERGE_RESOLUTION|>--- conflicted
+++ resolved
@@ -741,12 +741,8 @@
 User joining then leaving public room appears and dissappears from directory
 User in remote room doesn't appear in user directory after server left room
 User in shared private room does appear in user directory until leave
-<<<<<<< HEAD
 Existing members see new member's presence
 Inbound federation can return missing events for joined visibility
 outliers whose auth_events are in a different room are correctly rejected
 Messages that notify from another user increment notification_count
-Messages that highlight from another user increment unread highlight count
-=======
-Existing members see new member's presence
->>>>>>> 34c6a63d
+Messages that highlight from another user increment unread highlight count