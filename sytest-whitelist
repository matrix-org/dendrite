GET /register yields a set of flows
POST /register can create a user
POST /register downcases capitals in usernames
POST /register rejects registration of usernames with '!'
POST /register rejects registration of usernames with '"'
POST /register rejects registration of usernames with ':'
POST /register rejects registration of usernames with '?'
POST /register rejects registration of usernames with '\'
POST /register rejects registration of usernames with '@'
POST /register rejects registration of usernames with '['
POST /register rejects registration of usernames with ']'
POST /register rejects registration of usernames with '{'
POST /register rejects registration of usernames with '|'
POST /register rejects registration of usernames with '}'
POST /register rejects registration of usernames with '£'
POST /register rejects registration of usernames with 'é'
POST /register rejects registration of usernames with '\n'
POST /register rejects registration of usernames with '''
POST /register allows registration of usernames with 'q'
POST /register allows registration of usernames with '3'
POST /register allows registration of usernames with '.'
POST /register allows registration of usernames with '_'
POST /register allows registration of usernames with '='
POST /register allows registration of usernames with '-'
POST /register allows registration of usernames with '/'
GET /login yields a set of flows
POST /login can log in as a user
POST /login returns the same device_id as that in the request
POST /login can log in as a user with just the local part of the id
POST /login as non-existing user is rejected
POST /login wrong password is rejected
GET /events initially
GET /initialSync initially
Version responds 200 OK with valid structure
PUT /profile/:user_id/displayname sets my name
GET /profile/:user_id/displayname publicly accessible
PUT /profile/:user_id/avatar_url sets my avatar
GET /profile/:user_id/avatar_url publicly accessible
GET /device/{deviceId} gives a 404 for unknown devices
PUT /device/{deviceId} gives a 404 for unknown devices
GET /device/{deviceId}
GET /devices
PUT /device/{deviceId} updates device fields
DELETE /device/{deviceId}
DELETE /device/{deviceId} requires UI auth user to match device owner
DELETE /device/{deviceId} with no body gives a 401
POST /createRoom makes a public room
POST /createRoom makes a private room
POST /createRoom makes a private room with invites
POST /createRoom makes a room with a name
POST /createRoom makes a room with a topic
Can /sync newly created room
GET /rooms/:room_id/state/m.room.member/:user_id fetches my membership
GET /rooms/:room_id/state/m.room.power_levels fetches powerlevels
POST /join/:room_alias can join a room
POST /join/:room_id can join a room
POST /join/:room_id can join a room with custom content
POST /join/:room_alias can join a room with custom content
POST /rooms/:room_id/join can join a room
POST /rooms/:room_id/leave can leave a room
POST /rooms/:room_id/invite can send an invite
POST /rooms/:room_id/ban can ban a user
POST /rooms/:room_id/send/:event_type sends a message
PUT /rooms/:room_id/send/:event_type/:txn_id sends a message
PUT /rooms/:room_id/send/:event_type/:txn_id deduplicates the same txn id
GET /rooms/:room_id/state/m.room.power_levels can fetch levels
PUT /rooms/:room_id/state/m.room.power_levels can set levels
PUT power_levels should not explode if the old power levels were empty
GET /rooms/:room_id/state/m.room.member/:user_id?format=event fetches my membership event
GET /rooms/:room_id/joined_members fetches my membership
Both GET and PUT work
POST /rooms/:room_id/read_markers can create read marker
User signups are forbidden from starting with '_'
Request to logout with invalid an access token is rejected
Request to logout without an access token is rejected
Room creation reports m.room.create to myself
Room creation reports m.room.member to myself
Outbound federation rejects send_join responses with no m.room.create event
Outbound federation rejects m.room.create events with an unknown room version
Invited user can see room metadata
# Blacklisted because these tests call /v3/events which we don't implement
# New room members see their own join event
# Existing members see new members' join events
setting 'm.room.power_levels' respects room powerlevel
Unprivileged users can set m.room.topic if it only needs level 0
Users cannot set ban powerlevel higher than their own
Users cannot set kick powerlevel higher than their own
Users cannot set redact powerlevel higher than their own
Can get rooms/{roomId}/members for a departed room (SPEC-216)
3pid invite join with wrong but valid signature are rejected
3pid invite join valid signature but revoked keys are rejected
3pid invite join valid signature but unreachable ID server are rejected
Room members can join a room with an overridden displayname
Real non-joined user cannot call /events on shared room
Real non-joined user cannot call /events on invited room
Real non-joined user cannot call /events on joined room
Real non-joined user cannot call /events on default room
Real non-joined users can get state for world_readable rooms
Real non-joined users can get individual state for world_readable rooms
#Real non-joined users can get individual state for world_readable rooms after leaving
Real non-joined users cannot send messages to guest_access rooms if not joined
Can't forget room you're still in
Can get rooms/{roomId}/members
Can create filter
Can download filter
Lazy loading parameters in the filter are strictly boolean
Can sync
Can sync a joined room
Newly joined room is included in an incremental sync
User is offline if they set_presence=offline in their sync
Changes to state are included in an incremental sync
A change to displayname should appear in incremental /sync
Current state appears in timeline in private history
Current state appears in timeline in private history with many messages before
Rooms a user is invited to appear in an initial sync
Rooms a user is invited to appear in an incremental sync
Sync can be polled for updates
Sync is woken up for leaves
Newly left rooms appear in the leave section of incremental sync
Rooms can be created with an initial invite list (SYN-205)
We should see our own leave event, even if history_visibility is restricted (SYN-662)
We should see our own leave event when rejecting an invite, even if history_visibility is restricted (riot-web/3462)
Newly left rooms appear in the leave section of gapped sync
Previously left rooms don't appear in the leave section of sync
Left rooms appear in the leave section of full state sync
Newly banned rooms appear in the leave section of incremental sync
Newly banned rooms appear in the leave section of incremental sync
local user can join room with version 1
User can invite local user to room with version 1
Can upload device keys
Should reject keys claiming to belong to a different user
Can query device keys using POST
Can query remote device keys using POST
Can query specific device keys using POST
query for user with no keys returns empty key dict
Can claim one time key using POST
Can claim remote one time key using POST
Local device key changes appear in v2 /sync
New users appear in /keys/changes
Local delete device changes appear in v2 /sync
Local new device changes appear in v2 /sync
Local update device changes appear in v2 /sync
Get left notifs for other users in sync and /keys/changes when user leaves
Local device key changes get to remote servers
Server correctly handles incoming m.device_list_update
If remote user leaves room, changes device and rejoins we see update in sync
If remote user leaves room, changes device and rejoins we see update in /keys/changes
If remote user leaves room we no longer receive device updates
If a device list update goes missing, the server resyncs on the next one
Server correctly resyncs when client query keys and there is no remote cache
Server correctly resyncs when server leaves and rejoins a room
Device list doesn't change if remote server is down
Can add account data
Can add account data to room
Can get account data without syncing
Can get room account data without syncing
#Latest account data appears in v2 /sync
New account data appears in incremental v2 /sync
Checking local federation server
Inbound federation can query profile data
Outbound federation can send room-join requests
Outbound federation can send events
# SyTest currently only implements the v1 endpoints for /send_join and /send_leave,
# whereas Dendrite only supports the v2 endpoints for those, so let's ignore this
# test for now.
#Inbound federation can backfill events
# SyTest currently only implements the v1 endpoints for /send_join and /send_leave,
# whereas Dendrite only supports the v2 endpoints for those, so let's ignore this
# test for now.
#Backfill checks the events requested belong to the room
Can upload without a file name
Can download without a file name locally
Can upload with ASCII file name
Can send image in room message
AS cannot create users outside its own namespace
Regular users cannot register within the AS namespace
AS can't set displayname for random users
AS user (not ghost) can join room without registering, with user_id query param
Changing the actions of an unknown default rule fails with 404
Changing the actions of an unknown rule fails with 404
Enabling an unknown default rule fails with 404
Trying to get push rules with unknown rule_id fails with 404
Events come down the correct room
# SyTest currently only implements the v1 endpoints for /send_join and /send_leave,
# whereas Dendrite only supports the v2 endpoints for those, so let's ignore this
# test for now.
#Inbound federation can receive v1 room-join requests
Typing events appear in initial sync
Typing events appear in incremental sync
Typing events appear in gapped sync
Inbound federation of state requires event_id as a mandatory paramater
Inbound federation of state_ids requires event_id as a mandatory paramater
POST /register returns the same device_id as that in the request
POST /createRoom with creation content
User can create and send/receive messages in a room with version 1
POST /createRoom ignores attempts to set the room version via creation_content
Inbound federation rejects remote attempts to join local users to rooms
Inbound federation rejects remote attempts to kick local users to rooms
Full state sync includes joined rooms
A message sent after an initial sync appears in the timeline of an incremental sync.
Can add tag
Can remove tag
Can list tags for a room
Tags appear in an initial v2 /sync
Newly updated tags appear in an incremental v2 /sync
Deleted tags appear in an incremental v2 /sync
/event/ on non world readable room does not work
Outbound federation can query profile data
/event/ on joined room works
/event/ does not allow access to events before the user joined
Federation key API allows unsigned requests for keys
GET /publicRooms lists rooms
GET /publicRooms includes avatar URLs
Can paginate public room list
GET /publicRooms lists newly-created room
Name/topic keys are correct
GET /directory/room/:room_alias yields room ID
PUT /directory/room/:room_alias creates alias
Room aliases can contain Unicode
Creators can delete alias
Regular users cannot create room aliases within the AS namespace
Deleting a non-existent alias should return a 404
Users can't delete other's aliases
Outbound federation can query room alias directory
Can deactivate account
Can't deactivate account with wrong password
After deactivating account, can't log in with password
After deactivating account, can't log in with an email
Remote room alias queries can handle Unicode
Newly joined room is included in an incremental sync after invite
Inbound /v1/make_join rejects remote attempts to join local users to rooms
Local room members see posted message events
Fetching eventstream a second time doesn't yield the message again
Local non-members don't see posted message events
Remote room members also see posted message events
Lazy loading parameters in the filter are strictly boolean
remote user can join room with version 1
Inbound federation can query room alias directory
Outbound federation can query v2 /send_join
Inbound federation can receive v2 /send_join
Message history can be paginated
Backfill works correctly with history visibility set to joined
Guest user cannot call /events globally
Guest users can join guest_access rooms
Guest user can set display names
Guest user cannot upgrade other users
Guest non-joined user cannot call /events on shared room
Guest non-joined user cannot call /events on invited room
Guest non-joined user cannot call /events on joined room
Guest non-joined user cannot call /events on default room
Guest non-joined users can get state for world_readable rooms
Guest non-joined users can get individual state for world_readable rooms
Guest non-joined users cannot room initalSync for non-world_readable rooms
Guest non-joined users can get individual state for world_readable rooms after leaving
Guest non-joined users cannot send messages to guest_access rooms if not joined
Real non-joined users cannot room initalSync for non-world_readable rooms
Push rules come down in an initial /sync
Regular users can add and delete aliases in the default room configuration
GET /v3/capabilities is not public
GET /joined_rooms lists newly-created room
/joined_rooms returns only joined rooms
Message history can be paginated over federation
GET /rooms/:room_id/messages returns a message
Remote user can backfill in a room with version 1
POST /createRoom creates a room with the given version
POST /createRoom rejects attempts to create rooms with numeric versions
POST /createRoom rejects attempts to create rooms with unknown versions
Regular users can add and delete aliases when m.room.aliases is restricted
User can create and send/receive messages in a room with version 2
local user can join room with version 2
remote user can join room with version 2
User can invite local user to room with version 2
Remote user can backfill in a room with version 2
Inbound federation accepts attempts to join v2 rooms from servers with support
Outbound federation can send invites via v2 API
Outbound federation can send invites via v1 API
Inbound federation can receive invites via v1 API
Inbound federation can receive invites via v2 API
User can create and send/receive messages in a room with version 3
local user can join room with version 3
Remote user can backfill in a room with version 3
User can create and send/receive messages in a room with version 4
local user can join room with version 4
remote user can join room with version 3
remote user can join room with version 4
Remote user can backfill in a room with version 4
# We don't support ignores yet, so ignore this for now - ha ha.
# Ignore invite in incremental sync
Outbound federation can send invites via v2 API
User can invite local user to room with version 3
User can invite local user to room with version 4
A pair of servers can establish a join in a v2 room
Can logout all devices
State from remote users is included in the timeline in an incremental sync
User can invite remote user to room with version 1
User can invite remote user to room with version 2
User can invite remote user to room with version 3
User can invite remote user to room with version 4
User can create and send/receive messages in a room with version 5
local user can join room with version 5
User can invite local user to room with version 5
remote user can join room with version 5
User can invite remote user to room with version 5
Remote user can backfill in a room with version 5
Inbound federation can receive v1 /send_join
Inbound federation can get state for a room
Inbound federation of state requires event_id as a mandatory paramater
Inbound federation can get state_ids for a room
Inbound federation of state_ids requires event_id as a mandatory paramater
Federation rejects inbound events where the prev_events cannot be found
Alternative server names do not cause a routing loop
Events whose auth_events are in the wrong room do not mess up the room state
Inbound federation can return events
Inbound federation can return missing events for world_readable visibility
Inbound federation can return missing events for invite visibility
Inbound federation can get public room list
POST /rooms/:room_id/redact/:event_id as power user redacts message
POST /rooms/:room_id/redact/:event_id as original message sender redacts message
POST /rooms/:room_id/redact/:event_id as random user does not redact message
POST /redact disallows redaction of event in different room
An event which redacts itself should be ignored
A pair of events which redact each other should be ignored
Redaction of a redaction redacts the redaction reason
An event which redacts an event in a different room should be ignored
Can receive redactions from regular users over federation in room version 1
Can receive redactions from regular users over federation in room version 2
Can receive redactions from regular users over federation in room version 3
Can receive redactions from regular users over federation in room version 4
Can receive redactions from regular users over federation in room version 5
Can receive redactions from regular users over federation in room version 6
Outbound federation can backfill events
Inbound federation can backfill events
Backfill checks the events requested belong to the room
Backfilled events whose prev_events are in a different room do not allow cross-room back-pagination
Outbound federation can request missing events
New room members see their own join event
Existing members see new members' join events
Inbound federation can receive events
Inbound federation can receive redacted events
Can logout current device
Can send a message directly to a device using PUT /sendToDevice
Can recv a device message using /sync
Can recv device messages until they are acknowledged
Device messages with the same txn_id are deduplicated
Device messages wake up /sync
Can recv device messages over federation
Device messages over federation wake up /sync
Can send messages with a wildcard device id
Can send messages with a wildcard device id to two devices
Wildcard device messages wake up /sync
Wildcard device messages over federation wake up /sync
Can send a to-device message to two users which both receive it using /sync
User can create and send/receive messages in a room with version 6
local user can join room with version 6
User can invite local user to room with version 6
remote user can join room with version 6
User can invite remote user to room with version 6
Remote user can backfill in a room with version 6
Inbound: send_join rejects invalid JSON for room version 6
Outbound federation rejects backfill containing invalid JSON for events in room version 6
Invalid JSON integers
Invalid JSON special values
Invalid JSON floats
Outbound federation will ignore a missing event with bad JSON for room version 6
Server correctly handles transactions that break edu limits
Server rejects invalid JSON in a version 6 room
Can download without a file name over federation
POST /media/v3/upload can create an upload
GET /media/v3/download can fetch the value again
Remote users can join room by alias
Alias creators can delete alias with no ops
Alias creators can delete canonical alias with no ops
Room members can override their displayname on a room-specific basis
displayname updates affect room member events
avatar_url updates affect room member events
Real non-joined users can get individual state for world_readable rooms after leaving
Can upload with Unicode file name
POSTed media can be thumbnailed
Remote media can be thumbnailed
Can download with Unicode file name locally
Can download file 'ascii'
Can download file 'name with spaces'
Can download file 'name;with;semicolons'
Can download specifying a different ASCII file name
Can download with Unicode file name over federation
Can download specifying a different Unicode file name
Inbound /v1/send_join rejects joins from other servers
Outbound federation can query v1 /send_join
Inbound /v1/send_join rejects incorrectly-signed joins
POST /rooms/:room_id/state/m.room.name sets name
GET /rooms/:room_id/state/m.room.name gets name
POST /rooms/:room_id/state/m.room.topic sets topic
GET /rooms/:room_id/state/m.room.topic gets topic
GET /rooms/:room_id/state fetches entire room state
Setting room topic reports m.room.topic to myself
setting 'm.room.name' respects room powerlevel
Syncing a new room with a large timeline limit isn't limited
Getting state checks the events requested belong to the room
Getting state IDs checks the events requested belong to the room
Can invite users to invite-only rooms
Uninvited users cannot join the room
Users cannot invite themselves to a room
Users cannot invite a user that is already in the room
Invited user can reject invite
PUT /rooms/:room_id/typing/:user_id sets typing notification
Typing notification sent to local room members
Typing notifications also sent to remote room members
Typing can be explicitly stopped
Banned user is kicked and may not rejoin until unbanned
Inbound federation rejects attempts to join v1 rooms from servers without v1 support
Inbound federation rejects attempts to join v2 rooms from servers lacking version support
Inbound federation rejects attempts to join v2 rooms from servers only supporting v1
Outbound federation passes make_join failures through to the client
Outbound federation correctly handles unsupported room versions
Remote users may not join unfederated rooms
Non-numeric ports in server names are rejected
Invited user can reject invite over federation
Invited user can reject invite over federation for empty room
Invited user can reject invite over federation several times
Can reject invites over federation for rooms with version 1
Can reject invites over federation for rooms with version 2
Can reject invites over federation for rooms with version 3
Can reject invites over federation for rooms with version 4
Can reject invites over federation for rooms with version 5
Can reject invites over federation for rooms with version 6
Event size limits
Can sync a room with a single message
Can sync a room with a message with a transaction id
A full_state incremental update returns only recent timeline
A prev_batch token can be used in the v1 messages API
We don't send redundant membership state across incremental syncs by default
Typing notifications don't leak
Users cannot kick users from a room they are not in
User appears in user directory
User directory correctly update on display name change
User in shared private room does appear in user directory
User in dir while user still shares private rooms
Can get 'm.room.name' state for a departed room (SPEC-216)
Banned servers cannot send events
Banned servers cannot /make_join
Banned servers cannot /send_join
Banned servers cannot /make_leave
Banned servers cannot /send_leave
Banned servers cannot /invite
Banned servers cannot get room state
Banned servers cannot /event_auth
Banned servers cannot get missing events
Banned servers cannot get room state ids
Banned servers cannot backfill
Inbound /v1/send_leave rejects leaves from other servers
Guest users can accept invites to private rooms over federation
AS user (not ghost) can join room without registering
Can search public room list
Can get remote public room list
Asking for a remote rooms list, but supplying the local server's name, returns the local rooms list
After changing password, can't log in with old password
After changing password, can log in with new password
After changing password, existing session still works
After changing password, different sessions can optionally be kept
After changing password, a different session no longer works by default
Read markers appear in incremental v2 /sync
Read markers appear in initial v2 /sync
Read markers can be updated
Local users can peek into world_readable rooms by room ID
We can't peek into rooms with shared history_visibility
We can't peek into rooms with invited history_visibility
We can't peek into rooms with joined history_visibility
Local users can peek by room alias
Peeked rooms only turn up in the sync for the device who peeked them
Room state at a rejected message event is the same as its predecessor
Room state at a rejected state event is the same as its predecessor
Inbound federation correctly soft fails events
Inbound federation accepts a second soft-failed event
Federation key API can act as a notary server via a POST request
Federation key API can act as a notary server via a GET request
Inbound /make_join rejects attempts to join rooms where all users have left
Inbound federation rejects invites which include invalid JSON for room version 6
Inbound federation rejects invite rejections which include invalid JSON for room version 6
GET /capabilities is present and well formed for registered user
m.room.history_visibility == "joined" allows/forbids appropriately for Guest users
m.room.history_visibility == "joined" allows/forbids appropriately for Real users
POST rejects invalid utf-8 in JSON
Users cannot kick users who have already left a room
Event with an invalid signature in the send_join response should not cause room join to fail
Inbound federation rejects typing notifications from wrong remote
POST /rooms/:room_id/receipt can create receipts
Receipts must be m.read
Read receipts appear in initial v2 /sync
New read receipts appear in incremental v2 /sync
Outbound federation sends receipts
Inbound federation rejects receipts from wrong remote
Should not be able to take over the room by pretending there is no PL event
Can get rooms/{roomId}/state for a departed room (SPEC-216)
Users cannot set notifications powerlevel higher than their own
Forgetting room does not show up in v2 /sync
Can forget room you've been kicked from
/whois
/joined_members return joined members
A next_batch token can be used in the v1 messages API
Users receive device_list updates for their own devices
m.room.history_visibility == "world_readable" allows/forbids appropriately for Guest users
m.room.history_visibility == "world_readable" allows/forbids appropriately for Real users
State is included in the timeline in the initial sync
State from remote users is included in the state in the initial sync
Changes to state are included in an gapped incremental sync
A full_state incremental update returns all state
Can pass a JSON filter as a query parameter
Local room members can get room messages
Remote room members can get room messages
Guest users can send messages to guest_access rooms if joined
AS can create a user
AS can create a user with an underscore
AS can create a user with inhibit_login
AS can set avatar for ghosted users
AS can set displayname for ghosted users
Ghost user must register before joining room
Can generate a openid access_token that can be exchanged for information about a user
Invalid openid access tokens are rejected
Requests to userinfo without access tokens are rejected
'ban' event respects room powerlevel
Non-present room members cannot ban others
POST /_synapse/admin/v1/register with shared secret
POST /_synapse/admin/v1/register admin with shared secret
POST /_synapse/admin/v1/register with shared secret downcases capitals
POST /_synapse/admin/v1/register with shared secret disallows symbols
Membership event with an invalid displayname in the send_join response should not cause room join to fail
Inbound federation rejects incorrectly-signed invite rejections
Inbound federation can receive invite rejections
Inbound federation can receive invite and reject when remote replies with a 403
Inbound federation can receive invite and reject when remote replies with a 500
Inbound federation can receive invite and reject when remote is unreachable
Remote servers cannot set power levels in rooms without existing powerlevels
Remote servers should reject attempts by non-creators to set the power levels
Federation handles empty auth_events in state_ids sanely
Key notary server should return an expired key if it can't find any others
Key notary server must not overwrite a valid key with a spurious result from the origin server
GET /rooms/:room_id/aliases lists aliases
Only room members can list aliases of a room
Users with sufficient power-level can delete other's aliases
Can create backup version
Can update backup version
Responds correctly when backup is empty
Can backup keys
Can update keys with better versions
Will not update keys with worse versions
Will not back up to an old backup version
Can create more than 10 backup versions
Can delete backup
Deleted & recreated backups are empty
Can upload self-signing keys
Fails to upload self-signing keys with no auth
Fails to upload self-signing key without master key
can fetch self-signing keys over federation
Changing master key notifies local users
Changing user-signing key notifies local users
Inbound federation correctly handles soft failed events as extremities
Can read configuration endpoint
User can create and send/receive messages in a room with version 7
local user can join room with version 7
User can invite local user to room with version 7
remote user can join room with version 7
User can invite remote user to room with version 7
Remote user can backfill in a room with version 7
Can reject invites over federation for rooms with version 7
Can receive redactions from regular users over federation in room version 7
Federation publicRoom Name/topic keys are correct
Remote invited user can see room metadata
Can re-join room if re-invited
A prev_batch token from incremental sync can be used in the v1 messages API
Inbound federation rejects invites which are not signed by the sender
Invited user can reject invite over federation several times
Test that we can be reinvited to a room we created
User can create and send/receive messages in a room with version 8
local user can join room with version 8
User can invite local user to room with version 8
remote user can join room with version 8
User can invite remote user to room with version 8
Remote user can backfill in a room with version 8
Can reject invites over federation for rooms with version 8
Can receive redactions from regular users over federation in room version 8
User can create and send/receive messages in a room with version 9
local user can join room with version 9
User can invite local user to room with version 9
remote user can join room with version 9
User can invite remote user to room with version 9
Remote user can backfill in a room with version 9
Can reject invites over federation for rooms with version 9
Can receive redactions from regular users over federation in room version 9
Pushers created with a different access token are deleted on password change
Pushers created with a the same access token are not deleted on password change
Can fetch a user's pushers
Can add global push rule for room
Can add global push rule for sender
Can add global push rule for content
Can add global push rule for override
Can add global push rule for underride
Can add global push rule for content
New rules appear before old rules by default
Can add global push rule before an existing rule
Can add global push rule after an existing rule
Can delete a push rule
Can disable a push rule
Adding the same push rule twice is idempotent
Can change the actions of default rules
Can change the actions of a user specified rule
Adding a push rule wakes up an incremental /sync
Disabling a push rule wakes up an incremental /sync
Enabling a push rule wakes up an incremental /sync
Setting actions for a push rule wakes up an incremental /sync
Can enable/disable default rules
Trying to add push rule with missing template fails with 400
Trying to add push rule with missing rule_id fails with 400
Trying to add push rule with empty rule_id fails with 400
Trying to add push rule with invalid template fails with 400
Trying to add push rule with rule_id with slashes fails with 400
Trying to add push rule with override rule without conditions fails with 400
Trying to add push rule with underride rule without conditions fails with 400
Trying to add push rule with condition without kind fails with 400
Trying to add push rule with content rule without pattern fails with 400
Trying to add push rule with no actions fails with 400
Trying to add push rule with invalid action fails with 400
Trying to add push rule with invalid attr fails with 400
Trying to add push rule with invalid value for enabled fails with 400
Trying to get push rules with no trailing slash fails with 400
Trying to get push rules with scope without trailing slash fails with 400
Trying to get push rules with template without tailing slash fails with 400
Trying to get push rules with unknown scope fails with 400
Trying to get push rules with unknown template fails with 400
Trying to get push rules with unknown attribute fails with 400
Getting push rules doesn't corrupt the cache SYN-390
Test that a message is pushed
Invites are pushed
Rooms with names are correctly named in pushes
Rooms with canonical alias are correctly named in pushed
Rooms with many users are correctly pushed
Don't get pushed for rooms you've muted
Rejected events are not pushed
Test that rejected pushers are removed.
Trying to add push rule with no scope fails with 400
Trying to add push rule with invalid scope fails with 400
Forward extremities remain so even after the next events are populated as outliers
If a device list update goes missing, the server resyncs on the next one
uploading self-signing key notifies over federation
uploading signed devices gets propagated over federation
Device list doesn't change if remote server is down
/context/ on joined room works
/context/ on non world readable room does not work
/context/ returns correct number of events
GET /rooms/:room_id/messages lazy loads members correctly
Can query remote device keys using POST after notification
Device deletion propagates over federation
Get left notifs in sync and /keys/changes when other user leaves
Remote banned user is kicked and may not rejoin until unbanned
registration remembers parameters
registration accepts non-ascii passwords
registration with inhibit_login inhibits login
The operation must be consistent through an interactive authentication session
Multiple calls to /sync should not cause 500 errors
Canonical alias can be set
Canonical alias can include alt_aliases
Can delete canonical alias
AS can make room aliases
/context/ with lazy_load_members filter works
<<<<<<< HEAD
/upgrade creates a new room
/upgrade should preserve room visibility for public rooms
/upgrade should preserve room visibility for private rooms
/upgrade copies the power levels to the new room
/upgrade preserves the power level of the upgrading user in old and new rooms
/upgrade copies important state to the new room
/upgrade copies ban events to the new room
local user has push rules copied to upgraded room
remote user has push rules copied to upgraded room
/upgrade moves aliases to the new room
/upgrade preserves room federation ability
/upgrade restricts power levels in the old room
/upgrade restricts power levels in the old room when the old PLs are unusual
/upgrade to an unknown version is rejected
/upgrade is rejected if the user can't send state events
/upgrade of a bogus room fails gracefully
Cannot send tombstone event that points to the same room
=======
Room summary counts change when membership changes
>>>>>>> cd8fac15
<|MERGE_RESOLUTION|>--- conflicted
+++ resolved
@@ -661,7 +661,6 @@
 Can delete canonical alias
 AS can make room aliases
 /context/ with lazy_load_members filter works
-<<<<<<< HEAD
 /upgrade creates a new room
 /upgrade should preserve room visibility for public rooms
 /upgrade should preserve room visibility for private rooms
@@ -679,6 +678,4 @@
 /upgrade is rejected if the user can't send state events
 /upgrade of a bogus room fails gracefully
 Cannot send tombstone event that points to the same room
-=======
-Room summary counts change when membership changes
->>>>>>> cd8fac15
+Room summary counts change when membership changes