GET /register yields a set of flows
POST /register can create a user
POST /register downcases capitals in usernames
POST /register rejects registration of usernames with '!'
POST /register rejects registration of usernames with '"'
POST /register rejects registration of usernames with ':'
POST /register rejects registration of usernames with '?'
POST /register rejects registration of usernames with '\'
POST /register rejects registration of usernames with '@'
POST /register rejects registration of usernames with '['
POST /register rejects registration of usernames with ']'
POST /register rejects registration of usernames with '{'
POST /register rejects registration of usernames with '|'
POST /register rejects registration of usernames with '}'
POST /register rejects registration of usernames with '£'
POST /register rejects registration of usernames with 'é'
POST /register rejects registration of usernames with '\n'
POST /register rejects registration of usernames with '''
POST /register allows registration of usernames with 'q'
POST /register allows registration of usernames with '3'
POST /register allows registration of usernames with '.'
POST /register allows registration of usernames with '_'
POST /register allows registration of usernames with '='
POST /register allows registration of usernames with '-'
POST /register allows registration of usernames with '/'
GET /login yields a set of flows
POST /login can log in as a user
POST /login returns the same device_id as that in the request
POST /login can log in as a user with just the local part of the id
POST /login as non-existing user is rejected
POST /login wrong password is rejected
GET /events initially
GET /initialSync initially
Version responds 200 OK with valid structure
PUT /profile/:user_id/displayname sets my name
GET /profile/:user_id/displayname publicly accessible
PUT /profile/:user_id/avatar_url sets my avatar
GET /profile/:user_id/avatar_url publicly accessible
GET /device/{deviceId} gives a 404 for unknown devices
PUT /device/{deviceId} gives a 404 for unknown devices
GET /device/{deviceId}
GET /devices
PUT /device/{deviceId} updates device fields
DELETE /device/{deviceId}
DELETE /device/{deviceId} requires UI auth user to match device owner
DELETE /device/{deviceId} with no body gives a 401
POST /createRoom makes a public room
POST /createRoom makes a private room
POST /createRoom makes a private room with invites
POST /createRoom makes a room with a name
POST /createRoom makes a room with a topic
Can /sync newly created room
GET /rooms/:room_id/state/m.room.member/:user_id fetches my membership
GET /rooms/:room_id/state/m.room.power_levels fetches powerlevels
POST /join/:room_alias can join a room
POST /join/:room_id can join a room
POST /join/:room_id can join a room with custom content
POST /join/:room_alias can join a room with custom content
POST /rooms/:room_id/join can join a room
POST /rooms/:room_id/leave can leave a room
POST /rooms/:room_id/invite can send an invite
POST /rooms/:room_id/ban can ban a user
POST /rooms/:room_id/send/:event_type sends a message
PUT /rooms/:room_id/send/:event_type/:txn_id sends a message
PUT /rooms/:room_id/send/:event_type/:txn_id deduplicates the same txn id
GET /rooms/:room_id/state/m.room.power_levels can fetch levels
PUT /rooms/:room_id/state/m.room.power_levels can set levels
PUT power_levels should not explode if the old power levels were empty
GET /rooms/:room_id/state/m.room.member/:user_id?format=event fetches my membership event
GET /rooms/:room_id/joined_members fetches my membership
Both GET and PUT work
POST /rooms/:room_id/read_markers can create read marker
User signups are forbidden from starting with '_'
Request to logout with invalid an access token is rejected
Request to logout without an access token is rejected
Room creation reports m.room.create to myself
Room creation reports m.room.member to myself
Outbound federation rejects send_join responses with no m.room.create event
Outbound federation rejects m.room.create events with an unknown room version
Invited user can see room metadata
# Blacklisted because these tests call /v3/events which we don't implement
# New room members see their own join event
# Existing members see new members' join events
setting 'm.room.power_levels' respects room powerlevel
Unprivileged users can set m.room.topic if it only needs level 0
Users cannot set ban powerlevel higher than their own
Users cannot set kick powerlevel higher than their own
Users cannot set redact powerlevel higher than their own
Can get rooms/{roomId}/members for a departed room (SPEC-216)
3pid invite join with wrong but valid signature are rejected
3pid invite join valid signature but revoked keys are rejected
3pid invite join valid signature but unreachable ID server are rejected
Room members can join a room with an overridden displayname
Real non-joined user cannot call /events on shared room
Real non-joined user cannot call /events on invited room
Real non-joined user cannot call /events on joined room
Real non-joined user cannot call /events on default room
Real non-joined users can get state for world_readable rooms
Real non-joined users can get individual state for world_readable rooms
#Real non-joined users can get individual state for world_readable rooms after leaving
Real non-joined users cannot send messages to guest_access rooms if not joined
Can't forget room you're still in
Can get rooms/{roomId}/members
Can create filter
Can download filter
Lazy loading parameters in the filter are strictly boolean
Can sync
Can sync a joined room
Newly joined room is included in an incremental sync
User is offline if they set_presence=offline in their sync
Changes to state are included in an incremental sync
A change to displayname should appear in incremental /sync
Rooms a user is invited to appear in an initial sync
Rooms a user is invited to appear in an incremental sync
Sync can be polled for updates
Sync is woken up for leaves
Newly left rooms appear in the leave section of incremental sync
Rooms can be created with an initial invite list (SYN-205)
We should see our own leave event, even if history_visibility is restricted (SYN-662)
We should see our own leave event when rejecting an invite, even if history_visibility is restricted (riot-web/3462)
Newly left rooms appear in the leave section of gapped sync
Previously left rooms don't appear in the leave section of sync
Left rooms appear in the leave section of full state sync
Newly banned rooms appear in the leave section of incremental sync
Newly banned rooms appear in the leave section of incremental sync
local user can join room with version 1
User can invite local user to room with version 1
Can upload device keys
Should reject keys claiming to belong to a different user
Can query device keys using POST
Can query remote device keys using POST
Can query specific device keys using POST
query for user with no keys returns empty key dict
Can claim one time key using POST
Can claim remote one time key using POST
Local device key changes appear in v2 /sync
New users appear in /keys/changes
Local delete device changes appear in v2 /sync
Local new device changes appear in v2 /sync
Local update device changes appear in v2 /sync
Get left notifs for other users in sync and /keys/changes when user leaves
Local device key changes get to remote servers
Server correctly handles incoming m.device_list_update
If remote user leaves room, changes device and rejoins we see update in sync
If remote user leaves room, changes device and rejoins we see update in /keys/changes
If remote user leaves room we no longer receive device updates
If a device list update goes missing, the server resyncs on the next one
Server correctly resyncs when client query keys and there is no remote cache
Server correctly resyncs when server leaves and rejoins a room
Device list doesn't change if remote server is down
Can add account data
Can add account data to room
Can get account data without syncing
Can get room account data without syncing
Latest account data appears in v2 /sync
New account data appears in incremental v2 /sync
Checking local federation server
Inbound federation can query profile data
Outbound federation can send room-join requests
Outbound federation can send events
# SyTest currently only implements the v1 endpoints for /send_join and /send_leave,
# whereas Dendrite only supports the v2 endpoints for those, so let's ignore this
# test for now.
#Inbound federation can backfill events
# SyTest currently only implements the v1 endpoints for /send_join and /send_leave,
# whereas Dendrite only supports the v2 endpoints for those, so let's ignore this
# test for now.
#Backfill checks the events requested belong to the room
Can upload without a file name
Can download without a file name locally
Can upload with ASCII file name
Can send image in room message
AS cannot create users outside its own namespace
Regular users cannot register within the AS namespace
AS can't set displayname for random users
AS user (not ghost) can join room without registering, with user_id query param
Changing the actions of an unknown default rule fails with 404
Changing the actions of an unknown rule fails with 404
Enabling an unknown default rule fails with 404
Trying to get push rules with unknown rule_id fails with 404
Events come down the correct room
# SyTest currently only implements the v1 endpoints for /send_join and /send_leave,
# whereas Dendrite only supports the v2 endpoints for those, so let's ignore this
# test for now.
#Inbound federation can receive v1 room-join requests
Typing events appear in initial sync
Typing events appear in incremental sync
Typing events appear in gapped sync
Inbound federation of state requires event_id as a mandatory paramater
Inbound federation of state_ids requires event_id as a mandatory paramater
POST /register returns the same device_id as that in the request
POST /createRoom with creation content
User can create and send/receive messages in a room with version 1
POST /createRoom ignores attempts to set the room version via creation_content
Inbound federation rejects remote attempts to join local users to rooms
Inbound federation rejects remote attempts to kick local users to rooms
Full state sync includes joined rooms
A message sent after an initial sync appears in the timeline of an incremental sync.
Can add tag
Can remove tag
Can list tags for a room
Tags appear in an initial v2 /sync
Newly updated tags appear in an incremental v2 /sync
Deleted tags appear in an incremental v2 /sync
/event/ on non world readable room does not work
Outbound federation can query profile data
/event/ on joined room works
/event/ does not allow access to events before the user joined
Federation key API allows unsigned requests for keys
GET /publicRooms lists rooms
GET /publicRooms includes avatar URLs
Can paginate public room list
GET /publicRooms lists newly-created room
Name/topic keys are correct
GET /directory/room/:room_alias yields room ID
PUT /directory/room/:room_alias creates alias
Room aliases can contain Unicode
Creators can delete alias
Regular users cannot create room aliases within the AS namespace
Deleting a non-existent alias should return a 404
Users can't delete other's aliases
Outbound federation can query room alias directory
Can deactivate account
Can't deactivate account with wrong password
After deactivating account, can't log in with password
After deactivating account, can't log in with an email
Remote room alias queries can handle Unicode
Newly joined room is included in an incremental sync after invite
Inbound /v1/make_join rejects remote attempts to join local users to rooms
Local room members see posted message events
Fetching eventstream a second time doesn't yield the message again
Local non-members don't see posted message events
Remote room members also see posted message events
Lazy loading parameters in the filter are strictly boolean
remote user can join room with version 1
Inbound federation can query room alias directory
Outbound federation can query v2 /send_join
Inbound federation can receive v2 /send_join
Message history can be paginated
Backfill works correctly with history visibility set to joined
Guest user cannot call /events globally
Guest users can join guest_access rooms
Guest user can set display names
Guest user cannot upgrade other users
Guest non-joined user cannot call /events on shared room
Guest non-joined user cannot call /events on invited room
Guest non-joined user cannot call /events on joined room
Guest non-joined user cannot call /events on default room
Guest non-joined users can get state for world_readable rooms
Guest non-joined users can get individual state for world_readable rooms
Guest non-joined users cannot room initalSync for non-world_readable rooms
Guest non-joined users can get individual state for world_readable rooms after leaving
Guest non-joined users cannot send messages to guest_access rooms if not joined
Real non-joined users cannot room initalSync for non-world_readable rooms
Push rules come down in an initial /sync
Regular users can add and delete aliases in the default room configuration
GET /v3/capabilities is not public
GET /joined_rooms lists newly-created room
/joined_rooms returns only joined rooms
Message history can be paginated over federation
GET /rooms/:room_id/messages returns a message
Remote user can backfill in a room with version 1
POST /createRoom creates a room with the given version
POST /createRoom rejects attempts to create rooms with numeric versions
POST /createRoom rejects attempts to create rooms with unknown versions
Regular users can add and delete aliases when m.room.aliases is restricted
User can create and send/receive messages in a room with version 2
local user can join room with version 2
remote user can join room with version 2
User can invite local user to room with version 2
Remote user can backfill in a room with version 2
Inbound federation accepts attempts to join v2 rooms from servers with support
Outbound federation can send invites via v2 API
Outbound federation can send invites via v1 API
Inbound federation can receive invites via v1 API
Inbound federation can receive invites via v2 API
User can create and send/receive messages in a room with version 3
local user can join room with version 3
Remote user can backfill in a room with version 3
User can create and send/receive messages in a room with version 4
local user can join room with version 4
remote user can join room with version 3
remote user can join room with version 4
Remote user can backfill in a room with version 4
Outbound federation can send invites via v2 API
User can invite local user to room with version 3
User can invite local user to room with version 4
A pair of servers can establish a join in a v2 room
Can logout all devices
State from remote users is included in the timeline in an incremental sync
User can invite remote user to room with version 1
User can invite remote user to room with version 2
User can invite remote user to room with version 3
User can invite remote user to room with version 4
User can create and send/receive messages in a room with version 5
local user can join room with version 5
User can invite local user to room with version 5
remote user can join room with version 5
User can invite remote user to room with version 5
Remote user can backfill in a room with version 5
Inbound federation can receive v1 /send_join
Inbound federation can get state for a room
Inbound federation of state requires event_id as a mandatory paramater
Inbound federation can get state_ids for a room
Inbound federation of state_ids requires event_id as a mandatory paramater
Federation rejects inbound events where the prev_events cannot be found
Alternative server names do not cause a routing loop
Events whose auth_events are in the wrong room do not mess up the room state
Inbound federation can return events
Inbound federation can return missing events for world_readable visibility
Inbound federation can return missing events for invite visibility
Inbound federation can get public room list
PUT /rooms/:room_id/redact/:event_id/:txn_id as power user redacts message
PUT /rooms/:room_id/redact/:event_id/:txn_id as original message sender redacts message
PUT /rooms/:room_id/redact/:event_id/:txn_id as random user does not redact message
PUT /redact disallows redaction of event in different room
An event which redacts itself should be ignored
A pair of events which redact each other should be ignored
Redaction of a redaction redacts the redaction reason
An event which redacts an event in a different room should be ignored
Can receive redactions from regular users over federation in room version 1
Can receive redactions from regular users over federation in room version 2
Can receive redactions from regular users over federation in room version 3
Can receive redactions from regular users over federation in room version 4
Can receive redactions from regular users over federation in room version 5
Can receive redactions from regular users over federation in room version 6
Outbound federation can backfill events
Inbound federation can backfill events
Backfill checks the events requested belong to the room
Backfilled events whose prev_events are in a different room do not allow cross-room back-pagination
Outbound federation can request missing events
New room members see their own join event
Existing members see new members' join events
Inbound federation can receive events
Inbound federation can receive redacted events
Can logout current device
Can send a message directly to a device using PUT /sendToDevice
Can recv a device message using /sync
Can recv device messages until they are acknowledged
Device messages with the same txn_id are deduplicated
Device messages wake up /sync
Can recv device messages over federation
Device messages over federation wake up /sync
Can send messages with a wildcard device id
Can send messages with a wildcard device id to two devices
Wildcard device messages wake up /sync
Wildcard device messages over federation wake up /sync
Can send a to-device message to two users which both receive it using /sync
User can create and send/receive messages in a room with version 6
local user can join room with version 6
User can invite local user to room with version 6
remote user can join room with version 6
User can invite remote user to room with version 6
Remote user can backfill in a room with version 6
Inbound: send_join rejects invalid JSON for room version 6
Outbound federation rejects backfill containing invalid JSON for events in room version 6
Invalid JSON integers
Invalid JSON special values
Invalid JSON floats
Outbound federation will ignore a missing event with bad JSON for room version 6
Server correctly handles transactions that break edu limits
Server rejects invalid JSON in a version 6 room
Can download without a file name over federation
POST /media/v3/upload can create an upload
GET /media/v3/download can fetch the value again
Remote users can join room by alias
Alias creators can delete alias with no ops
Alias creators can delete canonical alias with no ops
Room members can override their displayname on a room-specific basis
displayname updates affect room member events
avatar_url updates affect room member events
Real non-joined users can get individual state for world_readable rooms after leaving
Can upload with Unicode file name
POSTed media can be thumbnailed
Remote media can be thumbnailed
Can download with Unicode file name locally
Can download file 'ascii'
Can download file 'name with spaces'
Can download file 'name;with;semicolons'
Can download specifying a different ASCII file name
Can download with Unicode file name over federation
Can download specifying a different Unicode file name
Inbound /v1/send_join rejects joins from other servers
Outbound federation can query v1 /send_join
Inbound /v1/send_join rejects incorrectly-signed joins
POST /rooms/:room_id/state/m.room.name sets name
GET /rooms/:room_id/state/m.room.name gets name
POST /rooms/:room_id/state/m.room.topic sets topic
GET /rooms/:room_id/state/m.room.topic gets topic
GET /rooms/:room_id/state fetches entire room state
Setting room topic reports m.room.topic to myself
setting 'm.room.name' respects room powerlevel
Syncing a new room with a large timeline limit isn't limited
Getting state checks the events requested belong to the room
Getting state IDs checks the events requested belong to the room
Can invite users to invite-only rooms
Uninvited users cannot join the room
Users cannot invite themselves to a room
Users cannot invite a user that is already in the room
Invited user can reject invite
PUT /rooms/:room_id/typing/:user_id sets typing notification
Typing notification sent to local room members
Typing notifications also sent to remote room members
Typing can be explicitly stopped
Banned user is kicked and may not rejoin until unbanned
Inbound federation rejects attempts to join v1 rooms from servers without v1 support
Inbound federation rejects attempts to join v2 rooms from servers lacking version support
Inbound federation rejects attempts to join v2 rooms from servers only supporting v1
Outbound federation passes make_join failures through to the client
Outbound federation correctly handles unsupported room versions
Remote users may not join unfederated rooms
Non-numeric ports in server names are rejected
Invited user can reject invite over federation
Invited user can reject invite over federation for empty room
Invited user can reject invite over federation several times
Can reject invites over federation for rooms with version 1
Can reject invites over federation for rooms with version 2
Can reject invites over federation for rooms with version 3
Can reject invites over federation for rooms with version 4
Can reject invites over federation for rooms with version 5
Can reject invites over federation for rooms with version 6
Event size limits
Can sync a room with a single message
Can sync a room with a message with a transaction id
A full_state incremental update returns only recent timeline
A prev_batch token can be used in the v1 messages API
We don't send redundant membership state across incremental syncs by default
Typing notifications don't leak
Users cannot kick users from a room they are not in
User appears in user directory
User directory correctly update on display name change
User in shared private room does appear in user directory
User in dir while user still shares private rooms
Can get 'm.room.name' state for a departed room (SPEC-216)
Banned servers cannot send events
Banned servers cannot /make_join
Banned servers cannot /send_join
Banned servers cannot /make_leave
Banned servers cannot /send_leave
Banned servers cannot /invite
Banned servers cannot get room state
Banned servers cannot /event_auth
Banned servers cannot get missing events
Banned servers cannot get room state ids
Banned servers cannot backfill
Inbound /v1/send_leave rejects leaves from other servers
Guest users can accept invites to private rooms over federation
AS user (not ghost) can join room without registering
Can search public room list
Can get remote public room list
Asking for a remote rooms list, but supplying the local server's name, returns the local rooms list
After changing password, can't log in with old password
After changing password, can log in with new password
After changing password, existing session still works
After changing password, different sessions can optionally be kept
After changing password, a different session no longer works by default
Read markers appear in incremental v2 /sync
Read markers appear in initial v2 /sync
Read markers can be updated
We can't peek into rooms with shared history_visibility
We can't peek into rooms with invited history_visibility
We can't peek into rooms with joined history_visibility
Local users can peek by room alias
Peeked rooms only turn up in the sync for the device who peeked them
Room state at a rejected message event is the same as its predecessor
Room state at a rejected state event is the same as its predecessor
Inbound federation correctly soft fails events
Inbound federation accepts a second soft-failed event
Federation key API can act as a notary server via a POST request
Federation key API can act as a notary server via a GET request
Inbound /make_join rejects attempts to join rooms where all users have left
Inbound federation rejects invites which include invalid JSON for room version 6
Inbound federation rejects invite rejections which include invalid JSON for room version 6
GET /capabilities is present and well formed for registered user
m.room.history_visibility == "joined" allows/forbids appropriately for Guest users
m.room.history_visibility == "joined" allows/forbids appropriately for Real users
POST rejects invalid utf-8 in JSON
Users cannot kick users who have already left a room
Event with an invalid signature in the send_join response should not cause room join to fail
Inbound federation rejects typing notifications from wrong remote
POST /rooms/:room_id/receipt can create receipts
Receipts must be m.read
Read receipts appear in initial v2 /sync
New read receipts appear in incremental v2 /sync
Outbound federation sends receipts
Inbound federation rejects receipts from wrong remote
Should not be able to take over the room by pretending there is no PL event
Can get rooms/{roomId}/state for a departed room (SPEC-216)
Users cannot set notifications powerlevel higher than their own
Forgetting room does not show up in v2 /sync
Can forget room you've been kicked from
/whois
/joined_members return joined members
A next_batch token can be used in the v1 messages API
Users receive device_list updates for their own devices
m.room.history_visibility == "world_readable" allows/forbids appropriately for Guest users
m.room.history_visibility == "world_readable" allows/forbids appropriately for Real users
State is included in the timeline in the initial sync
State from remote users is included in the state in the initial sync
Changes to state are included in an gapped incremental sync
A full_state incremental update returns all state
Can pass a JSON filter as a query parameter
Local room members can get room messages
Remote room members can get room messages
Guest users can send messages to guest_access rooms if joined
AS can create a user
AS can create a user with an underscore
AS can create a user with inhibit_login
AS can set avatar for ghosted users
AS can set displayname for ghosted users
Ghost user must register before joining room
Can generate a openid access_token that can be exchanged for information about a user
Invalid openid access tokens are rejected
Requests to userinfo without access tokens are rejected
'ban' event respects room powerlevel
Non-present room members cannot ban others
POST /_synapse/admin/v1/register with shared secret
POST /_synapse/admin/v1/register admin with shared secret
POST /_synapse/admin/v1/register with shared secret downcases capitals
POST /_synapse/admin/v1/register with shared secret disallows symbols
Membership event with an invalid displayname in the send_join response should not cause room join to fail
Inbound federation rejects incorrectly-signed invite rejections
Inbound federation can receive invite rejections
Inbound federation can receive invite and reject when remote replies with a 403
Inbound federation can receive invite and reject when remote replies with a 500
Inbound federation can receive invite and reject when remote is unreachable
Remote servers cannot set power levels in rooms without existing powerlevels
Remote servers should reject attempts by non-creators to set the power levels
Federation handles empty auth_events in state_ids sanely
Key notary server should return an expired key if it can't find any others
Key notary server must not overwrite a valid key with a spurious result from the origin server
GET /rooms/:room_id/aliases lists aliases
Only room members can list aliases of a room
Users with sufficient power-level can delete other's aliases
Can create backup version
Can update backup version
Responds correctly when backup is empty
Can backup keys
Can update keys with better versions
Will not update keys with worse versions
Will not back up to an old backup version
Can create more than 10 backup versions
Can delete backup
Deleted & recreated backups are empty
Can upload self-signing keys
Fails to upload self-signing keys with no auth
Fails to upload self-signing key without master key
can fetch self-signing keys over federation
Changing master key notifies local users
Changing user-signing key notifies local users
Inbound federation correctly handles soft failed events as extremities
Can read configuration endpoint
User can create and send/receive messages in a room with version 7
local user can join room with version 7
User can invite local user to room with version 7
remote user can join room with version 7
User can invite remote user to room with version 7
Remote user can backfill in a room with version 7
Can reject invites over federation for rooms with version 7
Can receive redactions from regular users over federation in room version 7
Federation publicRoom Name/topic keys are correct
Remote invited user can see room metadata
Can re-join room if re-invited
A prev_batch token from incremental sync can be used in the v1 messages API
Inbound federation rejects invites which are not signed by the sender
Invited user can reject invite over federation several times
Test that we can be reinvited to a room we created
User can create and send/receive messages in a room with version 8
local user can join room with version 8
User can invite local user to room with version 8
remote user can join room with version 8
User can invite remote user to room with version 8
Remote user can backfill in a room with version 8
Can reject invites over federation for rooms with version 8
Can receive redactions from regular users over federation in room version 8
User can create and send/receive messages in a room with version 9
local user can join room with version 9
User can invite local user to room with version 9
remote user can join room with version 9
User can invite remote user to room with version 9
Remote user can backfill in a room with version 9
Can reject invites over federation for rooms with version 9
Can receive redactions from regular users over federation in room version 9
Pushers created with a different access token are deleted on password change
Pushers created with a the same access token are not deleted on password change
Can fetch a user's pushers
Can add global push rule for room
Can add global push rule for sender
Can add global push rule for content
Can add global push rule for override
Can add global push rule for underride
Can add global push rule for content
New rules appear before old rules by default
Can add global push rule before an existing rule
Can add global push rule after an existing rule
Can delete a push rule
Can disable a push rule
Adding the same push rule twice is idempotent
Can change the actions of default rules
Can change the actions of a user specified rule
Adding a push rule wakes up an incremental /sync
Disabling a push rule wakes up an incremental /sync
Enabling a push rule wakes up an incremental /sync
Setting actions for a push rule wakes up an incremental /sync
Can enable/disable default rules
Trying to add push rule with missing template fails with 400
Trying to add push rule with missing rule_id fails with 400
Trying to add push rule with empty rule_id fails with 400
Trying to add push rule with invalid template fails with 400
Trying to add push rule with rule_id with slashes fails with 400
Trying to add push rule with override rule without conditions fails with 400
Trying to add push rule with underride rule without conditions fails with 400
Trying to add push rule with condition without kind fails with 400
Trying to add push rule with content rule without pattern fails with 400
Trying to add push rule with no actions fails with 400
Trying to add push rule with invalid action fails with 400
Trying to add push rule with invalid attr fails with 400
Trying to add push rule with invalid value for enabled fails with 400
Trying to get push rules with no trailing slash fails with 400
Trying to get push rules with scope without trailing slash fails with 400
Trying to get push rules with template without tailing slash fails with 400
Trying to get push rules with unknown scope fails with 400
Trying to get push rules with unknown template fails with 400
Trying to get push rules with unknown attribute fails with 400
Getting push rules doesn't corrupt the cache SYN-390
Test that a message is pushed
Invites are pushed
Rooms with names are correctly named in pushes
Rooms with canonical alias are correctly named in pushed
Rooms with many users are correctly pushed
Don't get pushed for rooms you've muted
Rejected events are not pushed
Test that rejected pushers are removed.
Trying to add push rule with no scope fails with 400
Trying to add push rule with invalid scope fails with 400
Forward extremities remain so even after the next events are populated as outliers
If a device list update goes missing, the server resyncs on the next one
uploading self-signing key notifies over federation
uploading signed devices gets propagated over federation
Device list doesn't change if remote server is down
/context/ on joined room works
/context/ on non world readable room does not work
/context/ returns correct number of events
GET /rooms/:room_id/messages lazy loads members correctly
Can query remote device keys using POST after notification
Device deletion propagates over federation
Get left notifs in sync and /keys/changes when other user leaves
Remote banned user is kicked and may not rejoin until unbanned
registration remembers parameters
registration accepts non-ascii passwords
registration with inhibit_login inhibits login
The operation must be consistent through an interactive authentication session
Multiple calls to /sync should not cause 500 errors
Canonical alias can be set
Canonical alias can include alt_aliases
Can delete canonical alias
AS can make room aliases
/context/ with lazy_load_members filter works
/upgrade creates a new room
/upgrade should preserve room visibility for public rooms
/upgrade should preserve room visibility for private rooms
/upgrade copies the power levels to the new room
/upgrade preserves the power level of the upgrading user in old and new rooms
/upgrade copies important state to the new room
/upgrade copies ban events to the new room
local user has push rules copied to upgraded room
remote user has push rules copied to upgraded room
/upgrade moves aliases to the new room
/upgrade preserves room federation ability
/upgrade restricts power levels in the old room
/upgrade restricts power levels in the old room when the old PLs are unusual
/upgrade to an unknown version is rejected
/upgrade is rejected if the user can't send state events
/upgrade of a bogus room fails gracefully
Cannot send tombstone event that points to the same room
Room summary counts change when membership changes
GET /presence/:user_id/status fetches initial status
PUT /presence/:user_id/status updates my presence
Presence change reports an event to myself
Existing members see new members' presence
Get presence for newly joined members in incremental sync
User sees their own presence in a sync
User sees updates to presence from other users in the incremental sync.
Presence changes are reported to local room members
Presence changes are also reported to remote room members
Presence changes to UNAVAILABLE are reported to local room members
Presence changes to UNAVAILABLE are reported to remote room members
New federated private chats get full presence information (SYN-115)
/upgrade copies >100 power levels to the new room
Room state after a rejected message event is the same as before
Room state after a rejected state event is the same as before
Ignore user in existing room
Ignore invite in full sync
Ignore invite in incremental sync
A filtered timeline reaches its limit
A change to displayname should not result in a full state sync
Can fetch images in room
The only membership state included in an initial sync is for all the senders in the timeline
The only membership state included in an incremental sync is for senders in the timeline
Old members are included in gappy incr LL sync if they start speaking
We do send redundant membership state across incremental syncs if asked
Rejecting invite over federation doesn't break incremental /sync
Gapped incremental syncs include all state changes
Old leaves are present in gapped incremental syncs
Leaves are present in non-gapped incremental syncs
Members from the gap are included in gappy incr LL sync
Presence can be set from sync
/state returns M_NOT_FOUND for a rejected message event
/state_ids returns M_NOT_FOUND for a rejected message event
/state returns M_NOT_FOUND for a rejected state event
/state_ids returns M_NOT_FOUND for a rejected state event
PUT /rooms/:room_id/redact/:event_id/:txn_id is idempotent
Unnamed room comes with a name summary
Named room comes with just joined member count summary
Room summary only has 5 heroes
registration is idempotent, with username specified
Setting state twice is idempotent
Joining room twice is idempotent
Inbound federation can return missing events for shared visibility
<<<<<<< HEAD
Joining room twice is idempotent
Getting messages going forward is limited for a departed room (SPEC-216)
m.room.history_visibility == "shared" allows/forbids appropriately for Guest users
m.room.history_visibility == "invited" allows/forbids appropriately for Guest users
m.room.history_visibility == "default" allows/forbids appropriately for Guest users
m.room.history_visibility == "shared" allows/forbids appropriately for Real users
m.room.history_visibility == "invited" allows/forbids appropriately for Real users
m.room.history_visibility == "default" allows/forbids appropriately for Real users
Guest users can sync from world_readable guest_access rooms if joined
Guest users can sync from shared guest_access rooms if joined
Guest users can sync from invited guest_access rooms if joined
Guest users can sync from joined guest_access rooms if joined
Guest users can sync from default guest_access rooms if joined
Real users can sync from world_readable guest_access rooms if joined
Real users can sync from shared guest_access rooms if joined
Real users can sync from invited guest_access rooms if joined
Real users can sync from joined guest_access rooms if joined
Real users can sync from default guest_access rooms if joined
Only see history_visibility changes on boundaries
Current state appears in timeline in private history
Current state appears in timeline in private history with many messages before
Local users can peek into world_readable rooms by room ID
=======
Inbound federation ignores redactions from invalid servers room > v3
>>>>>>> 4c2a10f1
<|MERGE_RESOLUTION|>--- conflicted
+++ resolved
@@ -717,7 +717,7 @@
 Setting state twice is idempotent
 Joining room twice is idempotent
 Inbound federation can return missing events for shared visibility
-<<<<<<< HEAD
+Inbound federation ignores redactions from invalid servers room > v3
 Joining room twice is idempotent
 Getting messages going forward is limited for a departed room (SPEC-216)
 m.room.history_visibility == "shared" allows/forbids appropriately for Guest users
@@ -739,7 +739,4 @@
 Only see history_visibility changes on boundaries
 Current state appears in timeline in private history
 Current state appears in timeline in private history with many messages before
-Local users can peek into world_readable rooms by room ID
-=======
-Inbound federation ignores redactions from invalid servers room > v3
->>>>>>> 4c2a10f1
+Local users can peek into world_readable rooms by room ID