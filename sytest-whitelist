--- conflicted
+++ resolved
@@ -222,9 +222,7 @@
 Message history can be paginated over federation
 GET /rooms/:room_id/messages returns a message
 Remote user can backfill in a room with version 1
-<<<<<<< HEAD
 Can get remote public room list
-=======
 POST /createRoom creates a room with the given version
 POST /createRoom rejects attempts to create rooms with numeric versions
 POST /createRoom rejects attempts to create rooms with unknown versions
@@ -233,5 +231,4 @@
 remote user can join room with version 2
 User can invite local user to room with version 2
 Remote user can backfill in a room with version 2
-Inbound federation accepts attempts to join v2 rooms from servers with support
->>>>>>> 2c895022
+Inbound federation accepts attempts to join v2 rooms from servers with support