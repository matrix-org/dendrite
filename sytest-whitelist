--- conflicted
+++ resolved
@@ -597,10 +597,7 @@
 /context/ on non world readable room does not work
 /context/ returns correct number of events
 /context/ with lazy_load_members filter works
-<<<<<<< HEAD
 Can query remote device keys using POST after notification
 Device deletion propagates over federation
 Get left notifs in sync and /keys/changes when other user leaves
-=======
-Remote banned user is kicked and may not rejoin until unbanned
->>>>>>> cfff1b0a
+Remote banned user is kicked and may not rejoin until unbanned