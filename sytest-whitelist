--- conflicted
+++ resolved
@@ -710,13 +710,10 @@
 Leaves are present in non-gapped incremental syncs
 Members from the gap are included in gappy incr LL sync
 Presence can be set from sync
-<<<<<<< HEAD
-Unnamed room comes with a name summary
-Named room comes with just joined member count summary
-Room summary only has 5 heroes
-=======
 /state returns M_NOT_FOUND for a rejected message event
 /state_ids returns M_NOT_FOUND for a rejected message event
 /state returns M_NOT_FOUND for a rejected state event
 /state_ids returns M_NOT_FOUND for a rejected state event
->>>>>>> e8ab2154
+Unnamed room comes with a name summary
+Named room comes with just joined member count summary
+Room summary only has 5 heroes