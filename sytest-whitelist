--- conflicted
+++ resolved
@@ -714,10 +714,7 @@
 /state_ids returns M_NOT_FOUND for a rejected message event
 /state returns M_NOT_FOUND for a rejected state event
 /state_ids returns M_NOT_FOUND for a rejected state event
-<<<<<<< HEAD
+PUT /rooms/:room_id/redact/:event_id/:txn_id is idempotent
 Unnamed room comes with a name summary
 Named room comes with just joined member count summary
-Room summary only has 5 heroes
-=======
-PUT /rooms/:room_id/redact/:event_id/:txn_id is idempotent
->>>>>>> feac9db4
+Room summary only has 5 heroes