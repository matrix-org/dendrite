--- conflicted
+++ resolved
@@ -596,11 +596,8 @@
 /context/ on joined room works
 /context/ on non world readable room does not work
 /context/ returns correct number of events
-<<<<<<< HEAD
-=======
 /context/ with lazy_load_members filter works
 GET /rooms/:room_id/messages lazy loads members correctly
->>>>>>> 8dfc958d
 Can query remote device keys using POST after notification
 Device deletion propagates over federation
 Get left notifs in sync and /keys/changes when other user leaves
