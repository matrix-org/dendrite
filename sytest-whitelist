--- conflicted
+++ resolved
@@ -230,8 +230,7 @@
 User can invite local user to room with version 2
 Remote user can backfill in a room with version 2
 Inbound federation accepts attempts to join v2 rooms from servers with support
-<<<<<<< HEAD
-=======
+Outbound federation can send invites via v2 API
 User can create and send/receive messages in a room with version 3
 local user can join room with version 3
 Remote user can backfill in a room with version 3
@@ -240,5 +239,4 @@
 remote user can join room with version 4
 Remote user can backfill in a room with version 4
 Ignore invite in incremental sync
->>>>>>> 75b50477
 Outbound federation can send invites via v2 API