--- conflicted
+++ resolved
@@ -661,8 +661,6 @@
 Can delete canonical alias
 AS can make room aliases
 /context/ with lazy_load_members filter works
-<<<<<<< HEAD
-=======
 /upgrade creates a new room
 /upgrade should preserve room visibility for public rooms
 /upgrade should preserve room visibility for private rooms
@@ -680,7 +678,6 @@
 /upgrade is rejected if the user can't send state events
 /upgrade of a bogus room fails gracefully
 Cannot send tombstone event that points to the same room
->>>>>>> f92eb08b
 Room summary counts change when membership changes
 GET /presence/:user_id/status fetches initial status
 PUT /presence/:user_id/status updates my presence
@@ -695,9 +692,5 @@
 Presence changes are also reported to remote room members
 Presence changes to UNAVAILABLE are reported to local room members
 Presence changes to UNAVAILABLE are reported to remote room members
-<<<<<<< HEAD
 New federated private chats get full presence information (SYN-115)
-=======
-New federated private chats get full presence information (SYN-115)
-/upgrade copies >100 power levels to the new room
->>>>>>> f92eb08b
+/upgrade copies >100 power levels to the new room