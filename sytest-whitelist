--- conflicted
+++ resolved
@@ -720,11 +720,8 @@
 Joining room twice is idempotent
 Inbound federation can return missing events for shared visibility
 Inbound federation ignores redactions from invalid servers room > v3
-<<<<<<< HEAD
+Newly joined room includes presence in incremental sync
 User in private room doesn't appear in user directory
 User joining then leaving public room appears and dissappears from directory
 User in remote room doesn't appear in user directory after server left room
-User in shared private room does appear in user directory until leave
-=======
-Newly joined room includes presence in incremental sync
->>>>>>> a2bed259
+User in shared private room does appear in user directory until leave