GET /register yields a set of flows
POST /register can create a user
POST /register downcases capitals in usernames
POST /register rejects registration of usernames with '!'
POST /register rejects registration of usernames with '"'
POST /register rejects registration of usernames with ':'
POST /register rejects registration of usernames with '?'
POST /register rejects registration of usernames with '\'
POST /register rejects registration of usernames with '@'
POST /register rejects registration of usernames with '['
POST /register rejects registration of usernames with ']'
POST /register rejects registration of usernames with '{'
POST /register rejects registration of usernames with '|'
POST /register rejects registration of usernames with '}'
POST /register rejects registration of usernames with '£'
POST /register rejects registration of usernames with 'é'
POST /register rejects registration of usernames with '\n'
POST /register rejects registration of usernames with '''
POST /register allows registration of usernames with 'q'
POST /register allows registration of usernames with '3'
POST /register allows registration of usernames with '.'
POST /register allows registration of usernames with '_'
POST /register allows registration of usernames with '='
POST /register allows registration of usernames with '-'
POST /register allows registration of usernames with '/'
GET /login yields a set of flows
POST /login can log in as a user
POST /login returns the same device_id as that in the request
POST /login can log in as a user with just the local part of the id
POST /login as non-existing user is rejected
POST /login wrong password is rejected
GET /events initially
GET /initialSync initially
Version responds 200 OK with valid structure
PUT /profile/:user_id/displayname sets my name
GET /profile/:user_id/displayname publicly accessible
PUT /profile/:user_id/avatar_url sets my avatar
GET /profile/:user_id/avatar_url publicly accessible
GET /device/{deviceId} gives a 404 for unknown devices
PUT /device/{deviceId} gives a 404 for unknown devices
GET /device/{deviceId}
GET /devices
PUT /device/{deviceId} updates device fields
DELETE /device/{deviceId}
DELETE /device/{deviceId} requires UI auth user to match device owner
DELETE /device/{deviceId} with no body gives a 401
POST /createRoom makes a public room
POST /createRoom makes a private room
POST /createRoom makes a private room with invites
POST /createRoom makes a room with a name
POST /createRoom makes a room with a topic
Can /sync newly created room
GET /rooms/:room_id/state/m.room.member/:user_id fetches my membership
GET /rooms/:room_id/state/m.room.power_levels fetches powerlevels
POST /join/:room_alias can join a room
POST /join/:room_id can join a room
POST /join/:room_id can join a room with custom content
POST /join/:room_alias can join a room with custom content
POST /rooms/:room_id/join can join a room
POST /rooms/:room_id/leave can leave a room
POST /rooms/:room_id/invite can send an invite
POST /rooms/:room_id/ban can ban a user
POST /rooms/:room_id/send/:event_type sends a message
PUT /rooms/:room_id/send/:event_type/:txn_id sends a message
PUT /rooms/:room_id/send/:event_type/:txn_id deduplicates the same txn id
GET /rooms/:room_id/state/m.room.power_levels can fetch levels
PUT /rooms/:room_id/state/m.room.power_levels can set levels
PUT power_levels should not explode if the old power levels were empty
GET /rooms/:room_id/state/m.room.member/:user_id?format=event fetches my membership event
GET /rooms/:room_id/joined_members fetches my membership
Both GET and PUT work
POST /rooms/:room_id/read_markers can create read marker
User signups are forbidden from starting with '_'
Request to logout with invalid an access token is rejected
Request to logout without an access token is rejected
Room creation reports m.room.create to myself
Room creation reports m.room.member to myself
Outbound federation rejects send_join responses with no m.room.create event
Outbound federation rejects m.room.create events with an unknown room version
Invited user can see room metadata
# Blacklisted because these tests call /v3/events which we don't implement
# New room members see their own join event
# Existing members see new members' join events
setting 'm.room.power_levels' respects room powerlevel
Unprivileged users can set m.room.topic if it only needs level 0
Users cannot set ban powerlevel higher than their own
Users cannot set kick powerlevel higher than their own
Users cannot set redact powerlevel higher than their own
Can get rooms/{roomId}/members for a departed room (SPEC-216)
3pid invite join with wrong but valid signature are rejected
3pid invite join valid signature but revoked keys are rejected
3pid invite join valid signature but unreachable ID server are rejected
Room members can join a room with an overridden displayname
Real non-joined user cannot call /events on shared room
Real non-joined user cannot call /events on invited room
Real non-joined user cannot call /events on joined room
Real non-joined user cannot call /events on default room
Real non-joined users can get state for world_readable rooms
Real non-joined users can get individual state for world_readable rooms
#Real non-joined users can get individual state for world_readable rooms after leaving
Real non-joined users cannot send messages to guest_access rooms if not joined
Can't forget room you're still in
Can get rooms/{roomId}/members
Can create filter
Can download filter
Lazy loading parameters in the filter are strictly boolean
Can sync
Can sync a joined room
Newly joined room is included in an incremental sync
User is offline if they set_presence=offline in their sync
Changes to state are included in an incremental sync
A change to displayname should appear in incremental /sync
Rooms a user is invited to appear in an initial sync
Rooms a user is invited to appear in an incremental sync
Sync can be polled for updates
Sync is woken up for leaves
Newly left rooms appear in the leave section of incremental sync
Rooms can be created with an initial invite list (SYN-205)
We should see our own leave event, even if history_visibility is restricted (SYN-662)
We should see our own leave event when rejecting an invite, even if history_visibility is restricted (riot-web/3462)
Newly left rooms appear in the leave section of gapped sync
Previously left rooms don't appear in the leave section of sync
Left rooms appear in the leave section of full state sync
Newly banned rooms appear in the leave section of incremental sync
Newly banned rooms appear in the leave section of incremental sync
local user can join room with version 1
User can invite local user to room with version 1
Can upload device keys
Should reject keys claiming to belong to a different user
Can query device keys using POST
Can query remote device keys using POST
Can query specific device keys using POST
query for user with no keys returns empty key dict
Can claim one time key using POST
Can claim remote one time key using POST
Local device key changes appear in v2 /sync
New users appear in /keys/changes
Local delete device changes appear in v2 /sync
Local new device changes appear in v2 /sync
Local update device changes appear in v2 /sync
Get left notifs for other users in sync and /keys/changes when user leaves
Local device key changes get to remote servers
Server correctly handles incoming m.device_list_update
If remote user leaves room, changes device and rejoins we see update in sync
If remote user leaves room, changes device and rejoins we see update in /keys/changes
If remote user leaves room we no longer receive device updates
Server correctly resyncs when client query keys and there is no remote cache
Server correctly resyncs when server leaves and rejoins a room
Device list doesn't change if remote server is down
Can add account data
Can add account data to room
Can get account data without syncing
Can get room account data without syncing
Latest account data appears in v2 /sync
New account data appears in incremental v2 /sync
Checking local federation server
Inbound federation can query profile data
Outbound federation can send room-join requests
Outbound federation can send events
# SyTest currently only implements the v1 endpoints for /send_join and /send_leave,
# whereas Dendrite only supports the v2 endpoints for those, so let's ignore this
# test for now.
#Inbound federation can backfill events
# SyTest currently only implements the v1 endpoints for /send_join and /send_leave,
# whereas Dendrite only supports the v2 endpoints for those, so let's ignore this
# test for now.
#Backfill checks the events requested belong to the room
Can upload without a file name
Can download without a file name locally
Can upload with ASCII file name
Can send image in room message
AS cannot create users outside its own namespace
Regular users cannot register within the AS namespace
AS can't set displayname for random users
AS user (not ghost) can join room without registering, with user_id query param
Changing the actions of an unknown default rule fails with 404
Changing the actions of an unknown rule fails with 404
Enabling an unknown default rule fails with 404
Trying to get push rules with unknown rule_id fails with 404
Events come down the correct room
# SyTest currently only implements the v1 endpoints for /send_join and /send_leave,
# whereas Dendrite only supports the v2 endpoints for those, so let's ignore this
# test for now.
#Inbound federation can receive v1 room-join requests
Typing events appear in initial sync
Typing events appear in incremental sync
Typing events appear in gapped sync
Inbound federation of state requires event_id as a mandatory paramater
Inbound federation of state_ids requires event_id as a mandatory paramater
POST /register returns the same device_id as that in the request
POST /createRoom with creation content
User can create and send/receive messages in a room with version 1
POST /createRoom ignores attempts to set the room version via creation_content
Inbound federation rejects remote attempts to join local users to rooms
Inbound federation rejects remote attempts to kick local users to rooms
Full state sync includes joined rooms
A message sent after an initial sync appears in the timeline of an incremental sync.
Can add tag
Can remove tag
Can list tags for a room
Tags appear in an initial v2 /sync
Newly updated tags appear in an incremental v2 /sync
Deleted tags appear in an incremental v2 /sync
/event/ on non world readable room does not work
Outbound federation can query profile data
/event/ on joined room works
Federation key API allows unsigned requests for keys
GET /publicRooms lists rooms
GET /publicRooms includes avatar URLs
Can paginate public room list
GET /publicRooms lists newly-created room
Name/topic keys are correct
GET /directory/room/:room_alias yields room ID
PUT /directory/room/:room_alias creates alias
Room aliases can contain Unicode
Creators can delete alias
Regular users cannot create room aliases within the AS namespace
Deleting a non-existent alias should return a 404
Users can't delete other's aliases
Outbound federation can query room alias directory
Can deactivate account
Can't deactivate account with wrong password
After deactivating account, can't log in with password
After deactivating account, can't log in with an email
Remote room alias queries can handle Unicode
Newly joined room is included in an incremental sync after invite
Inbound /v1/make_join rejects remote attempts to join local users to rooms
Local room members see posted message events
Fetching eventstream a second time doesn't yield the message again
Local non-members don't see posted message events
Remote room members also see posted message events
Lazy loading parameters in the filter are strictly boolean
remote user can join room with version 1
Inbound federation can query room alias directory
Outbound federation can query v2 /send_join
Inbound federation can receive v2 /send_join
Message history can be paginated
Backfill works correctly with history visibility set to joined
Guest user cannot call /events globally
Guest user can set display names
Guest user cannot upgrade other users
Guest non-joined user cannot call /events on shared room
Guest non-joined user cannot call /events on invited room
Guest non-joined user cannot call /events on joined room
Guest non-joined user cannot call /events on default room
Guest non-joined users can get state for world_readable rooms
Guest non-joined users can get individual state for world_readable rooms
Guest non-joined users cannot room initalSync for non-world_readable rooms
Guest non-joined users can get individual state for world_readable rooms after leaving
Guest non-joined users cannot send messages to guest_access rooms if not joined
Real non-joined users cannot room initalSync for non-world_readable rooms
Push rules come down in an initial /sync
Regular users can add and delete aliases in the default room configuration
GET /v3/capabilities is not public
GET /joined_rooms lists newly-created room
/joined_rooms returns only joined rooms
Message history can be paginated over federation
GET /rooms/:room_id/messages returns a message
Remote user can backfill in a room with version 1
POST /createRoom creates a room with the given version
POST /createRoom rejects attempts to create rooms with numeric versions
POST /createRoom rejects attempts to create rooms with unknown versions
Regular users can add and delete aliases when m.room.aliases is restricted
User can create and send/receive messages in a room with version 2
local user can join room with version 2
remote user can join room with version 2
User can invite local user to room with version 2
Remote user can backfill in a room with version 2
Inbound federation accepts attempts to join v2 rooms from servers with support
Outbound federation can send invites via v2 API
Outbound federation can send invites via v1 API
Inbound federation can receive invites via v1 API
Inbound federation can receive invites via v2 API
User can create and send/receive messages in a room with version 3
local user can join room with version 3
Remote user can backfill in a room with version 3
User can create and send/receive messages in a room with version 4
local user can join room with version 4
remote user can join room with version 3
remote user can join room with version 4
Remote user can backfill in a room with version 4
Outbound federation can send invites via v2 API
User can invite local user to room with version 3
User can invite local user to room with version 4
A pair of servers can establish a join in a v2 room
Can logout all devices
State from remote users is included in the timeline in an incremental sync
User can invite remote user to room with version 1
User can invite remote user to room with version 2
User can invite remote user to room with version 3
User can invite remote user to room with version 4
User can create and send/receive messages in a room with version 5
local user can join room with version 5
User can invite local user to room with version 5
remote user can join room with version 5
User can invite remote user to room with version 5
Remote user can backfill in a room with version 5
Inbound federation can receive v1 /send_join
Inbound federation can get state for a room
Inbound federation of state requires event_id as a mandatory paramater
Inbound federation can get state_ids for a room
Inbound federation of state_ids requires event_id as a mandatory paramater
Federation rejects inbound events where the prev_events cannot be found
Alternative server names do not cause a routing loop
Events whose auth_events are in the wrong room do not mess up the room state
Inbound federation can return events
Inbound federation can return missing events for world_readable visibility
Inbound federation can return missing events for invited visibility
Inbound federation can get public room list
PUT /rooms/:room_id/redact/:event_id/:txn_id as power user redacts message
PUT /rooms/:room_id/redact/:event_id/:txn_id as original message sender redacts message
PUT /rooms/:room_id/redact/:event_id/:txn_id as random user does not redact message
PUT /redact disallows redaction of event in different room
An event which redacts itself should be ignored
A pair of events which redact each other should be ignored
Redaction of a redaction redacts the redaction reason
An event which redacts an event in a different room should be ignored
Can receive redactions from regular users over federation in room version 1
Can receive redactions from regular users over federation in room version 2
Can receive redactions from regular users over federation in room version 3
Can receive redactions from regular users over federation in room version 4
Can receive redactions from regular users over federation in room version 5
Can receive redactions from regular users over federation in room version 6
Outbound federation can backfill events
Inbound federation can backfill events
Backfill checks the events requested belong to the room
Backfilled events whose prev_events are in a different room do not allow cross-room back-pagination
Outbound federation can request missing events
New room members see their own join event
Existing members see new members' join events
Inbound federation can receive events
Inbound federation can receive redacted events
Can logout current device
Can send a message directly to a device using PUT /sendToDevice
Can recv a device message using /sync
Can recv device messages until they are acknowledged
Device messages with the same txn_id are deduplicated
Device messages wake up /sync
Can recv device messages over federation
Device messages over federation wake up /sync
Can send messages with a wildcard device id
Can send messages with a wildcard device id to two devices
Wildcard device messages wake up /sync
Wildcard device messages over federation wake up /sync
Can send a to-device message to two users which both receive it using /sync
User can create and send/receive messages in a room with version 6
local user can join room with version 6
User can invite local user to room with version 6
remote user can join room with version 6
User can invite remote user to room with version 6
Remote user can backfill in a room with version 6
Inbound: send_join rejects invalid JSON for room version 6
Outbound federation rejects backfill containing invalid JSON for events in room version 6
Invalid JSON integers
Invalid JSON special values
Invalid JSON floats
Outbound federation will ignore a missing event with bad JSON for room version 6
Server correctly handles transactions that break edu limits
Server rejects invalid JSON in a version 6 room
Can download without a file name over federation
POST /media/v3/upload can create an upload
GET /media/v3/download can fetch the value again
Remote users can join room by alias
Alias creators can delete alias with no ops
Alias creators can delete canonical alias with no ops
Room members can override their displayname on a room-specific basis
displayname updates affect room member events
avatar_url updates affect room member events
Real non-joined users can get individual state for world_readable rooms after leaving
Can upload with Unicode file name
POSTed media can be thumbnailed
Remote media can be thumbnailed
Can download with Unicode file name locally
Can download file 'ascii'
Can download file 'name with spaces'
Can download file 'name;with;semicolons'
Can download specifying a different ASCII file name
Can download with Unicode file name over federation
Can download specifying a different Unicode file name
Inbound /v1/send_join rejects joins from other servers
Outbound federation can query v1 /send_join
Inbound /v1/send_join rejects incorrectly-signed joins
POST /rooms/:room_id/state/m.room.name sets name
GET /rooms/:room_id/state/m.room.name gets name
POST /rooms/:room_id/state/m.room.topic sets topic
GET /rooms/:room_id/state/m.room.topic gets topic
GET /rooms/:room_id/state fetches entire room state
Setting room topic reports m.room.topic to myself
setting 'm.room.name' respects room powerlevel
Syncing a new room with a large timeline limit isn't limited
Getting state checks the events requested belong to the room
Getting state IDs checks the events requested belong to the room
Can invite users to invite-only rooms
Uninvited users cannot join the room
Users cannot invite themselves to a room
Users cannot invite a user that is already in the room
Invited user can reject invite
PUT /rooms/:room_id/typing/:user_id sets typing notification
Typing notification sent to local room members
Typing notifications also sent to remote room members
Typing can be explicitly stopped
Banned user is kicked and may not rejoin until unbanned
Inbound federation rejects attempts to join v1 rooms from servers without v1 support
Inbound federation rejects attempts to join v2 rooms from servers lacking version support
Inbound federation rejects attempts to join v2 rooms from servers only supporting v1
Outbound federation passes make_join failures through to the client
Outbound federation correctly handles unsupported room versions
Remote users may not join unfederated rooms
Non-numeric ports in server names are rejected
Invited user can reject invite over federation
Invited user can reject invite over federation for empty room
Invited user can reject invite over federation several times
Can reject invites over federation for rooms with version 1
Can reject invites over federation for rooms with version 2
Can reject invites over federation for rooms with version 3
Can reject invites over federation for rooms with version 4
Can reject invites over federation for rooms with version 5
Can reject invites over federation for rooms with version 6
Event size limits
Can sync a room with a single message
Can sync a room with a message with a transaction id
A full_state incremental update returns only recent timeline
A prev_batch token can be used in the v1 messages API
We don't send redundant membership state across incremental syncs by default
Typing notifications don't leak
Users cannot kick users from a room they are not in
User appears in user directory
User directory correctly update on display name change
User in shared private room does appear in user directory
User in dir while user still shares private rooms
Can get 'm.room.name' state for a departed room (SPEC-216)
Banned servers cannot send events
Banned servers cannot /make_join
Banned servers cannot /send_join
Banned servers cannot /make_leave
Banned servers cannot /send_leave
Banned servers cannot /invite
Banned servers cannot get room state
Banned servers cannot /event_auth
Banned servers cannot get missing events
Banned servers cannot get room state ids
Banned servers cannot backfill
Inbound /v1/send_leave rejects leaves from other servers
Guest users can accept invites to private rooms over federation
AS user (not ghost) can join room without registering
Can search public room list
Can get remote public room list
Asking for a remote rooms list, but supplying the local server's name, returns the local rooms list
After changing password, can't log in with old password
After changing password, can log in with new password
After changing password, existing session still works
After changing password, different sessions can optionally be kept
After changing password, a different session no longer works by default
Read markers appear in incremental v2 /sync
Read markers appear in initial v2 /sync
Read markers can be updated
We can't peek into rooms with shared history_visibility
We can't peek into rooms with invited history_visibility
We can't peek into rooms with joined history_visibility
Local users can peek by room alias
Peeked rooms only turn up in the sync for the device who peeked them
Room state at a rejected message event is the same as its predecessor
Room state at a rejected state event is the same as its predecessor
Inbound federation correctly soft fails events
Inbound federation accepts a second soft-failed event
Federation key API can act as a notary server via a POST request
Federation key API can act as a notary server via a GET request
Inbound /make_join rejects attempts to join rooms where all users have left
Inbound federation rejects invites which include invalid JSON for room version 6
Inbound federation rejects invite rejections which include invalid JSON for room version 6
GET /capabilities is present and well formed for registered user
m.room.history_visibility == "joined" allows/forbids appropriately for Guest users
m.room.history_visibility == "joined" allows/forbids appropriately for Real users
POST rejects invalid utf-8 in JSON
Users cannot kick users who have already left a room
Event with an invalid signature in the send_join response should not cause room join to fail
Inbound federation rejects typing notifications from wrong remote
POST /rooms/:room_id/receipt can create receipts
Receipts must be m.read
Read receipts appear in initial v2 /sync
New read receipts appear in incremental v2 /sync
Outbound federation sends receipts
Inbound federation rejects receipts from wrong remote
Should not be able to take over the room by pretending there is no PL event
Can get rooms/{roomId}/state for a departed room (SPEC-216)
Users cannot set notifications powerlevel higher than their own
Forgetting room does not show up in v2 /sync
Can forget room you've been kicked from
/whois
/joined_members return joined members
A next_batch token can be used in the v1 messages API
Users receive device_list updates for their own devices
m.room.history_visibility == "world_readable" allows/forbids appropriately for Guest users
m.room.history_visibility == "world_readable" allows/forbids appropriately for Real users
State is included in the timeline in the initial sync
State from remote users is included in the state in the initial sync
Changes to state are included in an gapped incremental sync
A full_state incremental update returns all state
Can pass a JSON filter as a query parameter
Local room members can get room messages
Remote room members can get room messages
Guest users can send messages to guest_access rooms if joined
AS can create a user
AS can create a user with an underscore
AS can create a user with inhibit_login
AS can set avatar for ghosted users
AS can set displayname for ghosted users
Ghost user must register before joining room
Can generate a openid access_token that can be exchanged for information about a user
Invalid openid access tokens are rejected
Requests to userinfo without access tokens are rejected
'ban' event respects room powerlevel
Non-present room members cannot ban others
POST /_synapse/admin/v1/register with shared secret
POST /_synapse/admin/v1/register admin with shared secret
POST /_synapse/admin/v1/register with shared secret downcases capitals
POST /_synapse/admin/v1/register with shared secret disallows symbols
Membership event with an invalid displayname in the send_join response should not cause room join to fail
Inbound federation rejects incorrectly-signed invite rejections
Inbound federation can receive invite rejections
Inbound federation can receive invite and reject when remote replies with a 403
Inbound federation can receive invite and reject when remote replies with a 500
Inbound federation can receive invite and reject when remote is unreachable
Remote servers cannot set power levels in rooms without existing powerlevels
Remote servers should reject attempts by non-creators to set the power levels
Federation handles empty auth_events in state_ids sanely
Key notary server should return an expired key if it can't find any others
Key notary server must not overwrite a valid key with a spurious result from the origin server
GET /rooms/:room_id/aliases lists aliases
Only room members can list aliases of a room
Users with sufficient power-level can delete other's aliases
Can create backup version
Can update backup version
Responds correctly when backup is empty
Can backup keys
Can update keys with better versions
Will not update keys with worse versions
Will not back up to an old backup version
Can create more than 10 backup versions
Can delete backup
Deleted & recreated backups are empty
Can upload self-signing keys
Fails to upload self-signing keys with no auth
Fails to upload self-signing key without master key
can fetch self-signing keys over federation
Changing master key notifies local users
Changing user-signing key notifies local users
Inbound federation correctly handles soft failed events as extremities
Can read configuration endpoint
User can create and send/receive messages in a room with version 7
local user can join room with version 7
User can invite local user to room with version 7
remote user can join room with version 7
User can invite remote user to room with version 7
Remote user can backfill in a room with version 7
Can reject invites over federation for rooms with version 7
Can receive redactions from regular users over federation in room version 7
Federation publicRoom Name/topic keys are correct
Remote invited user can see room metadata
Can re-join room if re-invited
A prev_batch token from incremental sync can be used in the v1 messages API
Inbound federation rejects invites which are not signed by the sender
Invited user can reject invite over federation several times
Test that we can be reinvited to a room we created
User can create and send/receive messages in a room with version 8
local user can join room with version 8
User can invite local user to room with version 8
remote user can join room with version 8
User can invite remote user to room with version 8
Remote user can backfill in a room with version 8
Can reject invites over federation for rooms with version 8
Can receive redactions from regular users over federation in room version 8
User can create and send/receive messages in a room with version 9
local user can join room with version 9
User can invite local user to room with version 9
remote user can join room with version 9
User can invite remote user to room with version 9
Remote user can backfill in a room with version 9
Can reject invites over federation for rooms with version 9
Can receive redactions from regular users over federation in room version 9
Pushers created with a different access token are deleted on password change
Pushers created with a the same access token are not deleted on password change
Can fetch a user's pushers
Can add global push rule for room
Can add global push rule for sender
Can add global push rule for content
Can add global push rule for override
Can add global push rule for underride
Can add global push rule for content
New rules appear before old rules by default
Can add global push rule before an existing rule
Can add global push rule after an existing rule
Can delete a push rule
Can disable a push rule
Adding the same push rule twice is idempotent
Can change the actions of default rules
Can change the actions of a user specified rule
Adding a push rule wakes up an incremental /sync
Disabling a push rule wakes up an incremental /sync
Enabling a push rule wakes up an incremental /sync
Setting actions for a push rule wakes up an incremental /sync
Can enable/disable default rules
Trying to add push rule with missing template fails with 400
Trying to add push rule with missing rule_id fails with 400
Trying to add push rule with empty rule_id fails with 400
Trying to add push rule with invalid template fails with 400
Trying to add push rule with rule_id with slashes fails with 400
Trying to add push rule with override rule without conditions fails with 400
Trying to add push rule with underride rule without conditions fails with 400
Trying to add push rule with condition without kind fails with 400
Trying to add push rule with content rule without pattern fails with 400
Trying to add push rule with no actions fails with 400
Trying to add push rule with invalid action fails with 400
Trying to add push rule with invalid attr fails with 400
Trying to add push rule with invalid value for enabled fails with 400
Trying to get push rules with no trailing slash fails with 400
Trying to get push rules with scope without trailing slash fails with 400
Trying to get push rules with template without tailing slash fails with 400
Trying to get push rules with unknown scope fails with 400
Trying to get push rules with unknown template fails with 400
Trying to get push rules with unknown attribute fails with 400
Getting push rules doesn't corrupt the cache SYN-390
Test that a message is pushed
Invites are pushed
Rooms with names are correctly named in pushes
Rooms with canonical alias are correctly named in pushed
Rooms with many users are correctly pushed
Don't get pushed for rooms you've muted
Rejected events are not pushed
Test that rejected pushers are removed.
Trying to add push rule with no scope fails with 400
Trying to add push rule with invalid scope fails with 400
Forward extremities remain so even after the next events are populated as outliers
uploading self-signing key notifies over federation
uploading signed devices gets propagated over federation
Device list doesn't change if remote server is down
/context/ on joined room works
/context/ on non world readable room does not work
/context/ returns correct number of events
GET /rooms/:room_id/messages lazy loads members correctly
Can query remote device keys using POST after notification
Device deletion propagates over federation
Get left notifs in sync and /keys/changes when other user leaves
Remote banned user is kicked and may not rejoin until unbanned
registration remembers parameters
registration accepts non-ascii passwords
registration with inhibit_login inhibits login
The operation must be consistent through an interactive authentication session
Multiple calls to /sync should not cause 500 errors
Canonical alias can be set
Canonical alias can include alt_aliases
Can delete canonical alias
AS can make room aliases
/context/ with lazy_load_members filter works
/upgrade creates a new room
/upgrade should preserve room visibility for public rooms
/upgrade should preserve room visibility for private rooms
/upgrade copies the power levels to the new room
/upgrade preserves the power level of the upgrading user in old and new rooms
/upgrade copies important state to the new room
/upgrade copies ban events to the new room
local user has push rules copied to upgraded room
remote user has push rules copied to upgraded room
/upgrade moves aliases to the new room
/upgrade preserves room federation ability
/upgrade restricts power levels in the old room
/upgrade restricts power levels in the old room when the old PLs are unusual
/upgrade to an unknown version is rejected
/upgrade is rejected if the user can't send state events
/upgrade of a bogus room fails gracefully
Cannot send tombstone event that points to the same room
Room summary counts change when membership changes
GET /presence/:user_id/status fetches initial status
PUT /presence/:user_id/status updates my presence
Presence change reports an event to myself
Existing members see new members' presence
Get presence for newly joined members in incremental sync
User sees their own presence in a sync
User sees updates to presence from other users in the incremental sync.
Presence changes are reported to local room members
Presence changes are also reported to remote room members
Presence changes to UNAVAILABLE are reported to local room members
Presence changes to UNAVAILABLE are reported to remote room members
/upgrade copies >100 power levels to the new room
Room state after a rejected message event is the same as before
Room state after a rejected state event is the same as before
Ignore user in existing room
Ignore invite in full sync
Ignore invite in incremental sync
A filtered timeline reaches its limit
A change to displayname should not result in a full state sync
Can fetch images in room
The only membership state included in an initial sync is for all the senders in the timeline
The only membership state included in an incremental sync is for senders in the timeline
Old members are included in gappy incr LL sync if they start speaking
We do send redundant membership state across incremental syncs if asked
Rejecting invite over federation doesn't break incremental /sync
Gapped incremental syncs include all state changes
Old leaves are present in gapped incremental syncs
#Leaves are present in non-gapped incremental syncs
Members from the gap are included in gappy incr LL sync
Presence can be set from sync
/state returns M_NOT_FOUND for a rejected message event
/state_ids returns M_NOT_FOUND for a rejected message event
/state returns M_NOT_FOUND for a rejected state event
/state_ids returns M_NOT_FOUND for a rejected state event
PUT /rooms/:room_id/redact/:event_id/:txn_id is idempotent
Unnamed room comes with a name summary
Named room comes with just joined member count summary
Room summary only has 5 heroes
registration is idempotent, with username specified
Setting state twice is idempotent
Joining room twice is idempotent
Inbound federation can return missing events for shared visibility
Inbound federation ignores redactions from invalid servers room > v3
Joining room twice is idempotent
Getting messages going forward is limited for a departed room (SPEC-216)
m.room.history_visibility == "shared" allows/forbids appropriately for Guest users
m.room.history_visibility == "invited" allows/forbids appropriately for Guest users
m.room.history_visibility == "default" allows/forbids appropriately for Guest users
m.room.history_visibility == "shared" allows/forbids appropriately for Real users
m.room.history_visibility == "invited" allows/forbids appropriately for Real users
m.room.history_visibility == "default" allows/forbids appropriately for Real users
Guest users can sync from world_readable guest_access rooms if joined
Guest users can sync from shared guest_access rooms if joined
Guest users can sync from invited guest_access rooms if joined
Guest users can sync from joined guest_access rooms if joined
Guest users can sync from default guest_access rooms if joined
Real users can sync from world_readable guest_access rooms if joined
Real users can sync from shared guest_access rooms if joined
Real users can sync from invited guest_access rooms if joined
Real users can sync from joined guest_access rooms if joined
Real users can sync from default guest_access rooms if joined
Only see history_visibility changes on boundaries
Current state appears in timeline in private history
Current state appears in timeline in private history with many messages before
Local users can peek into world_readable rooms by room ID
Newly joined room includes presence in incremental sync
User in private room doesn't appear in user directory
User joining then leaving public room appears and dissappears from directory
User in remote room doesn't appear in user directory after server left room
User in shared private room does appear in user directory until leave
Existing members see new member's presence
Inbound federation can return missing events for joined visibility
outliers whose auth_events are in a different room are correctly rejected
Messages that notify from another user increment notification_count
Messages that highlight from another user increment unread highlight count
Newly joined room has correct timeline in incremental sync
When user joins a room the state is included in the next sync
When user joins a room the state is included in a gapped sync
Messages that notify from another user increment notification_count
Messages that highlight from another user increment unread highlight count
Notifications can be viewed with GET /notifications
Can get rooms/{roomId}/messages for a departed room (SPEC-216)
Local device key changes appear in /keys/changes
Can get rooms/{roomId}/members at a given point
Can filter rooms/{roomId}/members
Current state appears in timeline in private history with many messages after
AS can publish rooms in their own list
AS and main public room lists are separate
<<<<<<< HEAD
/upgrade preserves direct room state
local user has tags copied to the new room
remote user has tags copied to the new room
/upgrade moves remote aliases to the new room
Local and remote users' homeservers remove a room from their public directory on upgrade
=======
AS can deactivate a user
>>>>>>> 6cc9ea36
<|MERGE_RESOLUTION|>--- conflicted
+++ resolved
@@ -758,12 +758,9 @@
 Current state appears in timeline in private history with many messages after
 AS can publish rooms in their own list
 AS and main public room lists are separate
-<<<<<<< HEAD
 /upgrade preserves direct room state
 local user has tags copied to the new room
 remote user has tags copied to the new room
 /upgrade moves remote aliases to the new room
 Local and remote users' homeservers remove a room from their public directory on upgrade
-=======
-AS can deactivate a user
->>>>>>> 6cc9ea36
+AS can deactivate a user