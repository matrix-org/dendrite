GET /register yields a set of flows
POST /register can create a user
POST /register downcases capitals in usernames
POST /register rejects registration of usernames with '!'
POST /register rejects registration of usernames with '"'
POST /register rejects registration of usernames with ':'
POST /register rejects registration of usernames with '?'
POST /register rejects registration of usernames with '\'
POST /register rejects registration of usernames with '@'
POST /register rejects registration of usernames with '['
POST /register rejects registration of usernames with ']'
POST /register rejects registration of usernames with '{'
POST /register rejects registration of usernames with '|'
POST /register rejects registration of usernames with '}'
POST /register rejects registration of usernames with '£'
POST /register rejects registration of usernames with 'é'
POST /register rejects registration of usernames with '\n'
POST /register rejects registration of usernames with '''
POST /register allows registration of usernames with 'q'
POST /register allows registration of usernames with '3'
POST /register allows registration of usernames with '.'
POST /register allows registration of usernames with '_'
POST /register allows registration of usernames with '='
POST /register allows registration of usernames with '-'
POST /register allows registration of usernames with '/'
GET /login yields a set of flows
POST /login can log in as a user
POST /login returns the same device_id as that in the request
POST /login can log in as a user with just the local part of the id
POST /login as non-existing user is rejected
POST /login wrong password is rejected
GET /events initially
GET /initialSync initially
Version responds 200 OK with valid structure
PUT /profile/:user_id/displayname sets my name
GET /profile/:user_id/displayname publicly accessible
PUT /profile/:user_id/avatar_url sets my avatar
GET /profile/:user_id/avatar_url publicly accessible
GET /device/{deviceId} gives a 404 for unknown devices
PUT /device/{deviceId} gives a 404 for unknown devices
GET /device/{deviceId}
GET /devices
PUT /device/{deviceId} updates device fields
DELETE /device/{deviceId}
DELETE /device/{deviceId} requires UI auth user to match device owner
DELETE /device/{deviceId} with no body gives a 401
POST /createRoom makes a public room
POST /createRoom makes a private room
POST /createRoom makes a private room with invites
POST /createRoom makes a room with a name
POST /createRoom makes a room with a topic
Can /sync newly created room
GET /rooms/:room_id/state/m.room.member/:user_id fetches my membership
GET /rooms/:room_id/state/m.room.power_levels fetches powerlevels
POST /join/:room_alias can join a room
POST /join/:room_id can join a room
POST /join/:room_id can join a room with custom content
POST /join/:room_alias can join a room with custom content
POST /rooms/:room_id/join can join a room
POST /rooms/:room_id/leave can leave a room
POST /rooms/:room_id/invite can send an invite
POST /rooms/:room_id/ban can ban a user
POST /rooms/:room_id/send/:event_type sends a message
PUT /rooms/:room_id/send/:event_type/:txn_id sends a message
PUT /rooms/:room_id/send/:event_type/:txn_id deduplicates the same txn id
GET /rooms/:room_id/state/m.room.power_levels can fetch levels
PUT /rooms/:room_id/state/m.room.power_levels can set levels
PUT power_levels should not explode if the old power levels were empty
GET /rooms/:room_id/state/m.room.member/:user_id?format=event fetches my membership event
GET /rooms/:room_id/joined_members fetches my membership
Both GET and PUT work
POST /rooms/:room_id/read_markers can create read marker
User signups are forbidden from starting with '_'
Request to logout with invalid an access token is rejected
Request to logout without an access token is rejected
Room creation reports m.room.create to myself
Room creation reports m.room.member to myself
Outbound federation rejects send_join responses with no m.room.create event
Outbound federation rejects m.room.create events with an unknown room version
Invited user can see room metadata
# Blacklisted because these tests call /v3/events which we don't implement
# New room members see their own join event
# Existing members see new members' join events
setting 'm.room.power_levels' respects room powerlevel
Unprivileged users can set m.room.topic if it only needs level 0
Users cannot set ban powerlevel higher than their own
Users cannot set kick powerlevel higher than their own
Users cannot set redact powerlevel higher than their own
Can get rooms/{roomId}/members for a departed room (SPEC-216)
3pid invite join with wrong but valid signature are rejected
3pid invite join valid signature but revoked keys are rejected
3pid invite join valid signature but unreachable ID server are rejected
Room members can join a room with an overridden displayname
Real non-joined user cannot call /events on shared room
Real non-joined user cannot call /events on invited room
Real non-joined user cannot call /events on joined room
Real non-joined user cannot call /events on default room
Real non-joined users can get state for world_readable rooms
Real non-joined users can get individual state for world_readable rooms
#Real non-joined users can get individual state for world_readable rooms after leaving
Real non-joined users cannot send messages to guest_access rooms if not joined
Can't forget room you're still in
Can get rooms/{roomId}/members
Can create filter
Can download filter
Lazy loading parameters in the filter are strictly boolean
Can sync
Can sync a joined room
Newly joined room is included in an incremental sync
User is offline if they set_presence=offline in their sync
Changes to state are included in an incremental sync
A change to displayname should appear in incremental /sync
Current state appears in timeline in private history
Current state appears in timeline in private history with many messages before
Rooms a user is invited to appear in an initial sync
Rooms a user is invited to appear in an incremental sync
Sync can be polled for updates
Sync is woken up for leaves
Newly left rooms appear in the leave section of incremental sync
Rooms can be created with an initial invite list (SYN-205)
We should see our own leave event, even if history_visibility is restricted (SYN-662)
We should see our own leave event when rejecting an invite, even if history_visibility is restricted (riot-web/3462)
Newly left rooms appear in the leave section of gapped sync
Previously left rooms don't appear in the leave section of sync
Left rooms appear in the leave section of full state sync
Newly banned rooms appear in the leave section of incremental sync
Newly banned rooms appear in the leave section of incremental sync
local user can join room with version 1
User can invite local user to room with version 1
Can upload device keys
Should reject keys claiming to belong to a different user
Can query device keys using POST
Can query remote device keys using POST
Can query specific device keys using POST
query for user with no keys returns empty key dict
Can claim one time key using POST
Can claim remote one time key using POST
Local device key changes appear in v2 /sync
New users appear in /keys/changes
Local delete device changes appear in v2 /sync
Local new device changes appear in v2 /sync
Local update device changes appear in v2 /sync
Get left notifs for other users in sync and /keys/changes when user leaves
Local device key changes get to remote servers
Server correctly handles incoming m.device_list_update
If remote user leaves room, changes device and rejoins we see update in sync
If remote user leaves room, changes device and rejoins we see update in /keys/changes
If remote user leaves room we no longer receive device updates
If a device list update goes missing, the server resyncs on the next one
Server correctly resyncs when client query keys and there is no remote cache
Server correctly resyncs when server leaves and rejoins a room
Device list doesn't change if remote server is down
Can add account data
Can add account data to room
Can get account data without syncing
Can get room account data without syncing
Latest account data appears in v2 /sync
New account data appears in incremental v2 /sync
Checking local federation server
Inbound federation can query profile data
Outbound federation can send room-join requests
Outbound federation can send events
# SyTest currently only implements the v1 endpoints for /send_join and /send_leave,
# whereas Dendrite only supports the v2 endpoints for those, so let's ignore this
# test for now.
#Inbound federation can backfill events
# SyTest currently only implements the v1 endpoints for /send_join and /send_leave,
# whereas Dendrite only supports the v2 endpoints for those, so let's ignore this
# test for now.
#Backfill checks the events requested belong to the room
Can upload without a file name
Can download without a file name locally
Can upload with ASCII file name
Can send image in room message
AS cannot create users outside its own namespace
Regular users cannot register within the AS namespace
AS can't set displayname for random users
AS user (not ghost) can join room without registering, with user_id query param
Changing the actions of an unknown default rule fails with 404
Changing the actions of an unknown rule fails with 404
Enabling an unknown default rule fails with 404
Trying to get push rules with unknown rule_id fails with 404
Events come down the correct room
# SyTest currently only implements the v1 endpoints for /send_join and /send_leave,
# whereas Dendrite only supports the v2 endpoints for those, so let's ignore this
# test for now.
#Inbound federation can receive v1 room-join requests
Typing events appear in initial sync
Typing events appear in incremental sync
Typing events appear in gapped sync
Inbound federation of state requires event_id as a mandatory paramater
Inbound federation of state_ids requires event_id as a mandatory paramater
POST /register returns the same device_id as that in the request
POST /createRoom with creation content
User can create and send/receive messages in a room with version 1
POST /createRoom ignores attempts to set the room version via creation_content
Inbound federation rejects remote attempts to join local users to rooms
Inbound federation rejects remote attempts to kick local users to rooms
Full state sync includes joined rooms
A message sent after an initial sync appears in the timeline of an incremental sync.
Can add tag
Can remove tag
Can list tags for a room
Tags appear in an initial v2 /sync
Newly updated tags appear in an incremental v2 /sync
Deleted tags appear in an incremental v2 /sync
/event/ on non world readable room does not work
Outbound federation can query profile data
/event/ on joined room works
Federation key API allows unsigned requests for keys
GET /publicRooms lists rooms
GET /publicRooms includes avatar URLs
Can paginate public room list
GET /publicRooms lists newly-created room
Name/topic keys are correct
GET /directory/room/:room_alias yields room ID
PUT /directory/room/:room_alias creates alias
Room aliases can contain Unicode
Creators can delete alias
Regular users cannot create room aliases within the AS namespace
Deleting a non-existent alias should return a 404
Users can't delete other's aliases
Outbound federation can query room alias directory
Can deactivate account
Can't deactivate account with wrong password
After deactivating account, can't log in with password
After deactivating account, can't log in with an email
Remote room alias queries can handle Unicode
Newly joined room is included in an incremental sync after invite
Inbound /v1/make_join rejects remote attempts to join local users to rooms
Local room members see posted message events
Fetching eventstream a second time doesn't yield the message again
Local non-members don't see posted message events
Remote room members also see posted message events
Lazy loading parameters in the filter are strictly boolean
remote user can join room with version 1
Inbound federation can query room alias directory
Outbound federation can query v2 /send_join
Inbound federation can receive v2 /send_join
Message history can be paginated
Backfill works correctly with history visibility set to joined
Guest user cannot call /events globally
Guest user can set display names
Guest user cannot upgrade other users
Guest non-joined user cannot call /events on shared room
Guest non-joined user cannot call /events on invited room
Guest non-joined user cannot call /events on joined room
Guest non-joined user cannot call /events on default room
Guest non-joined users can get state for world_readable rooms
Guest non-joined users can get individual state for world_readable rooms
Guest non-joined users cannot room initalSync for non-world_readable rooms
Guest non-joined users can get individual state for world_readable rooms after leaving
Guest non-joined users cannot send messages to guest_access rooms if not joined
Real non-joined users cannot room initalSync for non-world_readable rooms
Push rules come down in an initial /sync
Regular users can add and delete aliases in the default room configuration
GET /v3/capabilities is not public
GET /joined_rooms lists newly-created room
/joined_rooms returns only joined rooms
Message history can be paginated over federation
GET /rooms/:room_id/messages returns a message
Remote user can backfill in a room with version 1
POST /createRoom creates a room with the given version
POST /createRoom rejects attempts to create rooms with numeric versions
POST /createRoom rejects attempts to create rooms with unknown versions
Regular users can add and delete aliases when m.room.aliases is restricted
User can create and send/receive messages in a room with version 2
local user can join room with version 2
remote user can join room with version 2
User can invite local user to room with version 2
Remote user can backfill in a room with version 2
Inbound federation accepts attempts to join v2 rooms from servers with support
Outbound federation can send invites via v2 API
Outbound federation can send invites via v1 API
Inbound federation can receive invites via v1 API
Inbound federation can receive invites via v2 API
User can create and send/receive messages in a room with version 3
local user can join room with version 3
Remote user can backfill in a room with version 3
User can create and send/receive messages in a room with version 4
local user can join room with version 4
remote user can join room with version 3
remote user can join room with version 4
Remote user can backfill in a room with version 4
Outbound federation can send invites via v2 API
User can invite local user to room with version 3
User can invite local user to room with version 4
A pair of servers can establish a join in a v2 room
Can logout all devices
State from remote users is included in the timeline in an incremental sync
User can invite remote user to room with version 1
User can invite remote user to room with version 2
User can invite remote user to room with version 3
User can invite remote user to room with version 4
User can create and send/receive messages in a room with version 5
local user can join room with version 5
User can invite local user to room with version 5
remote user can join room with version 5
User can invite remote user to room with version 5
Remote user can backfill in a room with version 5
Inbound federation can receive v1 /send_join
Inbound federation can get state for a room
Inbound federation of state requires event_id as a mandatory paramater
Inbound federation can get state_ids for a room
Inbound federation of state_ids requires event_id as a mandatory paramater
Federation rejects inbound events where the prev_events cannot be found
Alternative server names do not cause a routing loop
Events whose auth_events are in the wrong room do not mess up the room state
Inbound federation can return events
Inbound federation can return missing events for world_readable visibility
Inbound federation can return missing events for invite visibility
Inbound federation can get public room list
PUT /rooms/:room_id/redact/:event_id/:txn_id as power user redacts message
PUT /rooms/:room_id/redact/:event_id/:txn_id as original message sender redacts message
PUT /rooms/:room_id/redact/:event_id/:txn_id as random user does not redact message
PUT /redact disallows redaction of event in different room
An event which redacts itself should be ignored
A pair of events which redact each other should be ignored
Redaction of a redaction redacts the redaction reason
An event which redacts an event in a different room should be ignored
Can receive redactions from regular users over federation in room version 1
Can receive redactions from regular users over federation in room version 2
Can receive redactions from regular users over federation in room version 3
Can receive redactions from regular users over federation in room version 4
Can receive redactions from regular users over federation in room version 5
Can receive redactions from regular users over federation in room version 6
Outbound federation can backfill events
Inbound federation can backfill events
Backfill checks the events requested belong to the room
Backfilled events whose prev_events are in a different room do not allow cross-room back-pagination
Outbound federation can request missing events
New room members see their own join event
Existing members see new members' join events
Inbound federation can receive events
Inbound federation can receive redacted events
Can logout current device
Can send a message directly to a device using PUT /sendToDevice
Can recv a device message using /sync
Can recv device messages until they are acknowledged
Device messages with the same txn_id are deduplicated
Device messages wake up /sync
Can recv device messages over federation
Device messages over federation wake up /sync
Can send messages with a wildcard device id
Can send messages with a wildcard device id to two devices
Wildcard device messages wake up /sync
Wildcard device messages over federation wake up /sync
Can send a to-device message to two users which both receive it using /sync
User can create and send/receive messages in a room with version 6
local user can join room with version 6
User can invite local user to room with version 6
remote user can join room with version 6
User can invite remote user to room with version 6
Remote user can backfill in a room with version 6
Inbound: send_join rejects invalid JSON for room version 6
Outbound federation rejects backfill containing invalid JSON for events in room version 6
Invalid JSON integers
Invalid JSON special values
Invalid JSON floats
Outbound federation will ignore a missing event with bad JSON for room version 6
Server correctly handles transactions that break edu limits
Server rejects invalid JSON in a version 6 room
Can download without a file name over federation
POST /media/v3/upload can create an upload
GET /media/v3/download can fetch the value again
Remote users can join room by alias
Alias creators can delete alias with no ops
Alias creators can delete canonical alias with no ops
Room members can override their displayname on a room-specific basis
displayname updates affect room member events
avatar_url updates affect room member events
Real non-joined users can get individual state for world_readable rooms after leaving
Can upload with Unicode file name
POSTed media can be thumbnailed
Remote media can be thumbnailed
Can download with Unicode file name locally
Can download file 'ascii'
Can download file 'name with spaces'
Can download file 'name;with;semicolons'
Can download specifying a different ASCII file name
Can download with Unicode file name over federation
Can download specifying a different Unicode file name
Inbound /v1/send_join rejects joins from other servers
Outbound federation can query v1 /send_join
Inbound /v1/send_join rejects incorrectly-signed joins
POST /rooms/:room_id/state/m.room.name sets name
GET /rooms/:room_id/state/m.room.name gets name
POST /rooms/:room_id/state/m.room.topic sets topic
GET /rooms/:room_id/state/m.room.topic gets topic
GET /rooms/:room_id/state fetches entire room state
Setting room topic reports m.room.topic to myself
setting 'm.room.name' respects room powerlevel
Syncing a new room with a large timeline limit isn't limited
Getting state checks the events requested belong to the room
Getting state IDs checks the events requested belong to the room
Can invite users to invite-only rooms
Uninvited users cannot join the room
Users cannot invite themselves to a room
Users cannot invite a user that is already in the room
Invited user can reject invite
PUT /rooms/:room_id/typing/:user_id sets typing notification
Typing notification sent to local room members
Typing notifications also sent to remote room members
Typing can be explicitly stopped
Banned user is kicked and may not rejoin until unbanned
Inbound federation rejects attempts to join v1 rooms from servers without v1 support
Inbound federation rejects attempts to join v2 rooms from servers lacking version support
Inbound federation rejects attempts to join v2 rooms from servers only supporting v1
Outbound federation passes make_join failures through to the client
Outbound federation correctly handles unsupported room versions
Remote users may not join unfederated rooms
Non-numeric ports in server names are rejected
Invited user can reject invite over federation
Invited user can reject invite over federation for empty room
Invited user can reject invite over federation several times
Can reject invites over federation for rooms with version 1
Can reject invites over federation for rooms with version 2
Can reject invites over federation for rooms with version 3
Can reject invites over federation for rooms with version 4
Can reject invites over federation for rooms with version 5
Can reject invites over federation for rooms with version 6
Event size limits
Can sync a room with a single message
Can sync a room with a message with a transaction id
A full_state incremental update returns only recent timeline
A prev_batch token can be used in the v1 messages API
We don't send redundant membership state across incremental syncs by default
Typing notifications don't leak
Users cannot kick users from a room they are not in
User appears in user directory
User directory correctly update on display name change
User in shared private room does appear in user directory
User in dir while user still shares private rooms
Can get 'm.room.name' state for a departed room (SPEC-216)
Banned servers cannot send events
Banned servers cannot /make_join
Banned servers cannot /send_join
Banned servers cannot /make_leave
Banned servers cannot /send_leave
Banned servers cannot /invite
Banned servers cannot get room state
Banned servers cannot /event_auth
Banned servers cannot get missing events
Banned servers cannot get room state ids
Banned servers cannot backfill
Inbound /v1/send_leave rejects leaves from other servers
Guest users can accept invites to private rooms over federation
AS user (not ghost) can join room without registering
Can search public room list
Can get remote public room list
Asking for a remote rooms list, but supplying the local server's name, returns the local rooms list
After changing password, can't log in with old password
After changing password, can log in with new password
After changing password, existing session still works
After changing password, different sessions can optionally be kept
After changing password, a different session no longer works by default
Read markers appear in incremental v2 /sync
Read markers appear in initial v2 /sync
Read markers can be updated
Local users can peek into world_readable rooms by room ID
We can't peek into rooms with shared history_visibility
We can't peek into rooms with invited history_visibility
We can't peek into rooms with joined history_visibility
Local users can peek by room alias
Peeked rooms only turn up in the sync for the device who peeked them
Room state at a rejected message event is the same as its predecessor
Room state at a rejected state event is the same as its predecessor
Inbound federation correctly soft fails events
Inbound federation accepts a second soft-failed event
Federation key API can act as a notary server via a POST request
Federation key API can act as a notary server via a GET request
Inbound /make_join rejects attempts to join rooms where all users have left
Inbound federation rejects invites which include invalid JSON for room version 6
Inbound federation rejects invite rejections which include invalid JSON for room version 6
GET /capabilities is present and well formed for registered user
m.room.history_visibility == "joined" allows/forbids appropriately for Guest users
m.room.history_visibility == "joined" allows/forbids appropriately for Real users
POST rejects invalid utf-8 in JSON
Users cannot kick users who have already left a room
Event with an invalid signature in the send_join response should not cause room join to fail
Inbound federation rejects typing notifications from wrong remote
POST /rooms/:room_id/receipt can create receipts
Receipts must be m.read
Read receipts appear in initial v2 /sync
New read receipts appear in incremental v2 /sync
Outbound federation sends receipts
Inbound federation rejects receipts from wrong remote
Should not be able to take over the room by pretending there is no PL event
Can get rooms/{roomId}/state for a departed room (SPEC-216)
Users cannot set notifications powerlevel higher than their own
Forgetting room does not show up in v2 /sync
Can forget room you've been kicked from
/whois
/joined_members return joined members
A next_batch token can be used in the v1 messages API
Users receive device_list updates for their own devices
m.room.history_visibility == "world_readable" allows/forbids appropriately for Guest users
m.room.history_visibility == "world_readable" allows/forbids appropriately for Real users
State is included in the timeline in the initial sync
State from remote users is included in the state in the initial sync
Changes to state are included in an gapped incremental sync
A full_state incremental update returns all state
Can pass a JSON filter as a query parameter
Local room members can get room messages
Remote room members can get room messages
Guest users can send messages to guest_access rooms if joined
AS can create a user
AS can create a user with an underscore
AS can create a user with inhibit_login
AS can set avatar for ghosted users
AS can set displayname for ghosted users
Ghost user must register before joining room
Can generate a openid access_token that can be exchanged for information about a user
Invalid openid access tokens are rejected
Requests to userinfo without access tokens are rejected
'ban' event respects room powerlevel
Non-present room members cannot ban others
POST /_synapse/admin/v1/register with shared secret
POST /_synapse/admin/v1/register admin with shared secret
POST /_synapse/admin/v1/register with shared secret downcases capitals
POST /_synapse/admin/v1/register with shared secret disallows symbols
Membership event with an invalid displayname in the send_join response should not cause room join to fail
Inbound federation rejects incorrectly-signed invite rejections
Inbound federation can receive invite rejections
Inbound federation can receive invite and reject when remote replies with a 403
Inbound federation can receive invite and reject when remote replies with a 500
Inbound federation can receive invite and reject when remote is unreachable
Remote servers cannot set power levels in rooms without existing powerlevels
Remote servers should reject attempts by non-creators to set the power levels
Federation handles empty auth_events in state_ids sanely
Key notary server should return an expired key if it can't find any others
Key notary server must not overwrite a valid key with a spurious result from the origin server
GET /rooms/:room_id/aliases lists aliases
Only room members can list aliases of a room
Users with sufficient power-level can delete other's aliases
Can create backup version
Can update backup version
Responds correctly when backup is empty
Can backup keys
Can update keys with better versions
Will not update keys with worse versions
Will not back up to an old backup version
Can create more than 10 backup versions
Can delete backup
Deleted & recreated backups are empty
Can upload self-signing keys
Fails to upload self-signing keys with no auth
Fails to upload self-signing key without master key
can fetch self-signing keys over federation
Changing master key notifies local users
Changing user-signing key notifies local users
Inbound federation correctly handles soft failed events as extremities
Can read configuration endpoint
User can create and send/receive messages in a room with version 7
local user can join room with version 7
User can invite local user to room with version 7
remote user can join room with version 7
User can invite remote user to room with version 7
Remote user can backfill in a room with version 7
Can reject invites over federation for rooms with version 7
Can receive redactions from regular users over federation in room version 7
Federation publicRoom Name/topic keys are correct
Remote invited user can see room metadata
Can re-join room if re-invited
A prev_batch token from incremental sync can be used in the v1 messages API
Inbound federation rejects invites which are not signed by the sender
Invited user can reject invite over federation several times
Test that we can be reinvited to a room we created
User can create and send/receive messages in a room with version 8
local user can join room with version 8
User can invite local user to room with version 8
remote user can join room with version 8
User can invite remote user to room with version 8
Remote user can backfill in a room with version 8
Can reject invites over federation for rooms with version 8
Can receive redactions from regular users over federation in room version 8
User can create and send/receive messages in a room with version 9
local user can join room with version 9
User can invite local user to room with version 9
remote user can join room with version 9
User can invite remote user to room with version 9
Remote user can backfill in a room with version 9
Can reject invites over federation for rooms with version 9
Can receive redactions from regular users over federation in room version 9
Pushers created with a different access token are deleted on password change
Pushers created with a the same access token are not deleted on password change
Can fetch a user's pushers
Can add global push rule for room
Can add global push rule for sender
Can add global push rule for content
Can add global push rule for override
Can add global push rule for underride
Can add global push rule for content
New rules appear before old rules by default
Can add global push rule before an existing rule
Can add global push rule after an existing rule
Can delete a push rule
Can disable a push rule
Adding the same push rule twice is idempotent
Can change the actions of default rules
Can change the actions of a user specified rule
Adding a push rule wakes up an incremental /sync
Disabling a push rule wakes up an incremental /sync
Enabling a push rule wakes up an incremental /sync
Setting actions for a push rule wakes up an incremental /sync
Can enable/disable default rules
Trying to add push rule with missing template fails with 400
Trying to add push rule with missing rule_id fails with 400
Trying to add push rule with empty rule_id fails with 400
Trying to add push rule with invalid template fails with 400
Trying to add push rule with rule_id with slashes fails with 400
Trying to add push rule with override rule without conditions fails with 400
Trying to add push rule with underride rule without conditions fails with 400
Trying to add push rule with condition without kind fails with 400
Trying to add push rule with content rule without pattern fails with 400
Trying to add push rule with no actions fails with 400
Trying to add push rule with invalid action fails with 400
Trying to add push rule with invalid attr fails with 400
Trying to add push rule with invalid value for enabled fails with 400
Trying to get push rules with no trailing slash fails with 400
Trying to get push rules with scope without trailing slash fails with 400
Trying to get push rules with template without tailing slash fails with 400
Trying to get push rules with unknown scope fails with 400
Trying to get push rules with unknown template fails with 400
Trying to get push rules with unknown attribute fails with 400
Getting push rules doesn't corrupt the cache SYN-390
Test that a message is pushed
Invites are pushed
Rooms with names are correctly named in pushes
Rooms with canonical alias are correctly named in pushed
Rooms with many users are correctly pushed
Don't get pushed for rooms you've muted
Rejected events are not pushed
Test that rejected pushers are removed.
Trying to add push rule with no scope fails with 400
Trying to add push rule with invalid scope fails with 400
Forward extremities remain so even after the next events are populated as outliers
If a device list update goes missing, the server resyncs on the next one
uploading self-signing key notifies over federation
uploading signed devices gets propagated over federation
Device list doesn't change if remote server is down
/context/ on joined room works
/context/ on non world readable room does not work
/context/ returns correct number of events
GET /rooms/:room_id/messages lazy loads members correctly
Can query remote device keys using POST after notification
Device deletion propagates over federation
Get left notifs in sync and /keys/changes when other user leaves
Remote banned user is kicked and may not rejoin until unbanned
registration remembers parameters
registration accepts non-ascii passwords
registration with inhibit_login inhibits login
The operation must be consistent through an interactive authentication session
Multiple calls to /sync should not cause 500 errors
Canonical alias can be set
Canonical alias can include alt_aliases
Can delete canonical alias
AS can make room aliases
/context/ with lazy_load_members filter works
/upgrade creates a new room
/upgrade should preserve room visibility for public rooms
/upgrade should preserve room visibility for private rooms
/upgrade copies the power levels to the new room
/upgrade preserves the power level of the upgrading user in old and new rooms
/upgrade copies important state to the new room
/upgrade copies ban events to the new room
local user has push rules copied to upgraded room
remote user has push rules copied to upgraded room
/upgrade moves aliases to the new room
/upgrade preserves room federation ability
/upgrade restricts power levels in the old room
/upgrade restricts power levels in the old room when the old PLs are unusual
/upgrade to an unknown version is rejected
/upgrade is rejected if the user can't send state events
/upgrade of a bogus room fails gracefully
Cannot send tombstone event that points to the same room
Room summary counts change when membership changes
GET /presence/:user_id/status fetches initial status
PUT /presence/:user_id/status updates my presence
Presence change reports an event to myself
Existing members see new members' presence
Get presence for newly joined members in incremental sync
User sees their own presence in a sync
User sees updates to presence from other users in the incremental sync.
Presence changes are reported to local room members
Presence changes are also reported to remote room members
Presence changes to UNAVAILABLE are reported to local room members
Presence changes to UNAVAILABLE are reported to remote room members
New federated private chats get full presence information (SYN-115)
/upgrade copies >100 power levels to the new room
Room state after a rejected message event is the same as before
Room state after a rejected state event is the same as before
Ignore user in existing room
Ignore invite in full sync
Ignore invite in incremental sync
A filtered timeline reaches its limit
A change to displayname should not result in a full state sync
Can fetch images in room
The only membership state included in an initial sync is for all the senders in the timeline
The only membership state included in an incremental sync is for senders in the timeline
Old members are included in gappy incr LL sync if they start speaking
We do send redundant membership state across incremental syncs if asked
Rejecting invite over federation doesn't break incremental /sync
Gapped incremental syncs include all state changes
Old leaves are present in gapped incremental syncs
Leaves are present in non-gapped incremental syncs
Members from the gap are included in gappy incr LL sync
Presence can be set from sync
/state returns M_NOT_FOUND for a rejected message event
/state_ids returns M_NOT_FOUND for a rejected message event
/state returns M_NOT_FOUND for a rejected state event
/state_ids returns M_NOT_FOUND for a rejected state event
PUT /rooms/:room_id/redact/:event_id/:txn_id is idempotent
Unnamed room comes with a name summary
Named room comes with just joined member count summary
Room summary only has 5 heroes
registration is idempotent, with username specified
Setting state twice is idempotent
Joining room twice is idempotent
Inbound federation can return missing events for shared visibility
Inbound federation ignores redactions from invalid servers room > v3
<<<<<<< HEAD
Newly joined room includes presence in incremental sync
=======
Newly joined room includes presence in incremental sync
Existing members see new member's presence
>>>>>>> da6a8b6f
<|MERGE_RESOLUTION|>--- conflicted
+++ resolved
@@ -719,9 +719,5 @@
 Joining room twice is idempotent
 Inbound federation can return missing events for shared visibility
 Inbound federation ignores redactions from invalid servers room > v3
-<<<<<<< HEAD
 Newly joined room includes presence in incremental sync
-=======
-Newly joined room includes presence in incremental sync
-Existing members see new member's presence
->>>>>>> da6a8b6f
+Existing members see new member's presence