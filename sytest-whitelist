--- conflicted
+++ resolved
@@ -483,14 +483,11 @@
 Users cannot kick users who have already left a room
 Event with an invalid signature in the send_join response should not cause room join to fail
 Inbound federation rejects typing notifications from wrong remote
-<<<<<<< HEAD
 POST /rooms/:room_id/receipt can create receipts
 Receipts must be m.read
 Read receipts appear in initial v2 /sync
 New read receipts appear in incremental v2 /sync
 Outbound federation sends receipts
 Inbound federation rejects receipts from wrong remote
-=======
 Should not be able to take over the room by pretending there is no PL event
-Can get rooms/{roomId}/state for a departed room (SPEC-216)
->>>>>>> c7bf122a
+Can get rooms/{roomId}/state for a departed room (SPEC-216)