--- conflicted
+++ resolved
@@ -718,9 +718,5 @@
 Setting state twice is idempotent
 Joining room twice is idempotent
 Inbound federation can return missing events for shared visibility
-<<<<<<< HEAD
 Inbound federation ignores redactions from invalid servers room > v3
-=======
-Inbound federation ignores redactions from invalid servers room > v3
-Newly joined room includes presence in incremental sync
->>>>>>> 3d51624f
+Newly joined room includes presence in incremental sync