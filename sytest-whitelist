--- conflicted
+++ resolved
@@ -657,13 +657,10 @@
 registration remembers parameters
 registration accepts non-ascii passwords
 registration with inhibit_login inhibits login
-<<<<<<< HEAD
+The operation must be consistent through an interactive authentication session
+Multiple calls to /sync should not cause 500 errors
+/context/ with lazy_load_members filter works
 Canonical alias can be set
 Canonical alias can include alt_aliases
 Can delete canonical alias
-Multiple calls to /sync should not cause 500 errors
-=======
-The operation must be consistent through an interactive authentication session
-Multiple calls to /sync should not cause 500 errors
-/context/ with lazy_load_members filter works
->>>>>>> f75169c3
+Multiple calls to /sync should not cause 500 errors