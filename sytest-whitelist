GET /register yields a set of flows
POST /register can create a user
POST /register downcases capitals in usernames
POST /register rejects registration of usernames with '!'
POST /register rejects registration of usernames with '"'
POST /register rejects registration of usernames with ':'
POST /register rejects registration of usernames with '?'
POST /register rejects registration of usernames with '\'
POST /register rejects registration of usernames with '@'
POST /register rejects registration of usernames with '['
POST /register rejects registration of usernames with ']'
POST /register rejects registration of usernames with '{'
POST /register rejects registration of usernames with '|'
POST /register rejects registration of usernames with '}'
POST /register rejects registration of usernames with '£'
POST /register rejects registration of usernames with 'é'
POST /register rejects registration of usernames with '\n'
POST /register rejects registration of usernames with '''
POST /register allows registration of usernames with 'q'
POST /register allows registration of usernames with '3'
POST /register allows registration of usernames with '.'
POST /register allows registration of usernames with '_'
POST /register allows registration of usernames with '='
POST /register allows registration of usernames with '-'
POST /register allows registration of usernames with '/'
GET /login yields a set of flows
POST /login can log in as a user
POST /login returns the same device_id as that in the request
POST /login can log in as a user with just the local part of the id
POST /login as non-existing user is rejected
POST /login wrong password is rejected
GET /events initially
GET /initialSync initially
Version responds 200 OK with valid structure
PUT /profile/:user_id/displayname sets my name
GET /profile/:user_id/displayname publicly accessible
PUT /profile/:user_id/avatar_url sets my avatar
GET /profile/:user_id/avatar_url publicly accessible
GET /device/{deviceId} gives a 404 for unknown devices
PUT /device/{deviceId} gives a 404 for unknown devices
GET /device/{deviceId}
GET /devices
PUT /device/{deviceId} updates device fields
DELETE /device/{deviceId}
DELETE /device/{deviceId} requires UI auth user to match device owner
DELETE /device/{deviceId} with no body gives a 401
POST /createRoom makes a public room
POST /createRoom makes a private room
POST /createRoom makes a private room with invites
POST /createRoom makes a room with a name
POST /createRoom makes a room with a topic
Can /sync newly created room
GET /rooms/:room_id/state/m.room.member/:user_id fetches my membership
GET /rooms/:room_id/state/m.room.power_levels fetches powerlevels
POST /join/:room_alias can join a room
POST /join/:room_id can join a room
POST /join/:room_id can join a room with custom content
POST /join/:room_alias can join a room with custom content
POST /rooms/:room_id/join can join a room
POST /rooms/:room_id/leave can leave a room
POST /rooms/:room_id/invite can send an invite
POST /rooms/:room_id/ban can ban a user
POST /rooms/:room_id/send/:event_type sends a message
PUT /rooms/:room_id/send/:event_type/:txn_id sends a message
PUT /rooms/:room_id/send/:event_type/:txn_id deduplicates the same txn id
GET /rooms/:room_id/state/m.room.power_levels can fetch levels
PUT /rooms/:room_id/state/m.room.power_levels can set levels
PUT power_levels should not explode if the old power levels were empty
GET /rooms/:room_id/state/m.room.member/:user_id?format=event fetches my membership event
GET /rooms/:room_id/joined_members fetches my membership
Both GET and PUT work
POST /rooms/:room_id/read_markers can create read marker
User signups are forbidden from starting with '_'
Request to logout with invalid an access token is rejected
Request to logout without an access token is rejected
Room creation reports m.room.create to myself
Room creation reports m.room.member to myself
Outbound federation rejects send_join responses with no m.room.create event
Outbound federation rejects m.room.create events with an unknown room version
Invited user can see room metadata
# Blacklisted because these tests call /v3/events which we don't implement
# New room members see their own join event
# Existing members see new members' join events
setting 'm.room.power_levels' respects room powerlevel
Unprivileged users can set m.room.topic if it only needs level 0
Users cannot set ban powerlevel higher than their own
Users cannot set kick powerlevel higher than their own
Users cannot set redact powerlevel higher than their own
Can get rooms/{roomId}/members for a departed room (SPEC-216)
3pid invite join with wrong but valid signature are rejected
3pid invite join valid signature but revoked keys are rejected
3pid invite join valid signature but unreachable ID server are rejected
Room members can join a room with an overridden displayname
Real non-joined user cannot call /events on shared room
Real non-joined user cannot call /events on invited room
Real non-joined user cannot call /events on joined room
Real non-joined user cannot call /events on default room
Real non-joined users can get state for world_readable rooms
Real non-joined users can get individual state for world_readable rooms
#Real non-joined users can get individual state for world_readable rooms after leaving
Real non-joined users cannot send messages to guest_access rooms if not joined
Can't forget room you're still in
Can get rooms/{roomId}/members
Can create filter
Can download filter
Lazy loading parameters in the filter are strictly boolean
Can sync
Can sync a joined room
Newly joined room is included in an incremental sync
User is offline if they set_presence=offline in their sync
Changes to state are included in an incremental sync
A change to displayname should appear in incremental /sync
Current state appears in timeline in private history
Current state appears in timeline in private history with many messages before
Rooms a user is invited to appear in an initial sync
Rooms a user is invited to appear in an incremental sync
Sync can be polled for updates
Sync is woken up for leaves
Newly left rooms appear in the leave section of incremental sync
Rooms can be created with an initial invite list (SYN-205)
We should see our own leave event, even if history_visibility is restricted (SYN-662)
We should see our own leave event when rejecting an invite, even if history_visibility is restricted (riot-web/3462)
Newly left rooms appear in the leave section of gapped sync
Previously left rooms don't appear in the leave section of sync
Left rooms appear in the leave section of full state sync
Newly banned rooms appear in the leave section of incremental sync
Newly banned rooms appear in the leave section of incremental sync
local user can join room with version 1
User can invite local user to room with version 1
Can upload device keys
Should reject keys claiming to belong to a different user
Can query device keys using POST
Can query remote device keys using POST
Can query specific device keys using POST
query for user with no keys returns empty key dict
Can claim one time key using POST
Can claim remote one time key using POST
Local device key changes appear in v2 /sync
New users appear in /keys/changes
Local delete device changes appear in v2 /sync
Local new device changes appear in v2 /sync
Local update device changes appear in v2 /sync
Get left notifs for other users in sync and /keys/changes when user leaves
Local device key changes get to remote servers
Server correctly handles incoming m.device_list_update
If remote user leaves room, changes device and rejoins we see update in sync
If remote user leaves room, changes device and rejoins we see update in /keys/changes
If remote user leaves room we no longer receive device updates
If a device list update goes missing, the server resyncs on the next one
Server correctly resyncs when client query keys and there is no remote cache
Server correctly resyncs when server leaves and rejoins a room
Device list doesn't change if remote server is down
Can add account data
Can add account data to room
Can get account data without syncing
Can get room account data without syncing
#Latest account data appears in v2 /sync
New account data appears in incremental v2 /sync
Checking local federation server
Inbound federation can query profile data
Outbound federation can send room-join requests
Outbound federation can send events
# SyTest currently only implements the v1 endpoints for /send_join and /send_leave,
# whereas Dendrite only supports the v2 endpoints for those, so let's ignore this
# test for now.
#Inbound federation can backfill events
# SyTest currently only implements the v1 endpoints for /send_join and /send_leave,
# whereas Dendrite only supports the v2 endpoints for those, so let's ignore this
# test for now.
#Backfill checks the events requested belong to the room
Can upload without a file name
Can download without a file name locally
Can upload with ASCII file name
Can send image in room message
AS cannot create users outside its own namespace
Regular users cannot register within the AS namespace
AS can't set displayname for random users
AS user (not ghost) can join room without registering, with user_id query param
Changing the actions of an unknown default rule fails with 404
Changing the actions of an unknown rule fails with 404
Enabling an unknown default rule fails with 404
Trying to get push rules with unknown rule_id fails with 404
Events come down the correct room
# SyTest currently only implements the v1 endpoints for /send_join and /send_leave,
# whereas Dendrite only supports the v2 endpoints for those, so let's ignore this
# test for now.
#Inbound federation can receive v1 room-join requests
Typing events appear in initial sync
Typing events appear in incremental sync
Typing events appear in gapped sync
Inbound federation of state requires event_id as a mandatory paramater
Inbound federation of state_ids requires event_id as a mandatory paramater
POST /register returns the same device_id as that in the request
POST /createRoom with creation content
User can create and send/receive messages in a room with version 1
POST /createRoom ignores attempts to set the room version via creation_content
Inbound federation rejects remote attempts to join local users to rooms
Inbound federation rejects remote attempts to kick local users to rooms
Full state sync includes joined rooms
A message sent after an initial sync appears in the timeline of an incremental sync.
Can add tag
Can remove tag
Can list tags for a room
Tags appear in an initial v2 /sync
Newly updated tags appear in an incremental v2 /sync
Deleted tags appear in an incremental v2 /sync
/event/ on non world readable room does not work
Outbound federation can query profile data
/event/ on joined room works
/event/ does not allow access to events before the user joined
Federation key API allows unsigned requests for keys
GET /publicRooms lists rooms
GET /publicRooms includes avatar URLs
Can paginate public room list
GET /publicRooms lists newly-created room
Name/topic keys are correct
GET /directory/room/:room_alias yields room ID
PUT /directory/room/:room_alias creates alias
Room aliases can contain Unicode
Creators can delete alias
Regular users cannot create room aliases within the AS namespace
Deleting a non-existent alias should return a 404
Users can't delete other's aliases
Outbound federation can query room alias directory
Can deactivate account
Can't deactivate account with wrong password
After deactivating account, can't log in with password
After deactivating account, can't log in with an email
Remote room alias queries can handle Unicode
Newly joined room is included in an incremental sync after invite
Inbound /v1/make_join rejects remote attempts to join local users to rooms
Local room members see posted message events
Fetching eventstream a second time doesn't yield the message again
Local non-members don't see posted message events
Remote room members also see posted message events
Lazy loading parameters in the filter are strictly boolean
remote user can join room with version 1
Inbound federation can query room alias directory
Outbound federation can query v2 /send_join
Inbound federation can receive v2 /send_join
Message history can be paginated
Backfill works correctly with history visibility set to joined
Guest user cannot call /events globally
Guest users can join guest_access rooms
Guest user can set display names
Guest user cannot upgrade other users
Guest non-joined user cannot call /events on shared room
Guest non-joined user cannot call /events on invited room
Guest non-joined user cannot call /events on joined room
Guest non-joined user cannot call /events on default room
Guest non-joined users can get state for world_readable rooms
Guest non-joined users can get individual state for world_readable rooms
Guest non-joined users cannot room initalSync for non-world_readable rooms
Guest non-joined users can get individual state for world_readable rooms after leaving
Guest non-joined users cannot send messages to guest_access rooms if not joined
Real non-joined users cannot room initalSync for non-world_readable rooms
Push rules come down in an initial /sync
Regular users can add and delete aliases in the default room configuration
GET /v3/capabilities is not public
GET /joined_rooms lists newly-created room
/joined_rooms returns only joined rooms
Message history can be paginated over federation
GET /rooms/:room_id/messages returns a message
Remote user can backfill in a room with version 1
POST /createRoom creates a room with the given version
POST /createRoom rejects attempts to create rooms with numeric versions
POST /createRoom rejects attempts to create rooms with unknown versions
Regular users can add and delete aliases when m.room.aliases is restricted
User can create and send/receive messages in a room with version 2
local user can join room with version 2
remote user can join room with version 2
User can invite local user to room with version 2
Remote user can backfill in a room with version 2
Inbound federation accepts attempts to join v2 rooms from servers with support
Outbound federation can send invites via v2 API
Outbound federation can send invites via v1 API
Inbound federation can receive invites via v1 API
Inbound federation can receive invites via v2 API
User can create and send/receive messages in a room with version 3
local user can join room with version 3
Remote user can backfill in a room with version 3
User can create and send/receive messages in a room with version 4
local user can join room with version 4
remote user can join room with version 3
remote user can join room with version 4
Remote user can backfill in a room with version 4
# We don't support ignores yet, so ignore this for now - ha ha.
# Ignore invite in incremental sync
Outbound federation can send invites via v2 API
User can invite local user to room with version 3
User can invite local user to room with version 4
A pair of servers can establish a join in a v2 room
Can logout all devices
State from remote users is included in the timeline in an incremental sync
User can invite remote user to room with version 1
User can invite remote user to room with version 2
User can invite remote user to room with version 3
User can invite remote user to room with version 4
User can create and send/receive messages in a room with version 5
local user can join room with version 5
User can invite local user to room with version 5
remote user can join room with version 5
User can invite remote user to room with version 5
Remote user can backfill in a room with version 5
Inbound federation can receive v1 /send_join
Inbound federation can get state for a room
Inbound federation of state requires event_id as a mandatory paramater
Inbound federation can get state_ids for a room
Inbound federation of state_ids requires event_id as a mandatory paramater
Federation rejects inbound events where the prev_events cannot be found
Alternative server names do not cause a routing loop
Events whose auth_events are in the wrong room do not mess up the room state
Inbound federation can return events
Inbound federation can return missing events for world_readable visibility
Inbound federation can return missing events for invite visibility
Inbound federation can get public room list
POST /rooms/:room_id/redact/:event_id as power user redacts message
POST /rooms/:room_id/redact/:event_id as original message sender redacts message
POST /rooms/:room_id/redact/:event_id as random user does not redact message
POST /redact disallows redaction of event in different room
An event which redacts itself should be ignored
A pair of events which redact each other should be ignored
Redaction of a redaction redacts the redaction reason
An event which redacts an event in a different room should be ignored
Can receive redactions from regular users over federation in room version 1
Can receive redactions from regular users over federation in room version 2
Can receive redactions from regular users over federation in room version 3
Can receive redactions from regular users over federation in room version 4
Can receive redactions from regular users over federation in room version 5
Can receive redactions from regular users over federation in room version 6
Outbound federation can backfill events
Inbound federation can backfill events
Backfill checks the events requested belong to the room
Backfilled events whose prev_events are in a different room do not allow cross-room back-pagination
Outbound federation can request missing events
New room members see their own join event
Existing members see new members' join events
Inbound federation can receive events
Inbound federation can receive redacted events
Can logout current device
Can send a message directly to a device using PUT /sendToDevice
Can recv a device message using /sync
Can recv device messages until they are acknowledged
Device messages with the same txn_id are deduplicated
Device messages wake up /sync
Can recv device messages over federation
Device messages over federation wake up /sync
Can send messages with a wildcard device id
Can send messages with a wildcard device id to two devices
Wildcard device messages wake up /sync
Wildcard device messages over federation wake up /sync
Can send a to-device message to two users which both receive it using /sync
User can create and send/receive messages in a room with version 6
local user can join room with version 6
User can invite local user to room with version 6
remote user can join room with version 6
User can invite remote user to room with version 6
Remote user can backfill in a room with version 6
Inbound: send_join rejects invalid JSON for room version 6
Outbound federation rejects backfill containing invalid JSON for events in room version 6
Invalid JSON integers
Invalid JSON special values
Invalid JSON floats
Outbound federation will ignore a missing event with bad JSON for room version 6
Server correctly handles transactions that break edu limits
Server rejects invalid JSON in a version 6 room
Can download without a file name over federation
POST /media/v3/upload can create an upload
GET /media/v3/download can fetch the value again
Remote users can join room by alias
Alias creators can delete alias with no ops
Alias creators can delete canonical alias with no ops
Room members can override their displayname on a room-specific basis
displayname updates affect room member events
avatar_url updates affect room member events
Real non-joined users can get individual state for world_readable rooms after leaving
Can upload with Unicode file name
POSTed media can be thumbnailed
Remote media can be thumbnailed
Can download with Unicode file name locally
Can download file 'ascii'
Can download file 'name with spaces'
Can download file 'name;with;semicolons'
Can download specifying a different ASCII file name
Can download with Unicode file name over federation
Can download specifying a different Unicode file name
Inbound /v1/send_join rejects joins from other servers
Outbound federation can query v1 /send_join
Inbound /v1/send_join rejects incorrectly-signed joins
POST /rooms/:room_id/state/m.room.name sets name
GET /rooms/:room_id/state/m.room.name gets name
POST /rooms/:room_id/state/m.room.topic sets topic
GET /rooms/:room_id/state/m.room.topic gets topic
GET /rooms/:room_id/state fetches entire room state
Setting room topic reports m.room.topic to myself
setting 'm.room.name' respects room powerlevel
Syncing a new room with a large timeline limit isn't limited
Getting state checks the events requested belong to the room
Getting state IDs checks the events requested belong to the room
Can invite users to invite-only rooms
Uninvited users cannot join the room
Users cannot invite themselves to a room
Users cannot invite a user that is already in the room
Invited user can reject invite
PUT /rooms/:room_id/typing/:user_id sets typing notification
Typing notification sent to local room members
Typing notifications also sent to remote room members
Typing can be explicitly stopped
Banned user is kicked and may not rejoin until unbanned
Inbound federation rejects attempts to join v1 rooms from servers without v1 support
Inbound federation rejects attempts to join v2 rooms from servers lacking version support
Inbound federation rejects attempts to join v2 rooms from servers only supporting v1
Outbound federation passes make_join failures through to the client
Outbound federation correctly handles unsupported room versions
Remote users may not join unfederated rooms
Non-numeric ports in server names are rejected
Invited user can reject invite over federation
Invited user can reject invite over federation for empty room
Invited user can reject invite over federation several times
Can reject invites over federation for rooms with version 1
Can reject invites over federation for rooms with version 2
Can reject invites over federation for rooms with version 3
Can reject invites over federation for rooms with version 4
Can reject invites over federation for rooms with version 5
Can reject invites over federation for rooms with version 6
Event size limits
Can sync a room with a single message
Can sync a room with a message with a transaction id
A full_state incremental update returns only recent timeline
A prev_batch token can be used in the v1 messages API
We don't send redundant membership state across incremental syncs by default
Typing notifications don't leak
Users cannot kick users from a room they are not in
User appears in user directory
User directory correctly update on display name change
User in shared private room does appear in user directory
User in dir while user still shares private rooms
Can get 'm.room.name' state for a departed room (SPEC-216)
Banned servers cannot send events
Banned servers cannot /make_join
Banned servers cannot /send_join
Banned servers cannot /make_leave
Banned servers cannot /send_leave
Banned servers cannot /invite
Banned servers cannot get room state
Banned servers cannot /event_auth
Banned servers cannot get missing events
Banned servers cannot get room state ids
Banned servers cannot backfill
Inbound /v1/send_leave rejects leaves from other servers
Guest users can accept invites to private rooms over federation
AS user (not ghost) can join room without registering
Can search public room list
Can get remote public room list
Asking for a remote rooms list, but supplying the local server's name, returns the local rooms list
After changing password, can't log in with old password
After changing password, can log in with new password
After changing password, existing session still works
After changing password, different sessions can optionally be kept
After changing password, a different session no longer works by default
Read markers appear in incremental v2 /sync
Read markers appear in initial v2 /sync
Read markers can be updated
Local users can peek into world_readable rooms by room ID
We can't peek into rooms with shared history_visibility
We can't peek into rooms with invited history_visibility
We can't peek into rooms with joined history_visibility
Local users can peek by room alias
Peeked rooms only turn up in the sync for the device who peeked them
Room state at a rejected message event is the same as its predecessor
Room state at a rejected state event is the same as its predecessor
Inbound federation correctly soft fails events
Inbound federation accepts a second soft-failed event
Federation key API can act as a notary server via a POST request
Federation key API can act as a notary server via a GET request
Inbound /make_join rejects attempts to join rooms where all users have left
Inbound federation rejects invites which include invalid JSON for room version 6
Inbound federation rejects invite rejections which include invalid JSON for room version 6
GET /capabilities is present and well formed for registered user
m.room.history_visibility == "joined" allows/forbids appropriately for Guest users
m.room.history_visibility == "joined" allows/forbids appropriately for Real users
POST rejects invalid utf-8 in JSON
Users cannot kick users who have already left a room
Event with an invalid signature in the send_join response should not cause room join to fail
Inbound federation rejects typing notifications from wrong remote
POST /rooms/:room_id/receipt can create receipts
Receipts must be m.read
Read receipts appear in initial v2 /sync
New read receipts appear in incremental v2 /sync
Outbound federation sends receipts
Inbound federation rejects receipts from wrong remote
Should not be able to take over the room by pretending there is no PL event
Can get rooms/{roomId}/state for a departed room (SPEC-216)
Users cannot set notifications powerlevel higher than their own
Forgetting room does not show up in v2 /sync
Can forget room you've been kicked from
/whois
/joined_members return joined members
A next_batch token can be used in the v1 messages API
Users receive device_list updates for their own devices
m.room.history_visibility == "world_readable" allows/forbids appropriately for Guest users
m.room.history_visibility == "world_readable" allows/forbids appropriately for Real users
State is included in the timeline in the initial sync
State from remote users is included in the state in the initial sync
Changes to state are included in an gapped incremental sync
A full_state incremental update returns all state
Can pass a JSON filter as a query parameter
Local room members can get room messages
Remote room members can get room messages
Guest users can send messages to guest_access rooms if joined
AS can create a user
AS can create a user with an underscore
AS can create a user with inhibit_login
AS can set avatar for ghosted users
AS can set displayname for ghosted users
Ghost user must register before joining room
Can generate a openid access_token that can be exchanged for information about a user
Invalid openid access tokens are rejected
Requests to userinfo without access tokens are rejected
'ban' event respects room powerlevel
Non-present room members cannot ban others
POST /_synapse/admin/v1/register with shared secret
POST /_synapse/admin/v1/register admin with shared secret
POST /_synapse/admin/v1/register with shared secret downcases capitals
POST /_synapse/admin/v1/register with shared secret disallows symbols
Membership event with an invalid displayname in the send_join response should not cause room join to fail
Inbound federation rejects incorrectly-signed invite rejections
Inbound federation can receive invite rejections
Inbound federation can receive invite and reject when remote replies with a 403
Inbound federation can receive invite and reject when remote replies with a 500
Inbound federation can receive invite and reject when remote is unreachable
Remote servers cannot set power levels in rooms without existing powerlevels
Remote servers should reject attempts by non-creators to set the power levels
Federation handles empty auth_events in state_ids sanely
Key notary server should return an expired key if it can't find any others
Key notary server must not overwrite a valid key with a spurious result from the origin server
GET /rooms/:room_id/aliases lists aliases
Only room members can list aliases of a room
Users with sufficient power-level can delete other's aliases
Can create backup version
Can update backup version
Responds correctly when backup is empty
Can backup keys
Can update keys with better versions
Will not update keys with worse versions
Will not back up to an old backup version
Can create more than 10 backup versions
Can delete backup
Deleted & recreated backups are empty
Can upload self-signing keys
Fails to upload self-signing keys with no auth
Fails to upload self-signing key without master key
can fetch self-signing keys over federation
Changing master key notifies local users
Changing user-signing key notifies local users
Inbound federation correctly handles soft failed events as extremities
Can read configuration endpoint
User can create and send/receive messages in a room with version 7
local user can join room with version 7
User can invite local user to room with version 7
remote user can join room with version 7
User can invite remote user to room with version 7
Remote user can backfill in a room with version 7
Can reject invites over federation for rooms with version 7
Can receive redactions from regular users over federation in room version 7
Federation publicRoom Name/topic keys are correct
Remote invited user can see room metadata
Can re-join room if re-invited
A prev_batch token from incremental sync can be used in the v1 messages API
Inbound federation rejects invites which are not signed by the sender
Invited user can reject invite over federation several times
Test that we can be reinvited to a room we created
User can create and send/receive messages in a room with version 8
local user can join room with version 8
User can invite local user to room with version 8
remote user can join room with version 8
User can invite remote user to room with version 8
Remote user can backfill in a room with version 8
Can reject invites over federation for rooms with version 8
Can receive redactions from regular users over federation in room version 8
User can create and send/receive messages in a room with version 9
local user can join room with version 9
User can invite local user to room with version 9
remote user can join room with version 9
User can invite remote user to room with version 9
Remote user can backfill in a room with version 9
Can reject invites over federation for rooms with version 9
Can receive redactions from regular users over federation in room version 9
Pushers created with a different access token are deleted on password change
Pushers created with a the same access token are not deleted on password change
Can fetch a user's pushers
Can add global push rule for room
Can add global push rule for sender
Can add global push rule for content
Can add global push rule for override
Can add global push rule for underride
Can add global push rule for content
New rules appear before old rules by default
Can add global push rule before an existing rule
Can add global push rule after an existing rule
Can delete a push rule
Can disable a push rule
Adding the same push rule twice is idempotent
Can change the actions of default rules
Can change the actions of a user specified rule
Adding a push rule wakes up an incremental /sync
Disabling a push rule wakes up an incremental /sync
Enabling a push rule wakes up an incremental /sync
Setting actions for a push rule wakes up an incremental /sync
Can enable/disable default rules
Trying to add push rule with missing template fails with 400
Trying to add push rule with missing rule_id fails with 400
Trying to add push rule with empty rule_id fails with 400
Trying to add push rule with invalid template fails with 400
Trying to add push rule with rule_id with slashes fails with 400
Trying to add push rule with override rule without conditions fails with 400
Trying to add push rule with underride rule without conditions fails with 400
Trying to add push rule with condition without kind fails with 400
Trying to add push rule with content rule without pattern fails with 400
Trying to add push rule with no actions fails with 400
Trying to add push rule with invalid action fails with 400
Trying to add push rule with invalid attr fails with 400
Trying to add push rule with invalid value for enabled fails with 400
Trying to get push rules with no trailing slash fails with 400
Trying to get push rules with scope without trailing slash fails with 400
Trying to get push rules with template without tailing slash fails with 400
Trying to get push rules with unknown scope fails with 400
Trying to get push rules with unknown template fails with 400
Trying to get push rules with unknown attribute fails with 400
Getting push rules doesn't corrupt the cache SYN-390
Test that a message is pushed
Invites are pushed
Rooms with names are correctly named in pushes
Rooms with canonical alias are correctly named in pushed
Rooms with many users are correctly pushed
Don't get pushed for rooms you've muted
Rejected events are not pushed
Test that rejected pushers are removed.
Trying to add push rule with no scope fails with 400
Trying to add push rule with invalid scope fails with 400
Forward extremities remain so even after the next events are populated as outliers
If a device list update goes missing, the server resyncs on the next one
uploading self-signing key notifies over federation
uploading signed devices gets propagated over federation
Device list doesn't change if remote server is down
/context/ on joined room works
/context/ on non world readable room does not work
/context/ returns correct number of events
GET /rooms/:room_id/messages lazy loads members correctly
Can query remote device keys using POST after notification
Device deletion propagates over federation
Get left notifs in sync and /keys/changes when other user leaves
Remote banned user is kicked and may not rejoin until unbanned
registration remembers parameters
registration accepts non-ascii passwords
registration with inhibit_login inhibits login
The operation must be consistent through an interactive authentication session
Multiple calls to /sync should not cause 500 errors
Canonical alias can be set
Canonical alias can include alt_aliases
Can delete canonical alias
AS can make room aliases
/context/ with lazy_load_members filter works
<<<<<<< HEAD
Room summary counts change when membership changes
GET /presence/:user_id/status fetches initial status
PUT /presence/:user_id/status updates my presence
Presence change reports an event to myself
Existing members see new members' presence
#Existing members see new member's presence
Newly joined room includes presence in incremental sync
Get presence for newly joined members in incremental sync
User sees their own presence in a sync
User sees updates to presence from other users in the incremental sync.
Presence changes are reported to local room members
Presence changes are also reported to remote room members
Presence changes to UNAVAILABLE are reported to local room members
Presence changes to UNAVAILABLE are reported to remote room members
New federated private chats get full presence information (SYN-115)
=======
/upgrade creates a new room
/upgrade should preserve room visibility for public rooms
/upgrade should preserve room visibility for private rooms
/upgrade copies the power levels to the new room
/upgrade preserves the power level of the upgrading user in old and new rooms
/upgrade copies important state to the new room
/upgrade copies ban events to the new room
local user has push rules copied to upgraded room
remote user has push rules copied to upgraded room
/upgrade moves aliases to the new room
/upgrade preserves room federation ability
/upgrade restricts power levels in the old room
/upgrade restricts power levels in the old room when the old PLs are unusual
/upgrade to an unknown version is rejected
/upgrade is rejected if the user can't send state events
/upgrade of a bogus room fails gracefully
Cannot send tombstone event that points to the same room
Room summary counts change when membership changes
/upgrade copies >100 power levels to the new room
>>>>>>> 2defc424
<|MERGE_RESOLUTION|>--- conflicted
+++ resolved
@@ -661,23 +661,6 @@
 Can delete canonical alias
 AS can make room aliases
 /context/ with lazy_load_members filter works
-<<<<<<< HEAD
-Room summary counts change when membership changes
-GET /presence/:user_id/status fetches initial status
-PUT /presence/:user_id/status updates my presence
-Presence change reports an event to myself
-Existing members see new members' presence
-#Existing members see new member's presence
-Newly joined room includes presence in incremental sync
-Get presence for newly joined members in incremental sync
-User sees their own presence in a sync
-User sees updates to presence from other users in the incremental sync.
-Presence changes are reported to local room members
-Presence changes are also reported to remote room members
-Presence changes to UNAVAILABLE are reported to local room members
-Presence changes to UNAVAILABLE are reported to remote room members
-New federated private chats get full presence information (SYN-115)
-=======
 /upgrade creates a new room
 /upgrade should preserve room visibility for public rooms
 /upgrade should preserve room visibility for private rooms
@@ -696,5 +679,18 @@
 /upgrade of a bogus room fails gracefully
 Cannot send tombstone event that points to the same room
 Room summary counts change when membership changes
-/upgrade copies >100 power levels to the new room
->>>>>>> 2defc424
+GET /presence/:user_id/status fetches initial status
+PUT /presence/:user_id/status updates my presence
+Presence change reports an event to myself
+Existing members see new members' presence
+#Existing members see new member's presence
+Newly joined room includes presence in incremental sync
+Get presence for newly joined members in incremental sync
+User sees their own presence in a sync
+User sees updates to presence from other users in the incremental sync.
+Presence changes are reported to local room members
+Presence changes are also reported to remote room members
+Presence changes to UNAVAILABLE are reported to local room members
+Presence changes to UNAVAILABLE are reported to remote room members
+New federated private chats get full presence information (SYN-115)
+/upgrade copies >100 power levels to the new room