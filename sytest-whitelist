--- conflicted
+++ resolved
@@ -679,7 +679,6 @@
 /upgrade of a bogus room fails gracefully
 Cannot send tombstone event that points to the same room
 Room summary counts change when membership changes
-<<<<<<< HEAD
 GET /presence/:user_id/status fetches initial status
 PUT /presence/:user_id/status updates my presence
 Presence change reports an event to myself
@@ -695,8 +694,5 @@
 Presence changes to UNAVAILABLE are reported to remote room members
 New federated private chats get full presence information (SYN-115)
 /upgrade copies >100 power levels to the new room
-=======
-/upgrade copies >100 power levels to the new room
 Room state after a rejected message event is the same as before
-Room state after a rejected state event is the same as before
->>>>>>> c874d0b2
+Room state after a rejected state event is the same as before