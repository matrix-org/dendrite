// Copyright 2022 The Matrix.org Foundation C.I.C.
//
// Licensed under the Apache License, Version 2.0 (the "License");
// you may not use this file except in compliance with the License.
// You may obtain a copy of the License at
//
//     http://www.apache.org/licenses/LICENSE-2.0
//
// Unless required by applicable law or agreed to in writing, software
// distributed under the License is distributed on an "AS IS" BASIS,
// WITHOUT WARRANTIES OR CONDITIONS OF ANY KIND, either express or implied.
// See the License for the specific language governing permissions and
// limitations under the License.

package testrig

import (
	"errors"
	"fmt"
	"io/fs"
	"os"
	"strings"
	"testing"

	"github.com/matrix-org/dendrite/setup/base"
	"github.com/matrix-org/dendrite/setup/config"
	"github.com/matrix-org/dendrite/test"
	"github.com/nats-io/nats.go"
)

func CreateBaseDendrite(t *testing.T, dbType test.DBType) (*base.BaseDendrite, func()) {
	var cfg config.Dendrite
	cfg.Defaults(config.DefaultOpts{
		Generate:   false,
		Monolithic: true,
	})
	cfg.Global.JetStream.InMemory = true
	switch dbType {
	case test.DBTypePostgres:
<<<<<<< HEAD
		cfg.Global.Defaults(config.DefaultOpts{ // autogen a signing key
			Generate:   true,
			Monolithic: true,
		})
		cfg.MediaAPI.Defaults(config.DefaultOpts{ // autogen a media path
			Generate:   true,
			Monolithic: true,
		})
=======
		cfg.Global.Defaults(true)   // autogen a signing key
		cfg.MediaAPI.Defaults(true) // autogen a media path
		cfg.Global.ServerName = "test"
>>>>>>> ad6b902b
		// use a distinct prefix else concurrent postgres/sqlite runs will clash since NATS will use
		// the file system event with InMemory=true :(
		cfg.Global.JetStream.TopicPrefix = fmt.Sprintf("Test_%d_", dbType)
		connStr, close := test.PrepareDBConnectionString(t, dbType)
		cfg.Global.DatabaseOptions = config.DatabaseOptions{
			ConnectionString:       config.DataSource(connStr),
			MaxOpenConnections:     10,
			MaxIdleConnections:     2,
			ConnMaxLifetimeSeconds: 60,
		}
		return base.NewBaseDendrite(&cfg, "Test", base.DisableMetrics), close
	case test.DBTypeSQLite:
<<<<<<< HEAD
		cfg.Defaults(config.DefaultOpts{
			Generate:   true,
			Monolithic: false, // because we need a database per component
		})
=======
		cfg.Defaults(true) // sets a sqlite db per component
		cfg.Global.ServerName = "test"
>>>>>>> ad6b902b
		// use a distinct prefix else concurrent postgres/sqlite runs will clash since NATS will use
		// the file system event with InMemory=true :(
		cfg.Global.JetStream.TopicPrefix = fmt.Sprintf("Test_%d_", dbType)
		return base.NewBaseDendrite(&cfg, "Test", base.DisableMetrics), func() {
			// cleanup db files. This risks getting out of sync as we add more database strings :(
			dbFiles := []config.DataSource{
				cfg.FederationAPI.Database.ConnectionString,
				cfg.KeyServer.Database.ConnectionString,
				cfg.MSCs.Database.ConnectionString,
				cfg.MediaAPI.Database.ConnectionString,
				cfg.RoomServer.Database.ConnectionString,
				cfg.SyncAPI.Database.ConnectionString,
				cfg.UserAPI.AccountDatabase.ConnectionString,
			}
			for _, fileURI := range dbFiles {
				path := strings.TrimPrefix(string(fileURI), "file:")
				err := os.Remove(path)
				if err != nil && !errors.Is(err, fs.ErrNotExist) {
					t.Fatalf("failed to cleanup sqlite db '%s': %s", fileURI, err)
				}
			}
		}
	default:
		t.Fatalf("unknown db type: %v", dbType)
	}
	return nil, nil
}

func Base(cfg *config.Dendrite) (*base.BaseDendrite, nats.JetStreamContext, *nats.Conn) {
	if cfg == nil {
		cfg = &config.Dendrite{}
		cfg.Defaults(config.DefaultOpts{
			Generate:   true,
			Monolithic: true,
		})
	}
	cfg.Global.JetStream.InMemory = true
	base := base.NewBaseDendrite(cfg, "Tests")
	js, jc := base.NATS.Prepare(base.ProcessContext, &cfg.Global.JetStream)
	return base, js, jc
}<|MERGE_RESOLUTION|>--- conflicted
+++ resolved
@@ -37,7 +37,6 @@
 	cfg.Global.JetStream.InMemory = true
 	switch dbType {
 	case test.DBTypePostgres:
-<<<<<<< HEAD
 		cfg.Global.Defaults(config.DefaultOpts{ // autogen a signing key
 			Generate:   true,
 			Monolithic: true,
@@ -46,11 +45,7 @@
 			Generate:   true,
 			Monolithic: true,
 		})
-=======
-		cfg.Global.Defaults(true)   // autogen a signing key
-		cfg.MediaAPI.Defaults(true) // autogen a media path
 		cfg.Global.ServerName = "test"
->>>>>>> ad6b902b
 		// use a distinct prefix else concurrent postgres/sqlite runs will clash since NATS will use
 		// the file system event with InMemory=true :(
 		cfg.Global.JetStream.TopicPrefix = fmt.Sprintf("Test_%d_", dbType)
@@ -63,15 +58,11 @@
 		}
 		return base.NewBaseDendrite(&cfg, "Test", base.DisableMetrics), close
 	case test.DBTypeSQLite:
-<<<<<<< HEAD
 		cfg.Defaults(config.DefaultOpts{
 			Generate:   true,
 			Monolithic: false, // because we need a database per component
 		})
-=======
-		cfg.Defaults(true) // sets a sqlite db per component
 		cfg.Global.ServerName = "test"
->>>>>>> ad6b902b
 		// use a distinct prefix else concurrent postgres/sqlite runs will clash since NATS will use
 		// the file system event with InMemory=true :(
 		cfg.Global.JetStream.TopicPrefix = fmt.Sprintf("Test_%d_", dbType)
