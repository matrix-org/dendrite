// Copyright 2022 The Matrix.org Foundation C.I.C.
//
// Licensed under the Apache License, Version 2.0 (the "License");
// you may not use this file except in compliance with the License.
// You may obtain a copy of the License at
//
//     http://www.apache.org/licenses/LICENSE-2.0
//
// Unless required by applicable law or agreed to in writing, software
// distributed under the License is distributed on an "AS IS" BASIS,
// WITHOUT WARRANTIES OR CONDITIONS OF ANY KIND, either express or implied.
// See the License for the specific language governing permissions and
// limitations under the License.

package test

import (
	"crypto/sha256"
	"database/sql"
	"encoding/hex"
	"fmt"
	"math/rand"
	"os"
	"os/exec"
	"os/user"
	"path/filepath"
	"testing"
	"time"

	"github.com/lib/pq"
)

type DBType int

var DBTypeSQLite DBType = 1
var DBTypePostgres DBType = 2

var Quiet = false
var Required = os.Getenv("DENDRITE_TEST_SKIP_NODB") == ""

func fatalError(t *testing.T, format string, args ...interface{}) {
	if Required {
		t.Fatalf(format, args...)
	} else {
		t.Skipf(format, args...)
	}
}

func createLocalDB(t *testing.T, dbName string) {
	if _, err := exec.LookPath("createdb"); err != nil {
		fatalError(t, "Note: tests require a postgres install accessible to the current user")
		return
	}
	createDB := exec.Command("createdb", dbName)
	if !Quiet {
		createDB.Stdout = os.Stdout
		createDB.Stderr = os.Stderr
	}
	err := createDB.Run()
	if err != nil && !Quiet {
		fmt.Println("createLocalDB returned error:", err)
	}
}

func createRemoteDB(t *testing.T, dbName, user, connStr string) {
	db, err := sql.Open("postgres", connStr+" dbname=postgres")
	if err != nil {
		fatalError(t, "failed to open postgres conn with connstr=%s : %s", connStr, err)
	}
	if err = db.Ping(); err != nil {
		fatalError(t, "failed to open postgres conn with connstr=%s : %s", connStr, err)
	}
	_, err = db.Exec(fmt.Sprintf(`CREATE DATABASE %s;`, dbName))
	if err != nil {
		pqErr, ok := err.(*pq.Error)
		if !ok {
			t.Fatalf("failed to CREATE DATABASE: %s", err)
		}
		// we ignore duplicate database error as we expect this
		if pqErr.Code != "42P04" {
			t.Fatalf("failed to CREATE DATABASE with code=%s msg=%s", pqErr.Code, pqErr.Message)
		}
	}
	_, err = db.Exec(fmt.Sprintf(`GRANT ALL PRIVILEGES ON DATABASE %s TO %s`, dbName, user))
	if err != nil {
		t.Fatalf("failed to GRANT: %s", err)
	}
	_ = db.Close()
}

func currentUser() string {
	user, err := user.Current()
	if err != nil {
		if !Quiet {
			fmt.Println("cannot get current user: ", err)
		}
		os.Exit(2)
	}
	return user.Username
}

// Prepare a sqlite or postgres connection string for testing.
// Returns the connection string to use and a close function which must be called when the test finishes.
// Calling this function twice will return the same database, which will have data from previous tests
// unless close() is called.
func PrepareDBConnectionString(t *testing.T, dbType DBType) (connStr string, close func()) {
	if dbType == DBTypeSQLite {
<<<<<<< HEAD
		rand.Seed(time.Now().UnixNano())
		randBytes := make([]byte, 32)
		rand.Read(randBytes)
		dbName := fmt.Sprintf("dendrite_test_%s.db", hex.EncodeToString(randBytes[:16]))
		return fmt.Sprintf("file:%s", dbName), func() {
			err := os.Remove(dbName)
			if err != nil {
				t.Fatalf("failed to cleanup sqlite db '%s': %s", dbName, err)
			}
=======
		// this will be made in the t.TempDir, which is unique per test
		dbname := filepath.Join(t.TempDir(), "dendrite_test.db")
		return fmt.Sprintf("file:%s", dbname), func() {
			t.Cleanup(func() {}) // removes the t.TempDir
>>>>>>> 48fa869f
		}
	}

	// Required vars: user and db
	// We'll try to infer from the local env if they are missing
	user := os.Getenv("POSTGRES_USER")
	if user == "" {
		user = currentUser()
	}
	connStr = fmt.Sprintf(
		"user=%s sslmode=disable",
		user,
	)
	// optional vars, used in CI
	password := os.Getenv("POSTGRES_PASSWORD")
	if password != "" {
		connStr += fmt.Sprintf(" password=%s", password)
	}
	host := os.Getenv("POSTGRES_HOST")
	if host != "" {
		connStr += fmt.Sprintf(" host=%s", host)
	}

	// superuser database
	postgresDB := os.Getenv("POSTGRES_DB")
	// we cannot use 'dendrite_test' here else 2x concurrently running packages will try to use the same db.
	// instead, hash the current working directory, snaffle the first 16 bytes and append that to dendrite_test
	// and use that as the unique db name. We do this because packages are per-directory hence by hashing the
	// working (test) directory we ensure we get a consistent hash and don't hash against concurrent packages.
	wd, err := os.Getwd()
	if err != nil {
		t.Fatalf("cannot get working directory: %s", err)
	}
	hash := sha256.Sum256([]byte(wd))
	dbName := fmt.Sprintf("dendrite_test_%s", hex.EncodeToString(hash[:16]))
	if postgresDB == "" { // local server, use createdb
		createLocalDB(t, dbName)
	} else { // remote server, shell into the postgres user and CREATE DATABASE
		createRemoteDB(t, dbName, user, connStr)
	}
	connStr += fmt.Sprintf(" dbname=%s", dbName)

	return connStr, func() {
		// Drop all tables on the database to get a fresh instance
		db, err := sql.Open("postgres", connStr)
		if err != nil {
			t.Fatalf("failed to connect to postgres db '%s': %s", connStr, err)
		}
		_, err = db.Exec(`DROP SCHEMA public CASCADE;
		CREATE SCHEMA public;`)
		if err != nil {
			t.Fatalf("failed to cleanup postgres db '%s': %s", connStr, err)
		}
		_ = db.Close()
	}
}

// Creates subtests with each known DBType
func WithAllDatabases(t *testing.T, testFn func(t *testing.T, db DBType)) {
	dbs := map[string]DBType{
		"postgres": DBTypePostgres,
		"sqlite":   DBTypeSQLite,
	}
	for dbName, dbType := range dbs {
		dbt := dbType
		t.Run(dbName, func(tt *testing.T) {
			tt.Parallel()
			testFn(tt, dbt)
		})
	}
}<|MERGE_RESOLUTION|>--- conflicted
+++ resolved
@@ -19,13 +19,11 @@
 	"database/sql"
 	"encoding/hex"
 	"fmt"
-	"math/rand"
 	"os"
 	"os/exec"
 	"os/user"
 	"path/filepath"
 	"testing"
-	"time"
 
 	"github.com/lib/pq"
 )
@@ -105,22 +103,21 @@
 // unless close() is called.
 func PrepareDBConnectionString(t *testing.T, dbType DBType) (connStr string, close func()) {
 	if dbType == DBTypeSQLite {
-<<<<<<< HEAD
-		rand.Seed(time.Now().UnixNano())
-		randBytes := make([]byte, 32)
-		rand.Read(randBytes)
-		dbName := fmt.Sprintf("dendrite_test_%s.db", hex.EncodeToString(randBytes[:16]))
-		return fmt.Sprintf("file:%s", dbName), func() {
-			err := os.Remove(dbName)
-			if err != nil {
-				t.Fatalf("failed to cleanup sqlite db '%s': %s", dbName, err)
-			}
-=======
+		// TODO (devon): remove?
+		// rand.Seed(time.Now().UnixNano())
+		// randBytes := make([]byte, 32)
+		// rand.Read(randBytes)
+		// dbName := fmt.Sprintf("dendrite_test_%s.db", hex.EncodeToString(randBytes[:16]))
+		// return fmt.Sprintf("file:%s", dbName), func() {
+		// 	err := os.Remove(dbName)
+		// 	if err != nil {
+		// 		t.Fatalf("failed to cleanup sqlite db '%s': %s", dbName, err)
+		// 	}
+
 		// this will be made in the t.TempDir, which is unique per test
 		dbname := filepath.Join(t.TempDir(), "dendrite_test.db")
 		return fmt.Sprintf("file:%s", dbname), func() {
 			t.Cleanup(func() {}) // removes the t.TempDir
->>>>>>> 48fa869f
 		}
 	}
 
